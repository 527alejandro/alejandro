/*!
 * @license
 * Copyright Google LLC All Rights Reserved.
 *
 * Use of this source code is governed by an MIT-style license that can be
 * found in the LICENSE file at https://angular.dev/license
 */

import {CdkMenu, CdkMenuItem, CdkMenuTrigger} from '@angular/cdk/menu';
import {CommonModule, DOCUMENT, Location, isPlatformBrowser} from '@angular/common';
import {
  ChangeDetectionStrategy,
  Component,
  DestroyRef,
  OnInit,
  PLATFORM_ID,
  inject,
  signal,
} from '@angular/core';
import {takeUntilDestroyed, toObservable} from '@angular/core/rxjs-interop';
import {
  ClickOutside,
  NavigationList,
  NavigationState,
  WINDOW,
  IconComponent,
  getBaseUrlAfterRedirects,
  isApple,
  IS_SEARCH_DIALOG_OPEN,
} from '@angular/docs';
import {NavigationEnd, Router, RouterLink} from '@angular/router';
import {filter, map, startWith} from 'rxjs/operators';
import {DOCS_ROUTES, REFERENCE_ROUTES, TUTORIALS_ROUTES} from '../../../routes';
import {GITHUB, MEDIUM, X, YOUTUBE} from '../../constants/links';
import {PagePrefix} from '../../enums/pages';
import {Theme, ThemeManager} from '../../services/theme-manager.service';
import {PRIMARY_NAV_ID, SECONDARY_NAV_ID} from '../../constants/element-ids';
import {ConnectionPositionPair} from '@angular/cdk/overlay';
import {COMMAND, CONTROL, SEARCH_TRIGGER_KEY} from '../../constants/keys';
import {DOCS_VERSIONS} from '../../providers/versions';

type MenuType = 'social' | 'theme-picker' | 'version-picker';

@Component({
  selector: 'div.adev-nav',
  standalone: true,
  imports: [
    CommonModule,
    RouterLink,
    NavigationList,
    ClickOutside,
    CdkMenu,
    CdkMenuItem,
    CdkMenuTrigger,
    IconComponent,
  ],
  templateUrl: './navigation.component.html',
  styleUrls: ['./navigation.component.scss', './mini-menu.scss', './nav-item.scss'],
  changeDetection: ChangeDetectionStrategy.OnPush,
})
export class Navigation implements OnInit {
  private readonly destroyRef = inject(DestroyRef);
  private readonly document = inject(DOCUMENT);
  private readonly isBrowser = isPlatformBrowser(inject(PLATFORM_ID));
  private readonly navigationState = inject(NavigationState);
  private readonly router = inject(Router);
  private readonly location = inject(Location);
  private readonly themeManager = inject(ThemeManager);
  private readonly isSearchDialogOpen = inject(IS_SEARCH_DIALOG_OPEN);
  private readonly window = inject(WINDOW);
  private readonly DOCS_VERSIONS = inject(DOCS_VERSIONS);

  readonly DOCS_ROUTE = PagePrefix.DOCS;
  readonly HOME_ROUTE = PagePrefix.HOME;
  readonly PLAYGROUND_ROUTE = PagePrefix.PLAYGROUND;
  readonly REFERENCE_ROUTE = PagePrefix.REFERENCE;
  readonly TUTORIALS_ROUTE = PagePrefix.TUTORIALS;

  readonly GITHUB = GITHUB;
  readonly X = X;
  readonly MEDIUM = MEDIUM;
  readonly YOUTUBE = YOUTUBE;

  readonly PRIMARY_NAV_ID = PRIMARY_NAV_ID;
  readonly SECONDARY_NAV_ID = SECONDARY_NAV_ID;

  miniMenuPositions = [
    new ConnectionPositionPair(
      {originX: 'end', originY: 'center'},
      {overlayX: 'start', overlayY: 'center'},
    ),
    new ConnectionPositionPair(
      {originX: 'end', originY: 'top'},
      {overlayX: 'start', overlayY: 'top'},
    ),
  ];

  readonly APPLE_SEARCH_LABEL = `⌘`;
  readonly DEFAULT_SEARCH_LABEL = `ctrl`;

  activeRouteItem = this.navigationState.primaryActiveRouteItem;
  theme = this.themeManager.theme;
  openedMenu: MenuType | null = null;

<<<<<<< HEAD
  currentDocsVersion = signal(this.DOCS_VERSIONS.currentVersionMode === 'next' || this.DOCS_VERSIONS.currentVersionMode === 'rc'
    ? this.DOCS_VERSIONS.currentVersionMode
    : this.DOCS_VERSIONS.currentVersion);
=======
  currentDocsVersion = this.versionManager.currentDocsVersion;
  currentDocsVersionMode = this.versionManager.currentDocsVersion()?.version;
>>>>>>> 58a8f124

  // Set the values of the search label and title only on the client, because the label is user-agent specific.
  searchLabel = this.isBrowser
    ? isApple
      ? this.APPLE_SEARCH_LABEL
      : this.DEFAULT_SEARCH_LABEL
    : '';
  searchTitle = this.isBrowser
    ? isApple
      ? `${COMMAND} ${SEARCH_TRIGGER_KEY.toUpperCase()}`
      : `${CONTROL} ${SEARCH_TRIGGER_KEY.toUpperCase()}`
    : '';
  versions = signal(this.DOCS_VERSIONS.versions);

  isMobileNavigationOpened = this.navigationState.isMobileNavVisible;
  isMobileNavigationOpened$ = toObservable(this.isMobileNavigationOpened);
  primaryRouteChanged$ = toObservable(this.activeRouteItem);

  ngOnInit(): void {
    this.listenToRouteChange();
    this.preventToScrollContentWhenSecondaryNavIsOpened();
    this.closeMobileNavOnPrimaryRouteChange();
  }

  redirectToDocsVersion(versionUrl: string): void {
    this.window.location.href = versionUrl;
  }

  setTheme(theme: Theme): void {
    this.themeManager.setTheme(theme);
  }

  openVersionMenu($event: MouseEvent): void {
    // It's required to avoid redirection to `home`
    $event.stopImmediatePropagation();
    $event.preventDefault();
    this.openMenu('version-picker');
  }

  openMenu(menuType: MenuType): void {
    this.openedMenu = menuType;
  }

  closeMenu(): void {
    this.openedMenu = null;
  }

  openMobileNav($event: MouseEvent): void {
    $event.stopPropagation();
    this.navigationState.setMobileNavigationListVisibility(true);
  }

  closeMobileNav(): void {
    this.navigationState.setMobileNavigationListVisibility(false);
  }

  toggleSearchDialog(event: MouseEvent): void {
    event.stopPropagation();
    this.isSearchDialogOpen.update((isOpen) => !isOpen);
  }

  private closeMobileNavOnPrimaryRouteChange(): void {
    this.primaryRouteChanged$.pipe(takeUntilDestroyed(this.destroyRef)).subscribe(() => {
      this.closeMobileNav();
    });
  }

  private listenToRouteChange(): void {
    this.router.events
      .pipe(
        filter((event) => event instanceof NavigationEnd),
        map((event) => (event as NavigationEnd).urlAfterRedirects),
      )
      .pipe(
        takeUntilDestroyed(this.destroyRef),
        //using location because router.url will only return "/" here
        startWith(this.location.path()),
      )
      .subscribe((url) => {
        this.setActivePrimaryRoute(getBaseUrlAfterRedirects(url, this.router));
      });
  }

  // Set active route item, based on urlAfterRedirects.
  // First check if url starts with the main prefixes (docs, reference, tutorials).
  // (*) Docs navigation tree contains items which will navigate to /tutorials.
  // In that case after click on such link we should mark as active item, and display tutorials navigation tree.
  // If it's not starting with prefix then check if specific path exist in the array of defined routes
  // (*) Reference navigation tree contains items which are not start with prefix like /migrations or /errors.
  private setActivePrimaryRoute(urlAfterRedirects: string): void {
    if (urlAfterRedirects === '') {
      this.activeRouteItem.set(PagePrefix.HOME);
    } else if (urlAfterRedirects.startsWith(PagePrefix.DOCS)) {
      this.activeRouteItem.set(PagePrefix.DOCS);
    } else if (
      urlAfterRedirects.startsWith(PagePrefix.REFERENCE) ||
      urlAfterRedirects.startsWith(PagePrefix.API)
    ) {
      this.activeRouteItem.set(PagePrefix.REFERENCE);
    } else if (urlAfterRedirects === PagePrefix.PLAYGROUND) {
      this.activeRouteItem.set(PagePrefix.PLAYGROUND);
    } else if (urlAfterRedirects.startsWith(PagePrefix.TUTORIALS)) {
      this.activeRouteItem.set(PagePrefix.TUTORIALS);
    } else if (DOCS_ROUTES.some((route) => route.path === urlAfterRedirects)) {
      this.activeRouteItem.set(PagePrefix.DOCS);
    } else if (REFERENCE_ROUTES.some((route) => route.path === urlAfterRedirects)) {
      this.activeRouteItem.set(PagePrefix.REFERENCE);
    } else if (TUTORIALS_ROUTES.some((route) => route.path === urlAfterRedirects)) {
      this.activeRouteItem.set(PagePrefix.TUTORIALS);
    } else {
      // Reset if no active route item could be found
      this.activeRouteItem.set(null);
    }
  }

  private preventToScrollContentWhenSecondaryNavIsOpened(): void {
    this.isMobileNavigationOpened$.pipe(takeUntilDestroyed(this.destroyRef)).subscribe((opened) => {
      if (opened) {
        this.document.body.style.overflowY = 'hidden';
      } else {
        this.document.body.style.removeProperty('overflow-y');
      }
    });
  }
}<|MERGE_RESOLUTION|>--- conflicted
+++ resolved
@@ -102,14 +102,10 @@
   theme = this.themeManager.theme;
   openedMenu: MenuType | null = null;
 
-<<<<<<< HEAD
   currentDocsVersion = signal(this.DOCS_VERSIONS.currentVersionMode === 'next' || this.DOCS_VERSIONS.currentVersionMode === 'rc'
     ? this.DOCS_VERSIONS.currentVersionMode
     : this.DOCS_VERSIONS.currentVersion);
-=======
-  currentDocsVersion = this.versionManager.currentDocsVersion;
-  currentDocsVersionMode = this.versionManager.currentDocsVersion()?.version;
->>>>>>> 58a8f124
+  currentDocsVersionMode = signal(this.DOCS_VERSIONS.currentVersionMode);
 
   // Set the values of the search label and title only on the client, because the label is user-agent specific.
   searchLabel = this.isBrowser
