/**
 * @license
 * Copyright Google LLC All Rights Reserved.
 *
 * Use of this source code is governed by an MIT-style license that can be
 * found in the LICENSE file at https://angular.io/license
 */
import {error} from '../utils/console';

import {COMMIT_TYPES, getCommitMessageConfig, ScopeRequirement} from './config';
import {parseCommitMessage, ParsedCommitMessage} from './parse';

/** Options for commit message validation. */
export interface ValidateCommitMessageOptions {
  disallowSquash?: boolean;
  nonFixupCommitHeaders?: string[];
}

/** The result of a commit message validation check. */
export interface ValidateCommitMessageResult {
  valid: boolean;
  errors: string[];
  commit: ParsedCommitMessage;
}

/** Regex matching a URL for an entire commit body line. */
const COMMIT_BODY_URL_LINE_RE = /^https?:\/\/.*$/;

/** Validate a commit message against using the local repo's config. */
export function validateCommitMessage(
    commitMsg: string, options: ValidateCommitMessageOptions = {}): ValidateCommitMessageResult {
  const config = getCommitMessageConfig().commitMessage;
  const commit = parseCommitMessage(commitMsg);
  const errors: string[] = [];

  /** Perform the validation checks against the parsed commit. */
  function validateCommitAndCollectErrors() {
    // TODO(josephperrott): Remove early return calls when commit message errors are found

    ////////////////////////////////////
    // Checking revert, squash, fixup //
    ////////////////////////////////////

    // All revert commits are considered valid.
    if (commit.isRevert) {
      return true;
    }

    // All squashes are considered valid, as the commit will be squashed into another in
    // the git history anyway, unless the options provided to not allow squash commits.
    if (commit.isSquash) {
      if (options.disallowSquash) {
        errors.push('The commit must be manually squashed into the target commit');
        return false;
      }
      return true;
    }

    // Fixups commits are considered valid, unless nonFixupCommitHeaders are provided to check
    // against. If `nonFixupCommitHeaders` is not empty, we check whether there is a corresponding
    // non-fixup commit (i.e. a commit whose header is identical to this commit's header after
    // stripping the `fixup! ` prefix), otherwise we assume this verification will happen in another
    // check.
    if (commit.isFixup) {
      if (options.nonFixupCommitHeaders && !options.nonFixupCommitHeaders.includes(commit.header)) {
        errors.push(
            'Unable to find match for fixup commit among prior commits: ' +
            (options.nonFixupCommitHeaders.map(x => `\n      ${x}`).join('') || '-'));
        return false;
      }

      return true;
    }

    ////////////////////////////
    // Checking commit header //
    ////////////////////////////
    if (commit.header.length > config.maxLineLength) {
      errors.push(`The commit message header is longer than ${config.maxLineLength} characters`);
      return false;
    }

    if (!commit.type) {
      errors.push(`The commit message header does not match the expected format.`);
      return false;
    }

    if (COMMIT_TYPES[commit.type] === undefined) {
      errors.push(`'${commit.type}' is not an allowed type.\n => TYPES: ${
          Object.keys(COMMIT_TYPES).join(', ')}`);
      return false;
    }

    /** The scope requirement level for the provided type of the commit message. */
    const scopeRequirementForType = COMMIT_TYPES[commit.type].scope;

    if (scopeRequirementForType === ScopeRequirement.Forbidden && commit.scope) {
      errors.push(`Scopes are forbidden for commits with type '${commit.type}', but a scope of '${
          commit.scope}' was provided.`);
      return false;
    }

    if (scopeRequirementForType === ScopeRequirement.Required && !commit.scope) {
      errors.push(
          `Scopes are required for commits with type '${commit.type}', but no scope was provided.`);
      return false;
    }

    if (commit.scope && !config.scopes.includes(commit.scope)) {
      errors.push(
          `'${commit.scope}' is not an allowed scope.\n => SCOPES: ${config.scopes.join(', ')}`);
      return false;
    }

    // Commits with the type of `release` do not require a commit body.
    if (commit.type === 'release') {
      return true;
    }

    //////////////////////////
    // Checking commit body //
    //////////////////////////

    if (!config.minBodyLengthTypeExcludes?.includes(commit.type) &&
        commit.bodyWithoutLinking.trim().length < config.minBodyLength) {
      errors.push(`The commit message body does not meet the minimum length of ${
          config.minBodyLength} characters`);
      return false;
    }

    const bodyByLine = commit.body.split('\n');
    const lineExceedsMaxLength = bodyByLine.some(line => {
      // Check if any line exceeds the max line length limit. The limit is ignored for
      // lines that just contain an URL (as these usually cannot be wrapped or shortened).
      return line.length > config.maxLineLength && !COMMIT_BODY_URL_LINE_RE.test(line);
    });

    if (lineExceedsMaxLength) {
      errors.push(
          `The commit message body contains lines greater than ${config.maxLineLength} characters`);
      return false;
    }

    return true;
  }

<<<<<<< HEAD
  //////////////////////////
  // Checking commit body //
  //////////////////////////

  // if (!config.minBodyLengthTypeExcludes?.includes(commit.type) &&
  //     commit.bodyWithoutLinking.trim().length < config.minBodyLength) {
  //   printError(`The commit message body does not meet the minimum length of ${
  //       config.minBodyLength} characters`);
  //   return false;
  // }
=======
  return {valid: validateCommitAndCollectErrors(), errors, commit};
}
>>>>>>> 9af6fbf6


/** Print the error messages from the commit message validation to the console. */
export function printValidationErrors(errors: string[], print = error) {
  print.group(`Error${errors.length === 1 ? '' : 's'}:`);
  errors.forEach(line => print(line));
  print.groupEnd();
  print();
  print('The expected format for a commit is: ');
  print('<type>(<scope>): <summary>');
  print();
  print('<body>');
  print();
}<|MERGE_RESOLUTION|>--- conflicted
+++ resolved
@@ -144,21 +144,8 @@
     return true;
   }
 
-<<<<<<< HEAD
-  //////////////////////////
-  // Checking commit body //
-  //////////////////////////
-
-  // if (!config.minBodyLengthTypeExcludes?.includes(commit.type) &&
-  //     commit.bodyWithoutLinking.trim().length < config.minBodyLength) {
-  //   printError(`The commit message body does not meet the minimum length of ${
-  //       config.minBodyLength} characters`);
-  //   return false;
-  // }
-=======
   return {valid: validateCommitAndCollectErrors(), errors, commit};
 }
->>>>>>> 9af6fbf6
 
 
 /** Print the error messages from the commit message validation to the console. */
