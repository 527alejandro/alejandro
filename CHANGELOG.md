--- conflicted
+++ resolved
@@ -1,5 +1,3 @@
-<<<<<<< HEAD
-=======
 <a name="4.0.0-beta.7"></a>
 # [4.0.0-beta.7](https://github.com/angular/angular/compare/4.0.0-beta.6...4.0.0-beta.7) (2017-02-09)
 
@@ -237,7 +235,6 @@
 
 
 
->>>>>>> d3f174a5
 <a name="4.0.0-beta.4"></a>
 # [4.0.0-beta.4](https://github.com/angular/angular/compare/4.0.0-beta.3...4.0.0-beta.4) (2017-01-19)
 
@@ -261,11 +258,7 @@
 
 ### BREAKING CHANGES
 
-<<<<<<< HEAD
-* core: - Because `injector.get()` is now parameterize it is possible that code
-=======
 * core: - Because `injector.get()` is now parameterized it is possible that code
->>>>>>> d3f174a5
   which used to work no longer type checks. Example would be if one
   injects `Foo` but configures it as `{provide: Foo, useClass: MockFoo}`.
   The injection instance will be that of `MockFoo` but the type will be
