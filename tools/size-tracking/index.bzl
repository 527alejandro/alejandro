# Copyright Google Inc. All Rights Reserved.
#
# Use of this source code is governed by an MIT-style license that can be
# found in the LICENSE file at https://angular.io/license

load("@build_bazel_rules_nodejs//:index.bzl", "nodejs_binary", "nodejs_test")

"""
  Macro that can be used to track the size of a given input file by inspecting
  the corresponding source map. A golden file is used to compare the current
  file size data against previously approved file size data
"""

def js_size_tracking_test(
        name,
        src,
        source_map,
        golden_file,
        max_percentage_diff,
        max_byte_diff,
        angular_ivy_enabled = "False",
        data = [],
        **kwargs):
    all_data = data + [
        "//tools/size-tracking",
        "@npm//source-map",
        "@npm//chalk",
    ]
<<<<<<< HEAD
    entry_point = ":index.ts"
=======
    entry_point = "//tools/size-tracking:index.ts"
>>>>>>> ae0253f3

    nodejs_test(
        name = name,
        data = all_data,
        entry_point = entry_point,
        configuration_env_vars = ["angular_ivy_enabled"],
        templated_args = [
            src,
            source_map,
            golden_file,
            "%d" % max_percentage_diff,
            "%d" % max_byte_diff,
            "false",
            angular_ivy_enabled,
        ],
        **kwargs
    )

    nodejs_binary(
        name = "%s.accept" % name,
        testonly = True,
        data = all_data,
        entry_point = entry_point,
        configuration_env_vars = ["angular_ivy_enabled"],
        templated_args = [src, source_map, golden_file, "0", "0", "true", angular_ivy_enabled],
        **kwargs
    )<|MERGE_RESOLUTION|>--- conflicted
+++ resolved
@@ -26,11 +26,7 @@
         "@npm//source-map",
         "@npm//chalk",
     ]
-<<<<<<< HEAD
-    entry_point = ":index.ts"
-=======
     entry_point = "//tools/size-tracking:index.ts"
->>>>>>> ae0253f3
 
     nodejs_test(
         name = name,
