--- conflicted
+++ resolved
@@ -29,8 +29,6 @@
   it('should combine all options into ngOptions', () => {
     const {parsed, ngOptions} =
         tsc.readConfiguration('projectDir', 'basePath', {target: ts.ScriptTarget.ES2015});
-<<<<<<< HEAD
-=======
 
     expect(ngOptions).toEqual({
       genDir: 'basePath',
@@ -44,15 +42,13 @@
 
   it('should combine all options into ngOptions from vinyl like object', () => {
     const {parsed, ngOptions} = tsc.readConfiguration(config as VinylFile, 'basePath');
->>>>>>> d3f174a5
 
     expect(ngOptions).toEqual({
       genDir: 'basePath',
       googleClosureOutput: true,
       module: ts.ModuleKind.CommonJS,
       outDir: 'basePath/built',
-      configFilePath: undefined,
-      target: ts.ScriptTarget.ES2015
+      configFilePath: undefined
     });
   });
 });