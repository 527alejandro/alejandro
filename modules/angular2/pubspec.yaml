--- conflicted
+++ resolved
@@ -9,15 +9,11 @@
 environment:
   sdk: '>=1.4.0'
 dependencies:
-<<<<<<< HEAD
   analyzer: '0.22.4'
   barback: '0.15.2+2'
   code_transformers: '0.2.5'
   dart_style: '0.1.3'
   html5lib: '0.12.0'
-  stack_trace: '1.1.1'
-=======
   stack_trace: '>=1.1.1 <2.0.0'
->>>>>>> 6d8ccaa8
 dev_dependencies:
   guinness: ">=0.1.16 <0.2.0"