--- conflicted
+++ resolved
@@ -65,22 +65,12 @@
     }
 
     // API of tsickle for lowering decorators to properties on the class.
-<<<<<<< HEAD
-    if ((<any>type).ctorParameters) {
+    if ((<any>type).ctorParameters && !ownParamAnnotations && !ownParamTypes) {
       const ctorParameters = (<any>type).ctorParameters;
       const paramTypes = ctorParameters.map((ctorParam: any) => ctorParam && ctorParam.type);
       const paramAnnotations = ctorParameters.map(
           (ctorParam: any) =>
               ctorParam && convertTsickleDecoratorIntoMetadata(ctorParam.decorators));
-=======
-    if (isPresent((<any>typeOrFunc).ctorParameters)
-      && !isPresent(ownParamAnnotations)
-      && !isPresent(ownParamTypes)) {
-      let ctorParameters = (<any>typeOrFunc).ctorParameters;
-      let paramTypes = ctorParameters.map(ctorParam => ctorParam && ctorParam.type);
-      let paramAnnotations = ctorParameters.map(
-          ctorParam => ctorParam && convertTsickleDecoratorIntoMetadata(ctorParam.decorators));
->>>>>>> cb634724
       return this._zipTypesAndAnnotations(paramTypes, paramAnnotations);
     }
 
@@ -115,11 +105,7 @@
     }
 
     // API of tsickle for lowering decorators to properties on the class.
-<<<<<<< HEAD
-    if ((<any>typeOrFunc).decorators) {
-=======
-    if (isPresent((<any>typeOrFunc).decorators) && !isPresent(ownAnnotations)) {
->>>>>>> cb634724
+    if ((<any>typeOrFunc).decorators && !ownAnnotations) {
       return convertTsickleDecoratorIntoMetadata((<any>typeOrFunc).decorators);
     }
 
@@ -149,22 +135,12 @@
     }
 
     // API of tsickle for lowering decorators to properties on the class.
-<<<<<<< HEAD
-    if ((<any>typeOrFunc).propDecorators) {
+    if ((<any>typeOrFunc).propDecorators && !ownPropMetadata) {
       const propDecorators = (<any>typeOrFunc).propDecorators;
       const propMetadata = <{[key: string]: any[]}>{};
       Object.keys(propDecorators).forEach(prop => {
         propMetadata[prop] = convertTsickleDecoratorIntoMetadata(propDecorators[prop]);
       });
-=======
-    if (isPresent((<any>typeOrFunc).propDecorators) && !isPresent(ownPropMetadata)) {
-      let propDecorators = (<any>typeOrFunc).propDecorators;
-      let propMetadata = <{[key: string]: any[]}>{};
-      Object.keys(propDecorators)
-          .forEach(prop => {
-            propMetadata[prop] = convertTsickleDecoratorIntoMetadata(propDecorators[prop]);
-          });
->>>>>>> cb634724
       return propMetadata;
     }
 
