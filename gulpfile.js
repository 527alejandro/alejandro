'use strict';

var autoprefixer = require('gulp-autoprefixer');
var clangFormat = require('clang-format');
var del = require('del');
var exec = require('child_process').exec;
var fork = require('child_process').fork;
var gulp = require('gulp');
var gulpFormat = require('gulp-clang-format');
var gulpPlugins = require('gulp-load-plugins')();
var sass = require('gulp-sass');
var shell = require('gulp-shell');
var spawn = require('child_process').spawn;
var runSequence = require('run-sequence');
var madge = require('madge');
var merge = require('merge');
var merge2 = require('merge2');
var path = require('path');
var licenseWrap = require('./tools/build/licensewrap');

var watch = require('./tools/build/watch');

var pubget = require('./tools/build/pubget');
var proto = require('./tools/build/proto');
var linknodemodules = require('./tools/build/linknodemodules');
var pubbuild = require('./tools/build/pubbuild');
var dartanalyzer = require('./tools/build/dartanalyzer');
var dartapidocs = require('./tools/build/dartapidocs');
var jsserve = require('./tools/build/jsserve');
var pubserve = require('./tools/build/pubserve');
var karma = require('karma');
var minimist = require('minimist');
var runServerDartTests = require('./tools/build/run_server_dart_tests');
var sourcemaps = require('gulp-sourcemaps');
var tsc = require('gulp-typescript');
var util = require('./tools/build/util');
var bundler = require('./tools/build/bundle');
var replace = require('gulp-replace');
var insert = require('gulp-insert');
var buildRouter = require('./modules/angular1_router/build');
var uglify = require('gulp-uglify');
var shouldLog = require('./tools/build/logging');
var dartSdk = require('./tools/build/dart');
var sauceConf = require('./sauce.conf');
var os = require('os');

require('./tools/check-environment')({
  requiredNpmVersion: '>=2.14.4',
  requiredNodeVersion: '>=4.1.1'
});

// Make it easy to quiet down portions of the build.
// --logs=all -> log everything (This is the default)
// --logs=quiet -> log nothing
// --logs=<comma-separated-list> -> log listed items.
//
// Not all commands support optional logging, feel free
// to add support by adding a new key to this list,
// and toggling output from the command based on it.
var logs = {
  dartfmt: shouldLog('dartfmt')
};

// dynamic require in build.tools so we can bootstrap TypeScript compilation
function throwToolsBuildMissingError() {
  throw new Error('ERROR: build.tools task should have been run before using angularBuilder');
}

var angularBuilder = {
  rebuildBrowserDevTree: throwToolsBuildMissingError,
  rebuildBrowserProdTree: throwToolsBuildMissingError,
  rebuildNodeTree: throwToolsBuildMissingError,
  rebuildDartTree: throwToolsBuildMissingError,
  mock: true
};


function sequenceComplete(done) {
  return function (err) {
    if (err) {
      var error = new Error('build sequence failed');
      error.showStack = false;
      done(error);
    } else {
      done();
    }
  };
}


var treatTestErrorsAsFatal = true;

function runJasmineTests(globs, done) {
  var args = ['--'].concat(globs);
  fork('./tools/cjs-jasmine', args, {stdio: 'inherit'})
      .on('close', function jasmineCloseHandler(exitCode) {
        if (exitCode && treatTestErrorsAsFatal) {
          var err = new Error('Jasmine tests failed');
          // Mark the error for gulp similar to how gulp-utils.PluginError does it.
          // The stack is not useful in this context.
          err.showStack = false;
          done(err);
        } else {
          done();
        }
      });
}

// Note: when DART_SDK is not found, all gulp tasks ending with `.dart` will be skipped.
var DART_SDK = dartSdk.detect(gulp);

// -----------------------
// configuration

var CONFIG = {
  dest: {
    js: {
      all: 'dist/js',
      dev: {
        es6: 'dist/js/dev/es6',
        es5: 'dist/js/dev/es5'
      },
      prod: {
        es6: 'dist/js/prod/es6',
        es5: 'dist/js/prod/es5'
      },
      cjs: 'dist/js/cjs',
      dart2js: 'dist/js/dart2js'
    },
    dart: 'dist/dart',
    docs: 'dist/docs',
    docs_angular_io: 'dist/angular.io',
    benchpress_bundle: 'dist/build/benchpress_bundle/'
  }
};

var BENCHPRESS_BUNDLE_CONFIG = {
  entries: ['./dist/js/cjs/benchpress/index.js'],
  packageJson: './dist/js/cjs/benchpress/package.json',
  includes: [
    'angular2'
  ],
  excludes: [
    'reflect-metadata',
    'selenium-webdriver',
    'zone.js'
  ],
  ignore: [
    'rx'
  ],
  dest: CONFIG.dest.benchpress_bundle
};

// ------------
// clean

gulp.task('build/clean.tools', function() {
  del(path.join('dist', 'tools'));
});

gulp.task('build/clean.js', function(done) {
  del(CONFIG.dest.js.all, done);
});

gulp.task('build/clean.dart', function(done) {
  del(CONFIG.dest.dart, done);
});

gulp.task('build/clean.docs',  function(done) {
  del(CONFIG.dest.docs, done);
});

gulp.task('build/clean.docs_angular_io', function(done) {
  del(CONFIG.dest.docs_angular_io, done);
});

gulp.task('build/clean.benchpress.bundle', function(done) {
  del(CONFIG.dest.benchpress_bundle, done);
});

// ------------
// transpile

gulp.task('build/tree.dart', ['build/clean.dart', 'build.tools'], function(done) {
  runSequence('!build/tree.dart', sequenceComplete(done));
});


gulp.task('!build/tree.dart', function() {
  return angularBuilder.rebuildDartTree();
});


// ------------
// pubspec

// Run a top-level `pub get` for this project.
gulp.task('pubget.dart', pubget.dir(gulp, gulpPlugins, { dir: '.', command: DART_SDK.PUB }));

// Run `pub get` only on the angular2 dir of CONFIG.dest.dart
gulp.task('!build/pubget.angular2.dart', pubget.dir(gulp, gulpPlugins, {
  dir: path.join(CONFIG.dest.dart, 'angular2'),
  command: DART_SDK.PUB
}));

// Run `pub get` over CONFIG.dest.dart
gulp.task('build/pubspec.dart', pubget.subDir(gulp, gulpPlugins, {
  dir: CONFIG.dest.dart,
  command: DART_SDK.PUB
}));


// This is a hacky way to work around dart's pub that creates `packages` symlink in every directory
// that contains a dart file with the main method. For our tests this means that every test subfolder
// has a link to the root `packages` directory which causes Karma to sift through 80k files during
// each `karma run` invocation.
//
// Since these directories are not needed for karma tests to run, it's safe to delete them without
// breaking any functionality.
//
// See #2437 for more info.
gulp.task('!build/remove-pub-symlinks', function(done) {
  if (process.platform == 'win32') {
    done();
    return;
  }

  exec('find dist/dart/angular2/test/ -name packages | xargs rm -r', function (error, stdout, stderr) {
    if (error) {
      done(stderr);
      return;
    }
    done();
  });
});

// ------------
// dartanalyzer

gulp.task('build/analyze.dart', dartanalyzer(gulp, gulpPlugins, {
  dest: CONFIG.dest.dart,
  command: DART_SDK.ANALYZER
}));

gulp.task('build/analyze.ddc.dart', dartanalyzer(gulp, gulpPlugins, {
  dest: CONFIG.dest.dart,
  command: DART_SDK.ANALYZER,
  use_ddc: true
}));

gulp.task('build/check.apidocs.dart', dartapidocs(gulp, gulpPlugins, {
  dest: CONFIG.dest.dart,
  output: os.tmpdir(),
  command: DART_SDK.DARTDOCGEN
}));

// ------------
// pubbuild
// WARNING: this task is very slow (~15m as of July 2015)

gulp.task('build/pubbuild.dart', pubbuild(gulp, gulpPlugins, {
  src: CONFIG.dest.dart,
  dest: CONFIG.dest.js.dart2js,
  command: DART_SDK.PUB
}));

// ------------
// formatting

function doCheckFormat() {
  return gulp.src(['modules/**/*.ts', 'tools/**/*.ts', '!**/typings/**/*.d.ts'])
      .pipe(gulpFormat.checkFormat('file', clangFormat));
}

gulp.task('check-format', function() {
  return doCheckFormat().on('warning', function(e) {
    console.log("NOTE: this will be promoted to an ERROR in the continuous build");
  });
});

gulp.task('enforce-format', function() {
  return doCheckFormat().on('warning', function(e) {
    console.log("ERROR: You forgot to run clang-format on your change.");
    console.log("See https://github.com/angular/angular/blob/master/DEVELOPER.md#formatting");
    process.exit(1);
  });
});

gulp.task('lint', ['build.tools'], function() {
  var tslint = require('gulp-tslint');
  // Built-in rules are at
  // https://github.com/palantir/tslint#supported-rules
  var tslintConfig = {
    "rules": {
      "semicolon": true,
      "requireReturnType": true,
      "requireParameterType": true
    }
  };
  return gulp.src(['modules/angular2/src/**/*.ts', '!modules/angular2/src/test_lib/**'])
      .pipe(tslint({
        tslint: require('tslint'),
        configuration: tslintConfig,
        rulesDirectory: 'dist/tools/tslint'
      }))
      .pipe(tslint.report('prose', {emitError: true}));
});

// ------------
// check circular dependencies in Node.js context
gulp.task('build/checkCircularDependencies', function (done) {
  var dependencyObject = madge(CONFIG.dest.js.dev.es6, {
    format: 'es6',
    paths: [CONFIG.dest.js.dev.es6],
    extensions: ['.js'],
    onParseFile: function(data) {
      data.src = data.src.replace(/import \* as/g, "//import * as");
    }
  });
  var circularDependencies = dependencyObject.circular().getArray();
  if (circularDependencies.length > 0) {
    console.log(circularDependencies);
    process.exit(1);
  }
  done();
});

function jsServeDev() {
  return jsserve(gulp, gulpPlugins, {
    path: CONFIG.dest.js.dev.es5,
    port: 8000
  })();
}

function jsServeProd() {
  return jsserve(gulp, gulpPlugins, {
    path: CONFIG.dest.js.prod.es5,
    port: 8001
  })();
}

function jsServeDartJs() {
  return jsserve(gulp, gulpPlugins, {
    path: CONFIG.dest.js.dart2js,
    port: 8002
  })();
}

function proxyServeDart() {
  return jsserve(gulp, gulpPlugins, {
    port: 8002,
    proxies: [
      {route: '/examples', url: 'http://localhost:8004'},
      {route: '/benchmarks_external', url: 'http://localhost:8008'},
      {route: '/benchmarks', url: 'http://localhost:8006'}
    ]
  })();
}

// ------------------
// web servers
gulp.task('serve.js.dev', ['build.js.dev'], function(neverDone) {
  watch('modules/**', { ignoreInitial: true }, '!broccoli.js.dev');
  jsServeDev();
});

gulp.task('serve.js.prod', jsServeProd);

gulp.task('serve.e2e.dev', ['build.js.dev', 'build.js.cjs', 'build.css.material'], function(neverDone) {
  watch('modules/**', { ignoreInitial: true }, ['!broccoli.js.dev', '!build.js.cjs']);
  jsServeDev();
});

gulp.task('serve.e2e.prod', ['build.js.prod', 'build.js.cjs', 'build.css.material'], function(neverDone) {
  watch('modules/**', { ignoreInitial: true }, ['!broccoli.js.prod', '!build.js.cjs']);
  jsServeProd();
});

gulp.task('serve.js.dart2js', jsServeDartJs);

gulp.task('!proxyServeDart', proxyServeDart);

gulp.task('serve.dart', function(done) {
  runSequence([
    '!proxyServeDart',
    'serve/examples.dart',
    'serve/benchmarks.dart',
    'serve/benchmarks_external.dart'
  ], done);
});

gulp.task('serve/examples.dart', pubserve(gulp, gulpPlugins, {
  command: DART_SDK.PUB,
  path: CONFIG.dest.dart + '/examples',
  port: 8004
}));

gulp.task('serve/benchmarks.dart', pubserve(gulp, gulpPlugins, {
  command: DART_SDK.PUB,
  path: CONFIG.dest.dart + '/benchmarks',
  port: 8006
}));

gulp.task('serve/benchmarks_external.dart', pubserve(gulp, gulpPlugins, {
  command: DART_SDK.PUB,
  path: CONFIG.dest.dart + '/benchmarks_external',
  port: 8008
}));

gulp.task('serve.e2e.dart', ['build.js.cjs'], function(neverDone) {
  // Note: we are not using build.dart as the dart analyzer takes too long...
  watch('modules/**', { ignoreInitial: true }, ['!build/tree.dart', '!build.js.cjs']);
  runSequence('build/packages.dart', 'build/pubspec.dart', 'build.dart.material.css', 'serve.dart');
});


// --------------
// doc generation
var Dgeni = require('dgeni');
var bower = require('bower');
var webserver = require('gulp-webserver');

gulp.task('docs/bower', function() {
  var bowerTask = bower.commands.install(undefined, undefined, { cwd: 'docs' });
  bowerTask.on('log', function (result) {
    console.log('bower:', result.id, result.data);
  });
  bowerTask.on('error', function(error) {
    console.log(error);
  });
  return bowerTask;
});


function createDocsTasks(options) {
  var dgeniPackage = options.package;
  var distDocsPath = options.path;
  var taskPrefix = options.prefix;

  gulp.task(taskPrefix + '/dgeni', function() {
    try {
      var dgeni = new Dgeni([require(dgeniPackage)]);
      return dgeni.generate();
    } catch(x) {
      console.log(x);
      console.log(x.stack);
      throw x;
    }
  });

  gulp.task(taskPrefix + '/assets', ['docs/bower'], function() {
    return gulp.src('docs/bower_components/**/*')
      .pipe(gulp.dest(distDocsPath + '/lib'));
  });

  gulp.task(taskPrefix + '/app', function() {
    return gulp.src('docs/app/**/*')
      .pipe(gulp.dest(distDocsPath));
  });

  gulp.task(taskPrefix, [taskPrefix + '/assets', taskPrefix + '/app', taskPrefix + '/dgeni']);
  gulp.task(taskPrefix + '/watch', function() {
    return watch('docs/app/**/*', [taskPrefix + '/app']);
  });

  gulp.task(taskPrefix + '/test', function (done) {
    runJasmineTests(['docs/**/*.spec.js'], done);
  });

  gulp.task(taskPrefix + '/serve', function() {
    gulp.src(distDocsPath + '/')
      .pipe(webserver({
        fallback: 'index.html'
      }));
  });
}


createDocsTasks({ package: './docs/docs-package', path: 'dist/docs', prefix: 'docs'});
createDocsTasks({ package: './docs/public-docs-package', path: 'dist/public_docs', prefix: 'public_docs'});

gulp.task('docs/angular.io', ['build/clean.docs_angular_io'], function() {
  try {
    var dgeni = new Dgeni([require('./docs/angular.io-package')]);
    return dgeni.generate();
  } catch(x) {
    console.log(x);
    console.log(x.stack);
    throw x;
  }
});


gulp.task('docs/angular.io/watch', function() {
  watch(['modules/angular2/docs/**', 'modules/**/src/**'], ['docs/angular.io', 'docs/angular.io/copy']);
});


gulp.task('docs/angular.io/copy', function(){
  var DOCS_DIRS = ['core', 'http', 'lifecycle_hooks', 'router', 'test'];
  var DOCS_DIST = 'dist/angular.io/partials/api/angular2/';
  var DOCS_IO_DIST = '../angular.io/public/docs/js/latest/api/';

  var fs = require('fs');
  var fse = require('fs-extra');

  if (!fs.existsSync('../angular.io')) {
    throw new Error('docs/angular.io-watch task requires the angular.io repo to be at ' + path.resolve('../angular.io'));
  }

  DOCS_DIRS.forEach(function(dir) {
    var distIODir = DOCS_IO_DIST + dir;
    fse.removeSync(distIODir);
    fse.copySync(DOCS_DIST + dir, DOCS_IO_DIST + dir);
  });
});


gulp.task('docs/typings', [], function() {
  try {
    var dgeni = new Dgeni([require('./docs/typescript-definition-package')]);
    return dgeni.generate();
  } catch(x) {
    console.log(x);
    console.log(x.stack);
    throw x;
  }
});


// ------------------
// CI tests suites

function runKarma(configFile, done) {
  var cmd = process.platform === 'win32' ? 'node_modules\\.bin\\karma run ' :
                                           'node node_modules/.bin/karma run ';
  cmd += configFile;
  exec(cmd, function(e, stdout) {
    // ignore errors, we don't want to fail the build in the interactive (non-ci) mode
    // karma server will print all test failures
    done();
  });
}

gulp.task('test.js', function(done) {
  runSequence('test.unit.tools/ci', 'test.transpiler.unittest', 'docs/test', 'test.unit.js/ci',
              'test.unit.cjs/ci', 'test.typings', sequenceComplete(done));
});

gulp.task('test.dart', function(done) {
  runSequence('versions.dart', 'test.transpiler.unittest', 'docs/test', 'test.unit.dart/ci',
              sequenceComplete(done));
});

gulp.task('versions.dart', function() {
  dartSdk.logVersion(DART_SDK);
});

// Reuse the Travis scripts
// TODO: rename test_*.sh to test_all_*.sh
gulp.task('test.all.js', shell.task(['./scripts/ci/test_js.sh']));
gulp.task('test.all.dart', shell.task(['./scripts/ci/test_dart.sh']));

// karma tests
//     These tests run in the browser and are allowed to access
//     HTML DOM APIs.
function getBrowsersFromCLI() {
  var isSauce = false;
  var args = minimist(process.argv.slice(2));
  var rawInput = args.browsers ? args.browsers : 'DartiumWithWebPlatform';
  var inputList = rawInput.replace(' ', '').split(',');
  var outputList = [];
  for (var i = 0; i < inputList.length; i++) {
    var input = inputList[i];
    var karmaChromeLauncher = require('karma-chrome-launcher');
    if (sauceConf.customLaunchers.hasOwnProperty(input) || karmaChromeLauncher.hasOwnProperty("launcher:" + input)) {
      // In case of non-sauce browsers, or browsers defined in karma-chrome-launcher (Chrome, ChromeCanary and Dartium):
      // overrides everything, ignoring other options
      outputList = [input];
      isSauce = false;
      break;
    } else if (sauceConf.customLaunchers.hasOwnProperty("SL_" + input.toUpperCase())) {
      isSauce = true;
      outputList.push("SL_" + input.toUpperCase());
    } else if (sauceConf.aliases.hasOwnProperty(input.toUpperCase())) {
      outputList = outputList.concat(sauceConf.aliases[input]);
      isSauce = true;
    } else {
      throw new Error('ERROR: unknown browser found in getBrowsersFromCLI()');
    }
  }
  return {
    browsersToRun: outputList.filter(function(item, pos, self) {return self.indexOf(item) == pos;}),
    isSauce: isSauce
  };
}

gulp.task('test.unit.js', ['build.js.dev'], function (done) {
  runSequence(
    '!test.unit.js/karma-server',
    function() {
      watch('modules/**', [
        '!broccoli.js.dev',
        '!test.unit.js/karma-run'
      ]);
    }
  );
});

gulp.task('test.unit.js.sauce', ['build.js.dev'], function (done) {
  var browserConf = getBrowsersFromCLI();
  if (browserConf.isSauce) {
    new karma.Server({
        configFile: __dirname + '/karma-js.conf.js',
        singleRun: true,
        browserNoActivityTimeout: 240000,
        captureTimeout: 120000,
        reporters: ['dots'],
        browsers: browserConf.browsersToRun},
      function(err) {done(); process.exit(err ? 1 : 0);}).start();
  } else {
    throw new Error('ERROR: no Saucelabs browsers provided, add them with the --browsers option');
  }
});

gulp.task('!test.unit.js/karma-server', function() {
  new karma.Server({configFile: __dirname + '/karma-js.conf.js', reporters: 'dots'}).start();
});


gulp.task('!test.unit.js/karma-run', function(done) {
  // run the run command in a new process to avoid duplicate logging by both server and runner from
  // a single process
  runKarma('karma-js.conf.js', done);
});

gulp.task('test.unit.router', function (done) {
  runSequence(
    '!test.unit.router/karma-server',
    function() {
      watch('modules/**', [
        'buildRouter.dev',
        '!test.unit.router/karma-run'
      ]);
    }
  );
});

gulp.task('!test.unit.router/karma-server', function() {
  new karma.Server({
        configFile: __dirname + '/modules/angular1_router/karma-router.conf.js',
        reporters: 'dots'
      }
  ).start();
});


gulp.task('!test.unit.router/karma-run', function(done) {
  karma.runner.run({configFile: __dirname + '/modules/angular1_router/karma-router.conf.js'}, function(exitCode) {
    // ignore exitCode, we don't want to fail the build in the interactive (non-ci) mode
    // karma will print all test failures
    done();
  });
});

gulp.task('buildRouter.dev', function () {
  buildRouter();
});

gulp.task('test.unit.dart', function (done) {
  runSequence(
    'build/tree.dart',
    'build/pure-packages.dart',
    '!build/pubget.angular2.dart',
    '!build/change_detect.dart',
    '!build/remove-pub-symlinks',
    'build.dart.material.css',
    '!test.unit.dart/karma-server',
    '!test.unit.dart/karma-run',
    function(error) {
      // if initial build failed (likely due to build or formatting step) then exit
      // otherwise karma server doesn't start and we can't continue running properly
      if (error) {
        done(error);
        return;
      }

      watch(['modules/angular2/**'], { ignoreInitial: true }, [
        '!build/tree.dart',
        '!test.unit.dart/karma-run'
      ]);
    }
  );
});

gulp.task('!test.unit.dart/karma-run', function (done) {
  // run the run command in a new process to avoid duplicate logging by both server and runner from
  // a single process
  runKarma('karma-dart.conf.js', done);
});


gulp.task('!test.unit.dart/karma-server', function() {
  new karma.Server({configFile: __dirname + '/karma-dart.conf.js', reporters: 'dots'}).start();
});


gulp.task('test.unit.router/ci', function (done) {
  var browserConf = getBrowsersFromCLI();
  new karma.Server({
        configFile: __dirname + '/modules/angular1_router/karma-router.conf.js',
        singleRun: true,
        reporters: ['dots'],
        browsers: browserConf.browsersToRun
      },
      done
  ).start();
});

gulp.task('test.unit.js/ci', function (done) {
  var browserConf = getBrowsersFromCLI();
  new karma.Server({
        configFile: __dirname + '/karma-js.conf.js',
        singleRun: true,
        reporters: ['dots'],
        browsers: browserConf.browsersToRun,
        logLevel: 'DEBUG'
      },
      done
  ).start();
});

gulp.task('test.unit.js.sauce/ci', function (done) {
<<<<<<< HEAD
  new karma.Server({
        configFile: __dirname + '/karma-js.conf.js',
        singleRun: true,
        browserNoActivityTimeout: 240000,
        captureTimeout: 120000,
        reporters: ['dots', 'saucelabs'],
        browsers: sauceConf.aliases.CI
      },
      function(err) {done(); process.exit(err ? 1 : 0);}
  ).start();
=======
  karma.server.start({configFile: __dirname + '/karma-js.conf.js',
    singleRun: true, browserNoActivityTimeout: 240000, captureTimeout: 120000, browsers: sauceConf.aliases.CI,
    reporters: process.env.TRAVIS_PULL_REQUEST == 'false' && process.env.TRAVIS_BRANCH == 'master' ?
    ['dots', 'saucelabs'] : ['dots']},
    function(err) {done(); process.exit(err ? 1 : 0);});
>>>>>>> e1853b33
});

gulp.task('test.unit.dart/ci', function (done) {
  var browserConf = getBrowsersFromCLI();
  new karma.Server({
        configFile: __dirname + '/karma-dart.conf.js',
        singleRun: true,
        reporters: ['dots'],
        browsers: browserConf.browsersToRun
      },
      done
  ).start();
});


gulp.task('test.unit.cjs/ci', function(done) {
  runJasmineTests(['dist/js/cjs/{angular2,benchpress}/test/**/*_spec.js'], done);
});


gulp.task('test.unit.cjs', ['build/clean.js', 'build.tools'], function (neverDone) {

  treatTestErrorsAsFatal = false;

  var buildAndTest = [
    '!build.js.cjs',
    'test.unit.cjs/ci'
  ];

  watch('modules/**', buildAndTest);
});


gulp.task('test.unit.dartvm', function (done) {
  runSequence(
    'build/tree.dart',
    'build/pure-packages.dart',
    'build/pubspec.dart',
    '!build/change_detect.dart',
    '!test.unit.dartvm/run',
    function(error) {
      // if initial build failed (likely due to build or formatting step) then exit
      // otherwise karma server doesn't start and we can't continue running properly
      if (error) {
        done(error);
        return;
      }

      watch('modules/angular2/**', { ignoreInitial: true }, [
        '!build/tree.dart',
        '!test.unit.dartvm/run'
      ]);
    }
  );
});

gulp.task('!test.unit.dartvm/run', runServerDartTests(gulp, gulpPlugins, {
  dir: 'dist/dart/angular2'
}));


gulp.task('test.unit.tools/ci', function(done) {
  runJasmineTests(['dist/tools/**/*.spec.js', 'tools/**/*.spec.js'], done);
});


gulp.task('test.unit.tools', ['build/clean.tools'],  function(done) {

  treatTestErrorsAsFatal = false;

  var buildAndTest = [
    '!build.tools',
    'test.unit.tools/ci'
  ];

  watch(['tools/**', '!tools/**/test-fixtures/**'], buildAndTest);
});


// ------------------
// server tests
//     These tests run on the VM on the command-line and are
//     allowed to access the file system and network.
gulp.task('test.server.dart', runServerDartTests(gulp, gulpPlugins, {
  dest: 'dist/dart'
}));

// -----------------
// test builders
gulp.task('test.transpiler.unittest', function(done) {
  runJasmineTests(['tools/transpiler/unittest/**/*.js'], done);
});

// -----------------
// Pre-test checks

gulp.task('pre-test-checks', function(done) {
  runSequence('build/checkCircularDependencies', sequenceComplete(done));
});

// -----------------
// Checks which should fail the build, but should not block us running the tests.
// This task is run in a separate travis worker, so these checks provide faster
// feedback while allowing tests to execute.
gulp.task('static-checks', ['!build.tools'], function(done) {
  runSequence(
    ['enforce-format', 'lint', 'test.typings'],
    sequenceComplete(done));
});


gulp.task('!pre.test.typings', ['docs/typings'], function() {
  return gulp
    .src([
      'modules/angular2/typings/**/*'], {
        base: 'modules/angular2/typings/**'
      }
    )
    .pipe(gulp.dest('dist/docs/typings/*'));
});

// -----------------
gulp.task('test.typings', ['!pre.test.typings'], function() {
  return gulp.src(['typing_spec/*.ts', 'dist/docs/typings/angular2/*.d.ts', 'dist/docs/typings/http.d.ts'])
      .pipe(tsc({target: 'ES5', module: 'commonjs',
                 experimentalDecorators: true,
                 noImplicitAny: true,
                 // Don't use the version of typescript that gulp-typescript depends on, we need 1.5
                 // see https://github.com/ivogabe/gulp-typescript#typescript-version
                 typescript: require('typescript')}));
});

// -----------------
// orchestrated targets

// Pure Dart packages only contain Dart code and conform to pub package layout.
// These packages need no transpilation. All code is copied over to `dist`
// unmodified and directory structure is preserved.
//
// This task also fixes relative `dependency_overrides` paths in `pubspec.yaml`
// files.
//
// This task is expected to be run after build/tree.dart
gulp.task('build/pure-packages.dart', function() {
  var through2 = require('through2');
  var yaml = require('js-yaml');
  var originalPrefix = '../../dist/dart/';

  var transformStream = gulp
    .src([
      'modules_dart/transform/**/*',
      '!modules_dart/transform/**/*.proto'
    ])
    .pipe(gulp.dest(path.join(CONFIG.dest.dart, 'angular2')));

  var moveStream = gulp.src([
                         'modules_dart/**/*.dart',
                         'modules_dart/**/pubspec.yaml',
                         '!modules_dart/transform/**'
                       ])
                       .pipe(through2.obj(function(file, enc, done) {
                         if (/pubspec.yaml$/.test(file.path)) {
                           // Pure packages specify dependency_overrides relative to
                           // `modules_dart`, so they have to walk up and into `dist`.
                           //
                           // Example:
                           //
                           // dependency_overrides:
                           //   angular2:
                           //     path: ../../dist/dart/angular2
                           //
                           // When we copy a pure package into `dist` the relative path
                           // must be updated. The code below replaces paths accordingly.
                           // So the example above is turned into:
                           //
                           // dependency_overrides:
                           //   angular2:
                           //     path: ../angular2
                           //
                           var pubspec = yaml.safeLoad(file.contents.toString());
                           var overrides = pubspec.dependency_overrides;
                           if (overrides) {
                             Object.keys(overrides).forEach(function(pkg) {
                               var overridePath = overrides[pkg].path;
                               if ((new RegExp('^' + originalPrefix)).test(overridePath)) {
                                 overrides[pkg].path = overridePath.replace(originalPrefix, '../');
                               }
                             });
                             file.contents = new Buffer(yaml.safeDump(pubspec));
                           }
                         }
                         this.push(file);
                         done();
                       }))
                       .pipe(gulp.dest(CONFIG.dest.dart));


  return merge2(transformStream, moveStream);
});

// Builds all Dart packages, but does not compile them
gulp.task('build/packages.dart', function(done) {
  runSequence(
    'lint_protos.dart',
    'build/tree.dart',
    'build/pure-packages.dart',
    // Run after 'build/tree.dart' because broccoli clears the dist/dart folder
    '!build/pubget.angular2.dart',
    '!build/change_detect.dart',
    sequenceComplete(done));
});

// Builds and compiles all Dart packages
gulp.task('build.dart', function(done) {
  runSequence(
    'build/packages.dart',
    'build/pubspec.dart',
    'build/analyze.dart',
    'build/check.apidocs.dart',
    'build.dart.material.css',
    sequenceComplete(done)
  );
});


// public task to build tools
gulp.task('build.tools', ['build/clean.tools'], function(done) {
  runSequence('!build.tools', sequenceComplete(done));
});


// private task to build tools
gulp.task('!build.tools', function() {
  var stream = gulp.src(['tools/**/*.ts'])
      .pipe(sourcemaps.init())
      .pipe(tsc({target: 'ES5', module: 'commonjs',
                 // Don't use the version of typescript that gulp-typescript depends on
                 // see https://github.com/ivogabe/gulp-typescript#typescript-version
                 typescript: require('typescript')}))
      .on('error', function(error) {
        // nodejs doesn't propagate errors from the src stream into the final stream so we are
        // forwarding the error into the final stream
        stream.emit('error', error);
      })
      .pipe(sourcemaps.write('.'))
      .pipe(gulp.dest('dist/tools'))
      .on('end', function() {
        var AngularBuilder = require('./dist/tools/broccoli/angular_builder').AngularBuilder;
        angularBuilder = new AngularBuilder({
          outputPath: 'dist',
          dartSDK: DART_SDK,
          logs: logs
        });
      });

  return stream;
});

gulp.task('broccoli.js.dev', ['build.tools'], function(done) {
  runSequence('!broccoli.js.dev', sequenceComplete(done));
});

gulp.task('!broccoli.js.dev', function() {
  return angularBuilder.rebuildBrowserDevTree();
});

gulp.task('!broccoli.js.prod', function() {
  return angularBuilder.rebuildBrowserProdTree();
});

gulp.task('build.js.dev', ['build/clean.js'], function(done) {
  runSequence(
    'broccoli.js.dev',
    'build.css.material',
    sequenceComplete(done)
  );
});

gulp.task('build.js.prod', ['build.tools'], function(done) {
  runSequence('!broccoli.js.prod', sequenceComplete(done));
});


/**
 * public task
 */
gulp.task('build.js.cjs', ['build.tools'], function(done) {
  runSequence('!build.js.cjs', sequenceComplete(done));
});


var firstBuildJsCjs = true;

/**
 * private task
 */
gulp.task('!build.js.cjs', function() {
  return angularBuilder.rebuildNodeTree().then(function() {
    if (firstBuildJsCjs) {
      firstBuildJsCjs = false;
      console.log('creating node_modules symlink hack');
      // linknodemodules is all sync
      linknodemodules(gulp, gulpPlugins, {
        dir: CONFIG.dest.js.cjs
      })();
    }
  });
});


var bundleConfig = {
  paths: {"*": "dist/js/prod/es5/*.js"},
  // Files that end up empty after transpilation confuse system-builder
  // and need to be explitily listed here.
  // TODO: upgrade system builder and find a way to declare all input as cjs.
  meta: {
    'angular2/src/router/route_definition': {format: 'cjs'},
    'angular2/src/core/directives/observable_list_diff': {format: 'cjs'},
    'angular2/lifecycle_hooks': {format: 'cjs'}
  }
};

// production build
gulp.task('!bundle.js.prod', ['build.js.prod'], function() {
  return bundler.bundle(
      bundleConfig,
      'angular2/angular2',
      './dist/build/angular2.js',
      {
        sourceMaps: true
      }).
      then(function(){
        return bundler.bundle(
          bundleConfig,
          'angular2/http',
          './dist/build/http.js',
          {
            sourceMaps: true
          }
        );
      });
});

// minified production build
gulp.task('!bundle.js.min', ['build.js.prod'], function() {
  return bundler.bundle(
      bundleConfig,
      'angular2/angular2',
      './dist/build/angular2.min.js',
      {
        sourceMaps: true,
        minify: true
      }).
      then(function(){
        return bundler.bundle(
          bundleConfig,
          'angular2/http',
          './dist/build/http.min.js',
          {
            sourceMaps: true,
            minify: true
          }
        );
      });
});

// development build
gulp.task('!bundle.js.dev', ['build.js.dev'], function() {
  var devBundleConfig = merge(true, bundleConfig);
  devBundleConfig.paths =
      merge(true, devBundleConfig.paths, {
       "*": "dist/js/dev/es5/*.js"
      });
  return bundler.bundle(
      devBundleConfig,
      'angular2/angular2',
      './dist/build/angular2.dev.js',
      { sourceMaps: true }).
      then(function() {
        return bundler.bundle(
          devBundleConfig,
          'angular2/http',
          './dist/build/http.dev.js',
          { sourceMaps: true });
      });
});

// WebWorker build
gulp.task("!bundle.web_worker.js.dev", ["build.js.dev"], function() {
  var devBundleConfig = merge(true, bundleConfig);
  devBundleConfig.paths = merge(true, devBundleConfig.paths, {"*": "dist/js/dev/es5/*.js"});
  return bundler.bundle(
      devBundleConfig,
      'angular2/web_worker/ui',
      './dist/build/web_worker/ui.dev.js',
      { sourceMaps: true }).
      then(function() {
        return bundler.bundle(
          devBundleConfig,
          'angular2/web_worker/worker',
          './dist/build/web_worker/worker.dev.js',
          { sourceMaps: true});
      });
});

gulp.task('!router.bundle.js.dev', ['build.js.dev'], function() {
  var devBundleConfig = merge(true, bundleConfig);
  devBundleConfig.paths = merge(true, devBundleConfig.paths, {"*": "dist/js/dev/es5/*.js"});
  return bundler.bundle(
    devBundleConfig,
    'angular2/router - angular2/angular2',
    './dist/js/bundle/router.dev.js',
    { sourceMaps: true });
});

gulp.task('!test.bundle.js.dev', ['build.js.dev'], function() {
  var devBundleConfig = merge(true, bundleConfig);
  devBundleConfig.paths = merge(true, devBundleConfig.paths, {"*": "dist/js/dev/es5/*.js"});
  return bundler.bundle(
    devBundleConfig,
    'angular2/test + angular2/mock - angular2/angular2',
    './dist/js/bundle/test_lib.dev.js',
    { sourceMaps: true });
});

// self-executing development build
// This bundle executes its main module - angular2_sfx, when loaded, without
// a corresponding System.import call. It is aimed at ES5 developers that do not
// use System loader polyfills (like system.js and es6 loader).
// see: https://github.com/systemjs/builder (SFX bundles).
gulp.task('!bundle.js.sfx.dev', ['build.js.dev'], function() {
  var devBundleConfig = merge(true, bundleConfig);
  devBundleConfig.paths = merge(true, devBundleConfig.paths, {'*': 'dist/js/dev/es5/*.js'});
  return bundler.bundle(devBundleConfig, 'angular2/angular2_sfx',
                        './dist/build/angular2.sfx.dev.js', {sourceMaps: true},
                        /* self-executing */ true)
      .then(function() {
        return bundler.bundle(devBundleConfig, 'angular2/http', './dist/build/http.sfx.dev.js',
                              {sourceMaps: true},
                              /* self-executing */ true);
      });
});

gulp.task('!bundle.js.prod.deps', ['!bundle.js.prod'], function() {
  return merge2(bundler.modify(
      ['node_modules/zone.js/dist/zone-microtask.js', 'node_modules/reflect-metadata/Reflect.js',
      'dist/build/angular2.js'],
      'angular2.js'
    ),
    bundler.modify(
        ['node_modules/reflect-metadata/Reflect.js', 'dist/build/http.js'],
        'http.js'
    )).pipe(gulp.dest('dist/js/bundle'));
});

gulp.task('!bundle.js.min.deps', ['!bundle.js.min'], function() {
  return merge2(bundler.modify(
      ['node_modules/zone.js/dist/zone-microtask.min.js',
      'node_modules/reflect-metadata/Reflect.js', 'dist/build/angular2.min.js'],
      'angular2.min.js'
    ),
    bundler.modify(
        ['node_modules/reflect-metadata/Reflect.js', 'dist/build/http.min.js'],
        'http.min.js'
    ))
    .pipe(uglify())
    .pipe(gulp.dest('dist/js/bundle'));
});

var JS_DEV_DEPS = [
  licenseWrap('node_modules/zone.js/LICENSE', true),
  'node_modules/zone.js/dist/zone-microtask.js',
  'node_modules/zone.js/dist/long-stack-trace-zone.js',
  licenseWrap('node_modules/reflect-metadata/LICENSE', true),
  'node_modules/reflect-metadata/Reflect.js'
];

// Splice in RX license if rx is in the bundle.
function insertRXLicense(source) {
  var n = source.indexOf('System.register("@reactivex/rxjs/dist/cjs/Subject"');
  if (n >= 0) {
    var rxLicense = licenseWrap('node_modules/@reactivex/rxjs/LICENSE.txt');
    return source.slice(0, n) + rxLicense + source.slice(n);
  } else {
    return source;
  }
}

function addDevDependencies(outputFile) {
  return bundler.modify(
    JS_DEV_DEPS.concat(['dist/build/' + outputFile]),
    outputFile)
      .pipe(insert.transform(insertRXLicense))
      .pipe(gulp.dest('dist/js/bundle'));
}

gulp.task('!bundle.js.dev.deps', ['!bundle.js.dev'], function() {
  var bundle = addDevDependencies('angular2.dev.js');
  return merge2(bundle, bundler.modify(
    ['dist/build/http.dev.js'], 'http.dev.js')
      .pipe(gulp.dest('dist/js/bundle')));
});

gulp.task('!bundle.js.sfx.dev.deps', ['!bundle.js.sfx.dev'], function() {
  return merge2(
    bundler.modify(JS_DEV_DEPS.concat(['dist/build/angular2.sfx.dev.js']),
                        'angular2.sfx.dev.js')
      .pipe(gulp.dest('dist/js/bundle')),
    bundler.modify(['dist/build/http.sfx.dev.js'],
                        'http.sfx.dev.js')
      .pipe(gulp.dest('dist/js/bundle')));
});

gulp.task('!bundle.web_worker.js.dev.deps', ['!bundle.web_worker.js.dev'], function() {
  return merge2(addDevDependencies("web_worker/ui.dev.js",
                addDevDependencies("web_worker/worker.dev.js")));
});

gulp.task('bundles.js', [
  '!bundle.js.prod.deps',
  '!bundle.js.dev.deps',
  '!bundle.js.min.deps',
  '!bundle.web_worker.js.dev.deps',
  '!bundle.js.sfx.dev.deps',
  '!router.bundle.js.dev',
  '!test.bundle.js.dev']);

gulp.task('build.js', ['build.js.dev', 'build.js.prod', 'build.js.cjs', 'bundles.js', 'benchpress.bundle']);

gulp.task('clean', ['build/clean.tools', 'build/clean.js', 'build/clean.dart', 'build/clean.docs', 'build/clean.benchpress.bundle']);

gulp.task('build', ['build.js', 'build.dart']);

// ------------
// transform codegen
gulp.task('lint_protos.dart', function(done) {
  return proto.lint({
    dir: 'modules_dart/transform/lib/src/transform/common/model/'
  }, done);
});

gulp.task('gen_protos.dart', function(done) {
  return proto.generate({
    dir: 'modules_dart/transform/lib/src/transform/common/model/',
    plugin: 'tools/build/protoc-gen-dart'
  }, done);
});

// change detection codegen
gulp.task('build.change_detect.dart', function(done) {
  return runSequence('build/packages.dart', '!build/pubget.angular2.dart',
                     '!build/change_detect.dart', done);
});

gulp.task('!build/change_detect.dart', function(done) {
  var fs = require('fs');
  var changeDetectDir = path.join(CONFIG.dest.dart, 'angular2/test/core/change_detection/');
  var srcDir = path.join(changeDetectDir, 'generator');
  var destDir = path.join(changeDetectDir, 'generated');

  var dartStream = fs.createWriteStream(path.join(destDir, 'change_detector_classes.dart'));
  var genMain = path.join(srcDir, 'gen_change_detectors.dart');
  var proc = spawn(DART_SDK.VM, [genMain], { stdio:['ignore', 'pipe', 'inherit'] });
  proc.on('error', function(code) {
    done(new Error('Failed while generating change detector classes. Please run manually: ' +
                   DART_SDK.VM + ' ' + dartArgs.join(' ')));
  });
  proc.on('close', function() {
    dartStream.close();
    done();
  });
  proc.stdout.pipe(dartStream);
});

// ------------
// angular material testing rules
gulp.task('build.css.material', function() {
  return gulp.src('modules/*/src/**/*.scss')
      .pipe(sass())
      .pipe(autoprefixer())
      .pipe(gulp.dest(CONFIG.dest.js.prod.es5))
      .pipe(gulp.dest(CONFIG.dest.js.dev.es5))
      .pipe(gulp.dest(CONFIG.dest.js.dart2js + '/examples/packages'));
});


gulp.task('build.js.material', function(done) {
  runSequence('build.js.dev', 'build.css.material', sequenceComplete(done));
});

gulp.task('build.dart2js.material', function(done) {
  runSequence('build.dart', 'build.css.material', sequenceComplete(done));
});

gulp.task('build.dart.material.css', function() {
  return gulp.src('dist/dart/angular2_material/src/**/*.scss')
      .pipe(sass())
      .pipe(autoprefixer())
      .pipe(gulp.dest('dist/dart/angular2_material/lib/src'));
});

gulp.task('build.dart.material', ['build/packages.dart'], function(done) {
  runSequence('build/packages.dart', 'build.dart.material.css', sequenceComplete(done));
});

gulp.task('cleanup.builder', function() {
  return angularBuilder.cleanup();
});

gulp.task('benchpress.bundle', ['build/clean.benchpress.bundle', 'build.js.cjs'], function(cb) {
  bundler.benchpressBundle(
    BENCHPRESS_BUNDLE_CONFIG.entries,
    BENCHPRESS_BUNDLE_CONFIG.packageJson,
    BENCHPRESS_BUNDLE_CONFIG.includes,
    BENCHPRESS_BUNDLE_CONFIG.excludes,
    BENCHPRESS_BUNDLE_CONFIG.ignore,
    BENCHPRESS_BUNDLE_CONFIG.dest,
    cb
  );
});


// register cleanup listener for ctrl+c/kill used to quit any persistent task (autotest or serve tasks)
process.on('SIGINT', function() {
  if (!angularBuilder.mock) {
    runSequence('cleanup.builder', function () {
      process.exit();
    });
  }
  process.exit();
});


// register cleanup listener for all non-persistent tasks
var beforeExitRan = false;

process.on('beforeExit', function() {
  if (beforeExitRan) return;

  beforeExitRan = true;

  if (!angularBuilder.mock) {
    gulp.start('cleanup.builder');
  }
});<|MERGE_RESOLUTION|>--- conflicted
+++ resolved
@@ -731,24 +731,11 @@
 });
 
 gulp.task('test.unit.js.sauce/ci', function (done) {
-<<<<<<< HEAD
-  new karma.Server({
-        configFile: __dirname + '/karma-js.conf.js',
-        singleRun: true,
-        browserNoActivityTimeout: 240000,
-        captureTimeout: 120000,
-        reporters: ['dots', 'saucelabs'],
-        browsers: sauceConf.aliases.CI
-      },
-      function(err) {done(); process.exit(err ? 1 : 0);}
-  ).start();
-=======
   karma.server.start({configFile: __dirname + '/karma-js.conf.js',
     singleRun: true, browserNoActivityTimeout: 240000, captureTimeout: 120000, browsers: sauceConf.aliases.CI,
     reporters: process.env.TRAVIS_PULL_REQUEST == 'false' && process.env.TRAVIS_BRANCH == 'master' ?
     ['dots', 'saucelabs'] : ['dots']},
     function(err) {done(); process.exit(err ? 1 : 0);});
->>>>>>> e1853b33
 });
 
 gulp.task('test.unit.dart/ci', function (done) {
