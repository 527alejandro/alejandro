--- conflicted
+++ resolved
@@ -11,14 +11,8 @@
   border: 1px solid $white;
   border-radius: 4px;
   color: $blue-grey-600;
-<<<<<<< HEAD
-  @include font-size(12);
-  font-weight: 400;
-  height: 32px;
-=======
   @include font-size(14);
   font-weight: 400;
->>>>>>> ae0253f3
   @include line-height(32);
   outline: none;
   padding: 4px 16px;
