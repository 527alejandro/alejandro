--- conflicted
+++ resolved
@@ -56,8 +56,6 @@
   line-height: ($heightValue / 10) + rem;
 }
 
-<<<<<<< HEAD
-=======
 // PLACEHOLDER
 // NOTE: Vendor-prefixed selectors must be on separate blocks, because one invalid/unknown
 //       selector will invalidate the whole block.
@@ -68,7 +66,6 @@
   &::placeholder               { @content; }  // Chrome/Firefox/Safari
 }
 
->>>>>>> ae0253f3
 @mixin rotate($degrees) {
   -moz-transform: rotate($degrees);
   -webkit-transform: rotate($degrees);
