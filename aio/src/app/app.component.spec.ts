import { NO_ERRORS_SCHEMA, DebugElement } from '@angular/core';
import { inject, ComponentFixture, TestBed, fakeAsync, flushMicrotasks, tick } from '@angular/core/testing';
import { Title } from '@angular/platform-browser';
import { APP_BASE_HREF } from '@angular/common';
import { HttpClient } from '@angular/common/http';
import { MatProgressBar } from '@angular/material/progress-bar';
import { MatSidenav } from '@angular/material/sidenav';
import { By } from '@angular/platform-browser';

import { Subject, of, timer } from 'rxjs';
import { first, mapTo } from 'rxjs/operators';

import { AppComponent } from './app.component';
import { AppModule } from './app.module';
import { CurrentNodes } from 'app/navigation/navigation.model';
import { DocumentService } from 'app/documents/document.service';
import { DocViewerComponent } from 'app/layout/doc-viewer/doc-viewer.component';
import { Deployment } from 'app/shared/deployment.service';
import { ElementsLoader } from 'app/custom-elements/elements-loader';
import { GaService } from 'app/shared/ga.service';
import { LocationService } from 'app/shared/location.service';
import { Logger } from 'app/shared/logger.service';
import { MockLocationService } from 'testing/location.service';
import { MockLogger } from 'testing/logger.service';
import { MockSearchService } from 'testing/search.service';
import { NavigationNode, NavigationService } from 'app/navigation/navigation.service';
import { ScrollService } from 'app/shared/scroll.service';
import { SearchBoxComponent } from 'app/search/search-box/search-box.component';
import { SearchResultsComponent } from 'app/shared/search-results/search-results.component';
import { SearchService } from 'app/search/search.service';
import { SelectComponent } from 'app/shared/select/select.component';
import { TocItem, TocService } from 'app/shared/toc.service';

const sideBySideBreakPoint = 992;
const hideToCBreakPoint = 800;
const startedDelay = 100;

describe('AppComponent', () => {
  let component: AppComponent;
  let fixture: ComponentFixture<AppComponent>;

  let documentService: DocumentService;
  let docViewer: HTMLElement;
  let docViewerComponent: DocViewerComponent;
  let hamburger: HTMLButtonElement;
  let locationService: MockLocationService;
  let sidenav: MatSidenav;
  let tocService: TocService;

  async function awaitDocRendered() {
    const newDocPromise = new Promise(resolve => documentService.currentDocument.subscribe(resolve));
    const docRenderedPromise = new Promise(resolve => docViewerComponent.docRendered.subscribe(resolve));

    await newDocPromise;       // Wait for the new document to be fetched.
    fixture.detectChanges();   // Propagate document change to the view (i.e to `DocViewer`).
    await docRenderedPromise;  // Wait for the `docRendered` event.
  }

  function initializeTest(waitForDoc = true) {
    fixture = TestBed.createComponent(AppComponent);
    component = fixture.componentInstance;

    fixture.detectChanges();
    component.onResize(sideBySideBreakPoint + 1); // wide by default

    const de = fixture.debugElement;
    const docViewerDe = de.query(By.css('aio-doc-viewer'));

    documentService = de.injector.get<DocumentService>(DocumentService);
    docViewer = docViewerDe.nativeElement;
    docViewerComponent = docViewerDe.componentInstance;
    hamburger = de.query(By.css('.hamburger')).nativeElement;
    locationService = de.injector.get<any>(LocationService);
    sidenav = de.query(By.directive(MatSidenav)).componentInstance;
    tocService = de.injector.get<TocService>(TocService);

    return waitForDoc && awaitDocRendered();
  }


  describe('with proper DocViewer', () => {

    beforeEach(async () => {
      DocViewerComponent.animationsEnabled = false;

      createTestingModule('a/b');
      await initializeTest();
    });

    afterEach(() => DocViewerComponent.animationsEnabled = true);

    it('should create', () => {
      expect(component).toBeDefined();
    });

    describe('hasFloatingToc', () => {
      it('should initially be false', () => {
        const fixture2 = TestBed.createComponent(AppComponent);
        const component2 = fixture2.componentInstance;

        expect(component2.hasFloatingToc).toBe(false);
      });

      it('should be false on narrow screens', () => {
        component.onResize(hideToCBreakPoint - 1);

        tocService.tocList.next([{}, {}, {}] as TocItem[]);
        expect(component.hasFloatingToc).toBe(false);

        tocService.tocList.next([]);
        expect(component.hasFloatingToc).toBe(false);

        tocService.tocList.next([{}, {}, {}] as TocItem[]);
        expect(component.hasFloatingToc).toBe(false);
      });

      it('should be true on wide screens unless the toc is empty', () => {
        component.onResize(hideToCBreakPoint + 1);

        tocService.tocList.next([{}, {}, {}] as TocItem[]);
        expect(component.hasFloatingToc).toBe(true);

        tocService.tocList.next([]);
        expect(component.hasFloatingToc).toBe(false);

        tocService.tocList.next([{}, {}, {}] as TocItem[]);
        expect(component.hasFloatingToc).toBe(true);
      });

      it('should be false when toc is empty', () => {
        tocService.tocList.next([]);

        component.onResize(hideToCBreakPoint + 1);
        expect(component.hasFloatingToc).toBe(false);

        component.onResize(hideToCBreakPoint - 1);
        expect(component.hasFloatingToc).toBe(false);

        component.onResize(hideToCBreakPoint + 1);
        expect(component.hasFloatingToc).toBe(false);
      });

      it('should be true when toc is not empty unless the screen is narrow', () => {
        tocService.tocList.next([{}, {}, {}] as TocItem[]);

        component.onResize(hideToCBreakPoint + 1);
        expect(component.hasFloatingToc).toBe(true);

        component.onResize(hideToCBreakPoint - 1);
        expect(component.hasFloatingToc).toBe(false);

        component.onResize(hideToCBreakPoint + 1);
        expect(component.hasFloatingToc).toBe(true);
      });
    });

    describe('isSideBySide', () => {
      it('should be updated on resize', () => {
        component.onResize(sideBySideBreakPoint - 1);
        expect(component.isSideBySide).toBe(false);

        component.onResize(sideBySideBreakPoint + 1);
        expect(component.isSideBySide).toBe(true);
      });
    });

    describe('onScroll', () => {
      it('should update `tocMaxHeight` accordingly', () => {
        component.tocMaxHeight = '';
        component.onScroll();

        expect(component.tocMaxHeight).toMatch(/^\d+\.\d{2}$/);
      });
    });

    describe('SideNav', () => {
      const navigateTo = (path: string) => {
        locationService.go(path);
        component.updateSideNav();
        fixture.detectChanges();
      };
      const resizeTo = (width: number) => {
        component.onResize(width);
        fixture.detectChanges();
      };
      const toggleSidenav = () => {
        hamburger.click();
        fixture.detectChanges();
      };

      describe('when side-by-side (wide)', () => {
        beforeEach(() => resizeTo(sideBySideBreakPoint + 1));  // side-by-side

        it('should open when navigating to a guide page (guide/pipes)', () => {
          navigateTo('guide/pipes');
          expect(sidenav.opened).toBe(true);
        });

        it('should open when navigating to an api page', () => {
          navigateTo('api/a/b/c/d');
          expect(sidenav.opened).toBe(true);
        });

        it('should be closed when navigating to a marketing page (features)', () => {
          navigateTo('features');
          expect(sidenav.opened).toBe(false);
        });

        describe('when manually closed', () => {

          beforeEach(() => {
            navigateTo('guide/pipes');
            toggleSidenav();
          });

          it('should be closed', () => {
            expect(sidenav.opened).toBe(false);
          });

          it('should stay closed when navigating from one guide page to another', () => {
            navigateTo('guide/bags');
            expect(sidenav.opened).toBe(false);
          });

          it('should stay closed when navigating from a guide page to api page', () => {
            navigateTo('api');
            expect(sidenav.opened).toBe(false);
          });

          it('should reopen when navigating to market page and back to guide page', () => {
            navigateTo('features');
            navigateTo('guide/bags');
            expect(sidenav.opened).toBe(true);
          });
        });
      });

      describe('when NOT side-by-side (narrow)', () => {
        beforeEach(() => resizeTo(sideBySideBreakPoint - 1)); // NOT side-by-side

        it('should be closed when navigating to a guide page (guide/pipes)', () => {
          navigateTo('guide/pipes');
          expect(sidenav.opened).toBe(false);
        });

        it('should be closed when navigating to an api page', () => {
          navigateTo('api/a/b/c/d');
          expect(sidenav.opened).toBe(false);
        });

        it('should be closed when navigating to a marketing page (features)', () => {
          navigateTo('features');
          expect(sidenav.opened).toBe(false);
        });

        describe('when manually opened', () => {

          beforeEach(() => {
            navigateTo('guide/pipes');
            toggleSidenav();
          });

          it('should be open', () => {
            expect(sidenav.opened).toBe(true);
          });

          it('should close when clicking in gray content area overlay', () => {
            const sidenavBackdrop = fixture.debugElement.query(By.css('.mat-drawer-backdrop')).nativeElement;
            sidenavBackdrop.click();
            fixture.detectChanges();
            expect(sidenav.opened).toBe(false);
          });

          it('should close when navigating to another guide page', () => {
            navigateTo('guide/bags');
            expect(sidenav.opened).toBe(false);
          });

          it('should close when navigating to api page', () => {
            navigateTo('api');
            expect(sidenav.opened).toBe(false);
          });

          it('should close again when navigating to market page', () => {
            navigateTo('features');
            expect(sidenav.opened).toBe(false);
          });

        });
      });

      describe('when changing side-by-side (narrow --> wide)', () => {
        const sidenavDocs = ['api/a/b/c/d', 'guide/pipes'];
        const nonSidenavDocs = ['features', 'about'];

        sidenavDocs.forEach(doc => {
          it(`should open when on a sidenav doc (${doc})`, () => {
            resizeTo(sideBySideBreakPoint - 1);

            navigateTo(doc);
            expect(sidenav.opened).toBe(false);

            resizeTo(sideBySideBreakPoint + 1);
            expect(sidenav.opened).toBe(true);
          });
        });

        nonSidenavDocs.forEach(doc => {
          it(`should remain closed when on a non-sidenav doc (${doc})`, () => {
            resizeTo(sideBySideBreakPoint - 1);

            navigateTo(doc);
            expect(sidenav.opened).toBe(false);

            resizeTo(sideBySideBreakPoint + 1);
            expect(sidenav.opened).toBe(false);
          });
        });

        describe('when manually opened', () => {
          sidenavDocs.forEach(doc => {
            it(`should remain opened when on a sidenav doc (${doc})`, () => {
              resizeTo(sideBySideBreakPoint - 1);

              navigateTo(doc);
              toggleSidenav();
              expect(sidenav.opened).toBe(true);

              resizeTo(sideBySideBreakPoint + 1);
              expect(sidenav.opened).toBe(true);
            });
          });

          nonSidenavDocs.forEach(doc => {
            it(`should close when on a non-sidenav doc (${doc})`, () => {
              resizeTo(sideBySideBreakPoint - 1);

              navigateTo(doc);
              toggleSidenav();
              expect(sidenav.opened).toBe(true);

              resizeTo(sideBySideBreakPoint + 1);
              expect(sidenav.opened).toBe(false);
            });
          });
        });
      });

      describe('when changing side-by-side (wide --> narrow)', () => {
        const sidenavDocs = ['api/a/b/c/d', 'guide/pipes'];
        const nonSidenavDocs = ['features', 'about'];

        sidenavDocs.forEach(doc => {
          it(`should close when on a sidenav doc (${doc})`, () => {
            navigateTo(doc);
            expect(sidenav.opened).toBe(true);

            resizeTo(sideBySideBreakPoint - 1);
            expect(sidenav.opened).toBe(false);
          });
        });

        nonSidenavDocs.forEach(doc => {
          it(`should remain closed when on a non-sidenav doc (${doc})`, () => {
            navigateTo(doc);
            expect(sidenav.opened).toBe(false);

            resizeTo(sideBySideBreakPoint - 1);
            expect(sidenav.opened).toBe(false);
          });
        });
      });
    });

    describe('SideNav version selector', () => {
      let selectElement: DebugElement;
      let selectComponent: SelectComponent;

      async function setupSelectorForTesting(mode?: string) {
        createTestingModule('a/b', mode);
        await initializeTest();
        component.onResize(sideBySideBreakPoint + 1); // side-by-side
        selectElement = fixture.debugElement.query(By.directive(SelectComponent));
        selectComponent = selectElement.componentInstance;
      }

      it('should select the version that matches the deploy mode', async () => {
        await setupSelectorForTesting();
        expect(selectComponent.selected.title).toContain('stable');
        await setupSelectorForTesting('next');
        expect(selectComponent.selected.title).toContain('next');
        await setupSelectorForTesting('archive');
        expect(selectComponent.selected.title).toContain('v4');
      });

      it('should add the current raw version string to the selected version', async () => {
        await setupSelectorForTesting();
        expect(selectComponent.selected.title).toContain(`(v${component.versionInfo.raw})`);
        await setupSelectorForTesting('next');
        expect(selectComponent.selected.title).toContain(`(v${component.versionInfo.raw})`);
        await setupSelectorForTesting('archive');
        expect(selectComponent.selected.title).toContain(`(v${component.versionInfo.raw})`);
      });

      // Older docs versions have an href
      it('should navigate when change to a version with a url', async () => {
        await setupSelectorForTesting();
        const versionWithUrlIndex = component.docVersions.findIndex(v => !!v.url);
        const versionWithUrl = component.docVersions[versionWithUrlIndex];
        selectElement.triggerEventHandler('change', { option: versionWithUrl, index: versionWithUrlIndex});
        expect(locationService.go).toHaveBeenCalledWith(versionWithUrl.url);
      });

      it('should not navigate when change to a version without a url', async () => {
        await setupSelectorForTesting();
        const versionWithoutUrlIndex = component.docVersions.length;
        const versionWithoutUrl = component.docVersions[versionWithoutUrlIndex] = { title: 'foo' };
        selectElement.triggerEventHandler('change', { option: versionWithoutUrl, index: versionWithoutUrlIndex });
        expect(locationService.go).not.toHaveBeenCalled();
      });
    });

    describe('currentDocument', () => {
      const navigateTo = async (path: string) => {
        locationService.go(path);
        await awaitDocRendered();
      };

      it('should display a guide page (guide/pipes)', async () => {
        await navigateTo('guide/pipes');
        expect(docViewer.textContent).toMatch(/Pipes/i);
      });

      it('should display the api page', async () => {
        await navigateTo('api');
        expect(docViewer.textContent).toMatch(/API/i);
      });

      it('should display a marketing page', async () => {
        await navigateTo('features');
        expect(docViewer.textContent).toMatch(/Features/i);
      });

      it('should update the document title', async () => {
        const titleService = TestBed.inject(Title);
        spyOn(titleService, 'setTitle');

        await navigateTo('guide/pipes');
        expect(titleService.setTitle).toHaveBeenCalledWith('Angular - Pipes');
      });

      it('should update the document title, with a default value if the document has no title', async () => {
        const titleService = TestBed.inject(Title);
        spyOn(titleService, 'setTitle');

        await navigateTo('no-title');
        expect(titleService.setTitle).toHaveBeenCalledWith('Angular');
      });
    });

    describe('auto-scrolling', () => {
      const scrollDelay = 500;
      let scrollService: ScrollService;
      let scrollSpy: jasmine.Spy;
      let scrollToTopSpy: jasmine.Spy;
      let scrollAfterRenderSpy: jasmine.Spy;
      let removeStoredScrollInfoSpy: jasmine.Spy;

      beforeEach(() => {
        scrollService = fixture.debugElement.injector.get<ScrollService>(ScrollService);
        scrollSpy = spyOn(scrollService, 'scroll');
        scrollToTopSpy = spyOn(scrollService, 'scrollToTop');
        scrollAfterRenderSpy = spyOn(scrollService, 'scrollAfterRender');
        removeStoredScrollInfoSpy = spyOn(scrollService, 'removeStoredScrollInfo');
      });

      it('should not scroll immediately when the docId (path) changes', () => {
        locationService.go('guide/pipes');
        // deliberately not calling `fixture.detectChanges` because don't want `onDocInserted`
        expect(scrollSpy).not.toHaveBeenCalled();
        expect(scrollToTopSpy).not.toHaveBeenCalled();
      });

      it('should scroll when just the hash changes (# alone)', () => {
        locationService.go('guide/pipes');
        locationService.go('guide/pipes#somewhere');
        expect(scrollSpy).toHaveBeenCalled();
      });

      it('should scroll when just the hash changes (/#)', () => {
        locationService.go('guide/pipes');
        locationService.go('guide/pipes/#somewhere');
        expect(scrollSpy).toHaveBeenCalled();
      });

      it('should scroll again when navigating to the same hash twice in succession', () => {
        locationService.go('guide/pipes');
        locationService.go('guide/pipes#somewhere');
        locationService.go('guide/pipes#somewhere');
        expect(scrollSpy.calls.count()).toBe(2);
      });

      it('should scroll when navigating to the same path', () => {
        locationService.go('guide/pipes');
        scrollSpy.calls.reset();

        locationService.go('guide/pipes');
        expect(scrollSpy).toHaveBeenCalledTimes(1);
      });

      it('should scroll when re-nav to the empty path', () => {
        locationService.go('');
        scrollSpy.calls.reset();

        locationService.go('');
        expect(scrollSpy).toHaveBeenCalledTimes(1);
      });

      it('should call `removeStoredScrollInfo` when call `onDocRemoved` directly', () => {
        component.onDocRemoved();
        expect(removeStoredScrollInfoSpy).toHaveBeenCalled();
      });

      it('should call `scrollAfterRender` when call `onDocInserted` directly', (() => {
        component.onDocInserted();
        expect(scrollAfterRenderSpy).toHaveBeenCalledWith(scrollDelay);
      }));

      it('should call `scrollAfterRender` (via `onDocInserted`) when navigate to a new Doc', fakeAsync(() => {
        locationService.go('guide/pipes');
        tick(1); // triggers the HTTP response for the document
        fixture.detectChanges();  // passes the new doc to the `DocViewer`
        flushMicrotasks();  // triggers the `DocViewer` event that calls `onDocInserted`

        expect(scrollAfterRenderSpy).toHaveBeenCalledWith(scrollDelay);

        tick(500); // there are other outstanding timers in the AppComponent that are not relevant
      }));
    });

    describe('click intercepting', () => {
      it('should intercept clicks on anchors and call `location.handleAnchorClick()`',
              inject([LocationService], (location: LocationService) => {

        const el = fixture.nativeElement as Element;
        el.innerHTML = '<a href="some/local/url">click me</a>';
        const anchorElement = el.getElementsByTagName('a')[0];
        anchorElement.click();
        expect(location.handleAnchorClick).toHaveBeenCalledWith(anchorElement, 0, false, false);
      }));

      it('should intercept clicks on elements deep within an anchor tag',
              inject([LocationService], (location: LocationService) => {

        const el = fixture.nativeElement as Element;
        el.innerHTML = '<a href="some/local/url"><div><img></div></a>';
        const imageElement  = el.getElementsByTagName('img')[0];
        const anchorElement = el.getElementsByTagName('a')[0];
        imageElement.click();
        expect(location.handleAnchorClick).toHaveBeenCalledWith(anchorElement, 0, false, false);
      }));

      it('should ignore clicks on elements without an anchor ancestor',
              inject([LocationService], (location: LocationService) => {

        const el = fixture.nativeElement as Element;
        el.innerHTML = '<div><p><div><img></div></p></div>';
        const imageElement  = el.getElementsByTagName('img')[0];
        imageElement.click();
        expect(location.handleAnchorClick).not.toHaveBeenCalled();
      }));
    });

    describe('restrainScrolling()', () => {
      const preventedScrolling = (currentTarget: object, deltaY: number) => {
        const evt = {
          deltaY,
          currentTarget,
          defaultPrevented: false,
          preventDefault() { this.defaultPrevented = true; }
        } as any as WheelEvent;

        component.restrainScrolling(evt);

        return evt.defaultPrevented;
      };

      it('should prevent scrolling up if already at the top', () => {
        const elem = {scrollTop: 0};

        expect(preventedScrolling(elem, -100)).toBe(true);
        expect(preventedScrolling(elem, +100)).toBe(false);
        expect(preventedScrolling(elem, -10)).toBe(true);
      });

      it('should prevent scrolling down if already at the bottom', () => {
        const elem = {scrollTop: 100, scrollHeight: 150, clientHeight: 50};

        expect(preventedScrolling(elem, +10)).toBe(true);
        expect(preventedScrolling(elem, -10)).toBe(false);
        expect(preventedScrolling(elem, +5)).toBe(true);

        elem.clientHeight -= 10;
        expect(preventedScrolling(elem, +5)).toBe(false);

        elem.scrollHeight -= 20;
        expect(preventedScrolling(elem, +5)).toBe(true);

        elem.scrollTop -= 30;
        expect(preventedScrolling(elem, +5)).toBe(false);
      });

      it('should not prevent scrolling if neither at the top nor at the bottom', () => {
        const elem = {scrollTop: 50, scrollHeight: 150, clientHeight: 50};

        expect(preventedScrolling(elem, +100)).toBe(false);
        expect(preventedScrolling(elem, -100)).toBe(false);
      });
    });

    describe('aio-toc', () => {
      let tocContainer: HTMLElement|null;
      let toc: HTMLElement|null;

      const setHasFloatingToc = (hasFloatingToc: boolean) => {
        component.hasFloatingToc = hasFloatingToc;
        fixture.detectChanges();

        tocContainer = fixture.debugElement.nativeElement.querySelector('.toc-container');
        toc = tocContainer && tocContainer.querySelector('aio-toc');
      };


      beforeEach(() => {
        tocContainer = null;
        toc = null;
      });

      it('should show/hide `<aio-toc>` based on `hasFloatingToc`', () => {
        expect(tocContainer).toBeFalsy();
        expect(toc).toBeFalsy();

        setHasFloatingToc(true);
        expect(tocContainer).toBeTruthy();
        expect(toc).toBeTruthy();

        setHasFloatingToc(false);
        expect(tocContainer).toBeFalsy();
        expect(toc).toBeFalsy();
      });

      it('should have a non-embedded `<aio-toc>` element', () => {
        setHasFloatingToc(true);
        expect(toc!.classList.contains('embedded')).toBe(false);
      });

      it('should update the TOC container\'s `maxHeight` based on `tocMaxHeight`', () => {
        setHasFloatingToc(true);

        component.tocMaxHeight = '100';
        fixture.detectChanges();
        expect(tocContainer!.style.maxHeight).toBe('100px');

        component.tocMaxHeight = '200';
        fixture.detectChanges();
        expect(tocContainer!.style.maxHeight).toBe('200px');
      });

      it('should restrain scrolling inside the ToC container', () => {
        const restrainScrolling = spyOn(component, 'restrainScrolling');
        const evt = new WheelEvent('wheel');

        setHasFloatingToc(true);
        expect(restrainScrolling).not.toHaveBeenCalled();

        tocContainer!.dispatchEvent(evt);
        expect(restrainScrolling).toHaveBeenCalledWith(evt);
      });

      it('should not be loaded/registered until necessary', () => {
        const loader = fixture.debugElement.injector.get(ElementsLoader) as unknown as TestElementsLoader;
        expect(loader.loadCustomElement).not.toHaveBeenCalled();

        setHasFloatingToc(true);
        expect(loader.loadCustomElement).toHaveBeenCalledWith('aio-toc');
      });
    });

    describe('footer', () => {
      it('should have version number', () => {
        const versionEl: HTMLElement = fixture.debugElement.query(By.css('aio-footer')).nativeElement;
        expect(versionEl.textContent).toContain(TestHttpClient.versionInfo.full);
      });
    });

    describe('deployment banner', () => {
      it('should show a message if the deployment mode is "archive"', async () => {
        createTestingModule('a/b', 'archive');
        await initializeTest();
        const banner: HTMLElement = fixture.debugElement.query(By.css('aio-mode-banner')).nativeElement;
        expect(banner.textContent).toContain('archived documentation for Angular v4');
      });

      it('should show no message if the deployment mode is not "archive"', async () => {
        createTestingModule('a/b', 'stable');
        await initializeTest();
        const banner: HTMLElement = fixture.debugElement.query(By.css('aio-mode-banner')).nativeElement;
        expect(banner.textContent!.trim()).toEqual('');
      });
    });

    describe('search', () => {
      describe('initialization', () => {
        it('should initialize the search worker', inject([SearchService], (searchService: SearchService) => {
          expect(searchService.initWorker).toHaveBeenCalled();
        }));
      });

      describe('click handling', () => {
        it('should intercept clicks not on the search elements and hide the search results', () => {
          component.showSearchResults = true;
          fixture.detectChanges();
          // docViewer is a commonly-clicked, non-search element
          docViewer.click();
          expect(component.showSearchResults).toBe(false);
        });

        it('should clear "only" the search query param from the URL', () => {
          // Mock out the current state of the URL query params
          locationService.search.and.returnValue({ a: 'some-A', b: 'some-B', search: 'some-C'});
          // docViewer is a commonly-clicked, non-search element
          docViewer.click();
          // Check that the query params were updated correctly
          expect(locationService.setSearch).toHaveBeenCalledWith('', { a: 'some-A', b: 'some-B', search: undefined });
        });

        it('should not intercept clicks on the searchResults', () => {
          component.showSearchResults = true;
          fixture.detectChanges();

          const searchResults = fixture.debugElement.query(By.directive(SearchResultsComponent));
          searchResults.nativeElement.click();
          fixture.detectChanges();

          expect(component.showSearchResults).toBe(true);
        });

        it('should not intercept clicks on the searchBox', () => {
          component.showSearchResults = true;
          fixture.detectChanges();

          const searchBox = fixture.debugElement.query(By.directive(SearchBoxComponent));
          searchBox.nativeElement.click();
          fixture.detectChanges();

          expect(component.showSearchResults).toBe(true);
        });

        it('should not call `locationService.setSearch` when searchResults are not shown', () => {
          docViewer.click();
          expect(locationService.setSearch).not.toHaveBeenCalled();
        });
      });

      describe('keyup handling', () => {
        it('should grab focus when the / key is pressed', () => {
          const searchBox: SearchBoxComponent = fixture.debugElement.query(By.directive(SearchBoxComponent)).componentInstance;
          spyOn(searchBox, 'focus');
          window.document.dispatchEvent(new KeyboardEvent('keyup', { 'key': '/' }));
          fixture.detectChanges();
          expect(searchBox.focus).toHaveBeenCalled();
        });

        it('should set focus back to the search box when the search results are displayed and the escape key is pressed', () => {
          const searchBox: SearchBoxComponent = fixture.debugElement.query(By.directive(SearchBoxComponent)).componentInstance;
          spyOn(searchBox, 'focus');
          component.showSearchResults = true;
          window.document.dispatchEvent(new KeyboardEvent('keyup', { 'key': 'Escape' }));
          fixture.detectChanges();
          expect(searchBox.focus).toHaveBeenCalled();
        });
      });

      describe('showing search results', () => {
        it('should not display search results when query is empty', () => {
          const searchService = TestBed.inject(SearchService) as Partial<SearchService> as MockSearchService;
          searchService.searchResults.next({ query: '', results: [] });
          fixture.detectChanges();
          expect(component.showSearchResults).toBe(false);
        });

        it('should hide the results when a search result is selected', () => {
          const searchService = TestBed.inject(SearchService) as Partial<SearchService> as MockSearchService;

          const results = [
            { path: 'news', title: 'News', type: 'marketing', keywords: '', titleWords: '', deprecated: false }
          ];

          searchService.searchResults.next({ query: 'something', results });
          component.showSearchResults = true;
          fixture.detectChanges();

          const searchResultsComponent = fixture.debugElement.query(By.directive(SearchResultsComponent));
          searchResultsComponent.triggerEventHandler('resultSelected', {});
          fixture.detectChanges();
          expect(component.showSearchResults).toBe(false);
        });

        it('should re-run the search when the search box regains focus', () => {
          const doSearchSpy = spyOn(component, 'doSearch');
          const searchBox = fixture.debugElement.query(By.directive(SearchBoxComponent));
          searchBox.triggerEventHandler('onFocus', 'some query');
          expect(doSearchSpy).toHaveBeenCalledWith('some query');
        });
      });
    });

    describe('archive redirection', () => {
      const redirectionPerMode: {[mode: string]: boolean} = {
        archive: true,
        next: false,
        stable: false,
      };

      Object.keys(redirectionPerMode).forEach(mode => {
        const doRedirect = redirectionPerMode[mode];
        const description =
            `should ${doRedirect ? '' : 'not '}redirect to 'docs' if deployment mode is '${mode}' ` +
            'and at a marketing page';
<<<<<<< HEAD
        const verifyNoRedirection = () => expect(TestBed.get(LocationService).replace).not.toHaveBeenCalled();
        const verifyRedirection = () => expect(TestBed.get(LocationService).replace).toHaveBeenCalledWith('docs');
=======
        const verifyNoRedirection = () => expect(TestBed.inject(LocationService).replace).not.toHaveBeenCalled();
        const verifyRedirection = () => expect(TestBed.inject(LocationService).replace).toHaveBeenCalledWith('docs');
>>>>>>> ae0253f3
        const verifyPossibleRedirection = doRedirect ? verifyRedirection : verifyNoRedirection;

        it(description, () => {
          createTestingModule('', mode);

<<<<<<< HEAD
          const navService = TestBed.get(NavigationService) as NavigationService;
=======
          const navService = TestBed.inject(NavigationService);
>>>>>>> ae0253f3
          const testCurrentNodes = navService.currentNodes = new Subject<CurrentNodes>();

          initializeTest(false);

          testCurrentNodes.next({SideNav: {url: 'foo', view: 'SideNav', nodes: []}});
          verifyNoRedirection();

          testCurrentNodes.next({NoSideNav: {url: 'bar', view: 'SideNav', nodes: []}});
          verifyPossibleRedirection();

          locationService.replace.calls.reset();
          testCurrentNodes.next({});
          verifyPossibleRedirection();

          locationService.replace.calls.reset();
          testCurrentNodes.next({SideNav: {url: 'baz', view: 'SideNav', nodes: []}});
          verifyNoRedirection();
        });
      });
    });
  });

  describe('with mocked DocViewer', () => {
    const getDocViewer = () => fixture.debugElement.query(By.css('aio-doc-viewer'));
    const triggerDocViewerEvent =
        (evt: 'docReady' | 'docRemoved' | 'docInserted' | 'docRendered') =>
          getDocViewer().triggerEventHandler(evt, undefined);

    beforeEach(() => {
      createTestingModule('a/b');
      // Remove the DocViewer for this test and hide the missing component message
      TestBed.overrideModule(AppModule, {
        remove: { declarations: [DocViewerComponent] },
        add: { schemas: [NO_ERRORS_SCHEMA] }
      });
    });

    describe('initial rendering', () => {
      beforeEach(jasmine.clock().install);
      afterEach(jasmine.clock().uninstall);

      it('should initially disable Angular animations until a document is rendered', () => {
        initializeTest(false);
        jasmine.clock().tick(1);  // triggers the HTTP response for the document

        expect(component.isStarting).toBe(true);
        expect(fixture.debugElement.properties['@.disabled']).toBe(true);

        triggerDocViewerEvent('docInserted');
        jasmine.clock().tick(startedDelay);
        fixture.detectChanges();
        expect(component.isStarting).toBe(true);
        expect(fixture.debugElement.properties['@.disabled']).toBe(true);

        triggerDocViewerEvent('docRendered');
        jasmine.clock().tick(startedDelay);
        fixture.detectChanges();
        expect(component.isStarting).toBe(false);
        expect(fixture.debugElement.properties['@.disabled']).toBe(false);
      });

      it('should initially add the starting class until a document is rendered', () => {
        initializeTest(false);
        jasmine.clock().tick(1);  // triggers the HTTP response for the document
        const sidenavContainer = fixture.debugElement.query(By.css('mat-sidenav-container')).nativeElement;

        expect(component.isStarting).toBe(true);
        expect(hamburger.classList.contains('starting')).toBe(true);
        expect(sidenavContainer.classList.contains('starting')).toBe(true);

        triggerDocViewerEvent('docInserted');
        jasmine.clock().tick(startedDelay);
        fixture.detectChanges();
        expect(component.isStarting).toBe(true);
        expect(hamburger.classList.contains('starting')).toBe(true);
        expect(sidenavContainer.classList.contains('starting')).toBe(true);

        triggerDocViewerEvent('docRendered');
        jasmine.clock().tick(startedDelay);
        fixture.detectChanges();
        expect(component.isStarting).toBe(false);
        expect(hamburger.classList.contains('starting')).toBe(false);
        expect(sidenavContainer.classList.contains('starting')).toBe(false);
      });

      it('should initially disable animations on the DocViewer for the first rendering', () => {
        initializeTest(false);
        jasmine.clock().tick(1);  // triggers the HTTP response for the document

        expect(component.isStarting).toBe(true);
        expect(docViewer.classList.contains('no-animations')).toBe(true);

        triggerDocViewerEvent('docInserted');
        jasmine.clock().tick(startedDelay);
        fixture.detectChanges();
        expect(component.isStarting).toBe(true);
        expect(docViewer.classList.contains('no-animations')).toBe(true);

        triggerDocViewerEvent('docRendered');
        jasmine.clock().tick(startedDelay);
        fixture.detectChanges();
        expect(component.isStarting).toBe(false);
        expect(docViewer.classList.contains('no-animations')).toBe(false);
      });
    });

    describe('subsequent rendering', () => {
      beforeEach(jasmine.clock().install);
      afterEach(jasmine.clock().uninstall);

      it('should set the transitioning class on `.app-toolbar` while a document is being rendered', () => {
        initializeTest(false);
        jasmine.clock().tick(1);  // triggers the HTTP response for the document
        const toolbar = fixture.debugElement.query(By.css('.app-toolbar'));

        // Initially, `isTransitoning` is true.
        expect(component.isTransitioning).toBe(true);
        expect(toolbar.classes['transitioning']).toBe(true);

        triggerDocViewerEvent('docRendered');
        fixture.detectChanges();
        expect(component.isTransitioning).toBe(false);
        expect(toolbar.classes['transitioning']).toBeFalsy();

        // While a document is being rendered, `isTransitoning` is set to true.
        triggerDocViewerEvent('docReady');
        fixture.detectChanges();
        expect(component.isTransitioning).toBe(true);
        expect(toolbar.classes['transitioning']).toBe(true);

        triggerDocViewerEvent('docRendered');
        fixture.detectChanges();
        expect(component.isTransitioning).toBe(false);
        expect(toolbar.classes['transitioning']).toBeFalsy();
      });

      it('should update the sidenav state as soon as a new document is inserted (but not before)', () => {
        initializeTest(false);
        jasmine.clock().tick(1);  // triggers the HTTP response for the document
        jasmine.clock().tick(0);  // calls `updateSideNav()` for initial rendering
        const updateSideNavSpy = spyOn(component, 'updateSideNav');

        triggerDocViewerEvent('docReady');
        jasmine.clock().tick(0);
        expect(updateSideNavSpy).not.toHaveBeenCalled();

        triggerDocViewerEvent('docInserted');
        jasmine.clock().tick(0);
        expect(updateSideNavSpy).toHaveBeenCalledTimes(1);

        updateSideNavSpy.calls.reset();

        triggerDocViewerEvent('docReady');
        jasmine.clock().tick(0);
        expect(updateSideNavSpy).not.toHaveBeenCalled();

        triggerDocViewerEvent('docInserted');
        jasmine.clock().tick(0);
        expect(updateSideNavSpy).toHaveBeenCalledTimes(1);
      });
    });

    describe('pageId', () => {
      const navigateTo = (path: string) => {
        locationService.go(path);
        jasmine.clock().tick(1);  // triggers the HTTP response for the document
        triggerDocViewerEvent('docInserted');
        jasmine.clock().tick(0);  // triggers `updateHostClasses()`
        fixture.detectChanges();
      };

      beforeEach(jasmine.clock().install);
      afterEach(jasmine.clock().uninstall);

      it('should set the id of the doc viewer container based on the current doc', () => {
        initializeTest(false);
        const container = fixture.debugElement.query(By.css('main.sidenav-content'));

        navigateTo('guide/pipes');
        expect(component.pageId).toEqual('guide-pipes');
        expect(container.properties['id']).toEqual('guide-pipes');

        navigateTo('news');
        expect(component.pageId).toEqual('news');
        expect(container.properties['id']).toEqual('news');

        navigateTo('');
        expect(component.pageId).toEqual('home');
        expect(container.properties['id']).toEqual('home');
      });

      it('should not be affected by changes to the query', () => {
        initializeTest(false);
        const container = fixture.debugElement.query(By.css('main.sidenav-content'));

        navigateTo('guide/pipes');
        navigateTo('guide/other?search=http');

        expect(component.pageId).toEqual('guide-other');
        expect(container.properties['id']).toEqual('guide-other');
      });
    });

    describe('hostClasses', () => {
      const triggerUpdateHostClasses = () => {
        jasmine.clock().tick(1);  // triggers the HTTP response for document
        triggerDocViewerEvent('docInserted');
        jasmine.clock().tick(0);  // triggers `updateHostClasses()`
        fixture.detectChanges();
      };
      const navigateTo = (path: string) => {
        locationService.go(path);
        triggerUpdateHostClasses();
      };

      beforeEach(jasmine.clock().install);
      afterEach(jasmine.clock().uninstall);

      it('should set the css classes of the host container based on the current doc and navigation view', () => {
        initializeTest(false);

        navigateTo('guide/pipes');
        checkHostClass('page', 'guide-pipes');
        checkHostClass('folder', 'guide');
        checkHostClass('view', 'SideNav');

        navigateTo('features');
        checkHostClass('page', 'features');
        checkHostClass('folder', 'features');
        checkHostClass('view', 'TopBar');

        navigateTo('');
        checkHostClass('page', 'home');
        checkHostClass('folder', 'home');
        checkHostClass('view', '');
      });

      it('should set the css class of the host container based on the open/closed state of the side nav', async () => {
        initializeTest(false);

        navigateTo('guide/pipes');
        checkHostClass('sidenav', 'open');

        sidenav.close();
        await waitForSidenavOpenedChange();
        fixture.detectChanges();
        checkHostClass('sidenav', 'closed');

        sidenav.open();
        await waitForSidenavOpenedChange();
        fixture.detectChanges();
        checkHostClass('sidenav', 'open');

        async function waitForSidenavOpenedChange() {
          const promise = new Promise(resolve => sidenav.openedChange.pipe(first()).subscribe(resolve));

          await Promise.resolve();  // Wait for `MatSidenav.openedChange.emit()` to be called.
          jasmine.clock().tick(0);  // Notify `MatSidenav.openedChange` observers.
                                    // (It is an async `EventEmitter`, thus uses `setTimeout()`.)

          await promise;
        }
      });

      it('should set the css class of the host container based on the initial deployment mode', () => {
        createTestingModule('a/b', 'archive');
        initializeTest(false);

        triggerUpdateHostClasses();
        checkHostClass('mode', 'archive');
      });

      function checkHostClass(type: string, value: string) {
        const host = fixture.debugElement;
        const classes: string = host.properties['className'];
        const classArray = classes.split(' ').filter(c => c.indexOf(`${type}-`) === 0);
        expect(classArray.length).toBeLessThanOrEqual(1, `"${classes}" should have only one class matching ${type}-*`);
        expect(classArray).toEqual([`${type}-${value}`], `"${classes}" should contain ${type}-${value}`);
      }
    });

    describe('progress bar', () => {
      const SHOW_DELAY = 200;
      const HIDE_DELAY = 500;
      const getProgressBar = () => fixture.debugElement.query(By.directive(MatProgressBar));
      const initializeAndCompleteNavigation = () => {
        initializeTest(false);
        triggerDocViewerEvent('docReady');
        tick(HIDE_DELAY);
      };

      it('should initially be hidden', () => {
        initializeTest(false);
        expect(getProgressBar()).toBeFalsy();
      });

      it('should be shown (after a delay) when the path changes', fakeAsync(() => {
        initializeAndCompleteNavigation();
        locationService.urlSubject.next('c/d');

        fixture.detectChanges();
        expect(getProgressBar()).toBeFalsy();

        tick(SHOW_DELAY - 1);
        fixture.detectChanges();
        expect(getProgressBar()).toBeFalsy();

        tick(1);
        fixture.detectChanges();
        expect(getProgressBar()).toBeTruthy();
      }));

      it('should not be shown when the URL changes but the path remains the same', fakeAsync(() => {
        initializeAndCompleteNavigation();
        locationService.urlSubject.next('a/b');

        tick(SHOW_DELAY);
        fixture.detectChanges();
        expect(getProgressBar()).toBeFalsy();
      }));

      it('should not be shown when re-navigating to the empty path', fakeAsync(() => {
        initializeAndCompleteNavigation();
        locationService.urlSubject.next('');
        triggerDocViewerEvent('docReady');

        locationService.urlSubject.next('');

        tick(SHOW_DELAY);
        fixture.detectChanges();
        expect(getProgressBar()).toBeFalsy();

        tick(HIDE_DELAY);   // Fire the remaining timer or `fakeAsync()` complains.
      }));

      it('should not be shown if the doc is prepared quickly', fakeAsync(() => {
        initializeAndCompleteNavigation();
        locationService.urlSubject.next('c/d');

        tick(SHOW_DELAY - 1);
        triggerDocViewerEvent('docReady');

        tick(1);
        fixture.detectChanges();
        expect(getProgressBar()).toBeFalsy();

        tick(HIDE_DELAY);   // Fire the remaining timer or `fakeAsync()` complains.
      }));

      it('should be shown if preparing the doc takes too long', fakeAsync(() => {
        initializeAndCompleteNavigation();
        locationService.urlSubject.next('c/d');

        tick(SHOW_DELAY);
        triggerDocViewerEvent('docReady');

        fixture.detectChanges();
        expect(getProgressBar()).toBeTruthy();

        tick(HIDE_DELAY);   // Fire the remaining timer or `fakeAsync()` complains.
      }));

      it('should be hidden (after a delay) once the doc has been prepared', fakeAsync(() => {
        initializeAndCompleteNavigation();
        locationService.urlSubject.next('c/d');

        tick(SHOW_DELAY);
        triggerDocViewerEvent('docReady');

        fixture.detectChanges();
        expect(getProgressBar()).toBeTruthy();

        tick(HIDE_DELAY - 1);
        fixture.detectChanges();
        expect(getProgressBar()).toBeTruthy();

        tick(1);
        fixture.detectChanges();
        expect(getProgressBar()).toBeFalsy();
      }));

      it('should only take the latest request into account', fakeAsync(() => {
        initializeAndCompleteNavigation();
        locationService.urlSubject.next('c/d');   // The URL changes.
        locationService.urlSubject.next('e/f');   // The URL changes again before `onDocReady()`.

        tick(SHOW_DELAY - 1);               // `onDocReady()` is triggered (for the last doc),
        triggerDocViewerEvent('docReady');  // before the progress bar is shown.

        tick(1);
        fixture.detectChanges();
        expect(getProgressBar()).toBeFalsy();

        tick(HIDE_DELAY);   // Fire the remaining timer or `fakeAsync()` complains.
      }));
    });

  });

});

//// test helpers ////

function createTestingModule(initialUrl: string, mode: string = 'stable') {
  const mockLocationService = new MockLocationService(initialUrl);
  TestBed.resetTestingModule();
  TestBed.configureTestingModule({
    imports: [ AppModule ],
    providers: [
      { provide: APP_BASE_HREF, useValue: '/' },
      { provide: ElementsLoader, useClass: TestElementsLoader },
      { provide: GaService, useClass: TestGaService },
      { provide: HttpClient, useClass: TestHttpClient },
      { provide: LocationService, useFactory: () => mockLocationService },
      { provide: Logger, useClass: MockLogger },
      { provide: SearchService, useClass: MockSearchService },
      { provide: Deployment, useFactory: () => {
        const deployment = new Deployment(mockLocationService as any);
        deployment.mode = mode;
        return deployment;
      }},
    ]
  });
}

class TestElementsLoader {
  loadContainedCustomElements = jasmine.createSpy('loadContainedCustomElements')
      .and.returnValue(of(undefined));

  loadCustomElement = jasmine.createSpy('loadCustomElement')
      .and.returnValue(Promise.resolve());
}

class TestGaService {
  locationChanged = jasmine.createSpy('locationChanged');
}

class TestHttpClient {

  static versionInfo = {
    raw: '4.0.0-rc.6',
    major: 4,
    minor: 0,
    patch: 0,
    prerelease: [ 'local' ],
    build: 'sha.73808dd',
    version: '4.0.0-local',
    codeName: 'snapshot',
    isSnapshot: true,
    full: '4.0.0-local+sha.73808dd',
    branch: 'master',
    commitSHA: '73808dd38b5ccd729404936834d1568bd066de81'
  };

  static docVersions: NavigationNode[] = [
    { title: 'v2', url: 'https://v2.angular.io' }
  ];

  // tslint:disable:quotemark
  navJson = {
    "TopBar": [
      {
        "url": "features",
        "title": "Features"
      },
      {
        "url": "no-title",
        "title": "No Title"
      },
    ],
    "SideNav": [
      {
      "title": "Core",
      "tooltip": "Learn the core capabilities of Angular",
      "children": [
          {
            "url": "guide/pipes",
            "title": "Pipes",
            "tooltip": "Pipes transform displayed values within a template."
          },
          {
            "url": "guide/bags",
            "title": "Bags",
            "tooltip": "Pack your bags for a code adventure."
          }
        ]
      },
      {
        "url": "api",
        "title": "API",
        "tooltip": "Details of the Angular classes and values."
      }
    ],
    "docVersions": TestHttpClient.docVersions,

    "__versionInfo": TestHttpClient.versionInfo,
  };

  get(url: string) {
    let data;
    if (/navigation\.json/.test(url)) {
      data = this.navJson;
    } else {
      const match = /generated\/docs\/(.+)\.json/.exec(url)!;
      const id = match[1]!;
      // Make up a title for test purposes
      const title = id.split('/').pop()!.replace(/^([a-z])/, (_, letter) => letter.toUpperCase());
      const h1 = (id === 'no-title') ? '' : `<h1 class="no-toc">${title}</h1>`;
      const contents = `${h1}<h2 id="#somewhere">Some heading</h2>`;
      data = { id, contents };
    }

    // Preserve async nature of `HttpClient`.
    return timer(1).pipe(mapTo(data));
  }
}<|MERGE_RESOLUTION|>--- conflicted
+++ resolved
@@ -827,23 +827,14 @@
         const description =
             `should ${doRedirect ? '' : 'not '}redirect to 'docs' if deployment mode is '${mode}' ` +
             'and at a marketing page';
-<<<<<<< HEAD
-        const verifyNoRedirection = () => expect(TestBed.get(LocationService).replace).not.toHaveBeenCalled();
-        const verifyRedirection = () => expect(TestBed.get(LocationService).replace).toHaveBeenCalledWith('docs');
-=======
         const verifyNoRedirection = () => expect(TestBed.inject(LocationService).replace).not.toHaveBeenCalled();
         const verifyRedirection = () => expect(TestBed.inject(LocationService).replace).toHaveBeenCalledWith('docs');
->>>>>>> ae0253f3
         const verifyPossibleRedirection = doRedirect ? verifyRedirection : verifyNoRedirection;
 
         it(description, () => {
           createTestingModule('', mode);
 
-<<<<<<< HEAD
-          const navService = TestBed.get(NavigationService) as NavigationService;
-=======
           const navService = TestBed.inject(NavigationService);
->>>>>>> ae0253f3
           const testCurrentNodes = navService.currentNodes = new Subject<CurrentNodes>();
 
           initializeTest(false);
