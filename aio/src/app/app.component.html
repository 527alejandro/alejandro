--- conflicted
+++ resolved
@@ -8,15 +8,6 @@
   <mat-toolbar-row class="notification-container">
     <aio-notification
       icon="insert_comment"
-<<<<<<< HEAD
-      iconLabel="Survey"
-      buttonText="Go to survey"
-      actionUrl="https://bit.ly/angular-survey-2018"
-      notificationId="survey-january-2018"
-      expirationDate="2018-01-19"
-      (dismissed)="notificationDismissed()">
-      Help Angular by taking a <b>1 minute survey</b>!
-=======
       iconLabel="Announcement"
       buttonText="Learn More"
       actionUrl="https://blog.angular.io/version-6-0-0-of-angular-now-available-cc56b0efa7a4"
@@ -24,7 +15,6 @@
       expirationDate="2018-07-01"
       (dismissed)="notificationDismissed()">
       Version 6 of Angular Now Available!
->>>>>>> 77ff72f9
     </aio-notification>
   </mat-toolbar-row>
   <mat-toolbar-row>
