{
  "name": "angular-examples-master",
  "version": "1.0.0",
  "private": true,
  "description": "Master package.json, the superset of all dependencies for all of the _example package.json files. See _boilerplate/package.json for example npm scripts.",
  "scripts": {
    "http-server": "http-server",
    "protractor": "protractor",
    "webdriver:update": "webdriver-manager update --standalone false --gecko false $CI_CHROMEDRIVER_VERSION_ARG",
    "preinstall": "node ../../../../tools/yarn/check-yarn.js",
    "postinstall": "yarn webdriver:update"
  },
  "//engines-comment": "Keep this in sync with /package.json and /aio/package.json",
  "engines": {
    "node": ">=10.9.0 <13.0.0",
    "yarn": ">=1.21.1 <2"
  },
  "keywords": [],
  "author": "",
  "license": "MIT",
  "dependencies": {
    "@angular/animations": "^8.0.0",
    "@angular/common": "^8.0.0",
    "@angular/compiler": "^8.0.0",
    "@angular/core": "^8.0.0",
    "@angular/elements": "^8.0.0",
    "@angular/forms": "^8.0.0",
    "@angular/platform-browser": "^8.0.0",
    "@angular/platform-browser-dynamic": "^8.0.0",
    "@angular/router": "^8.0.0",
    "@angular/service-worker": "^8.0.0",
    "@angular/upgrade": "^8.0.0",
    "@nguniversal/common": "^8.0.0-rc.1",
    "@nguniversal/express-engine": "^8.0.0-rc.1",
    "@nguniversal/module-map-ngfactory-loader": "^8.0.0-rc.1",
<<<<<<< HEAD
    "angular-in-memory-web-api": "github:brandonroberts/in-memory-web-api-bazel#50a34d8",
=======
    "angular": "1.7.8",
    "angular-in-memory-web-api": "^0.9.0",
    "angular-route": "1.7.8",
>>>>>>> ae0253f3
    "core-js": "^2.5.4",
    "express": "^4.14.1",
    "rxjs": "^6.5.1",
    "systemjs": "0.19.39",
    "tslib": "^1.10.0",
    "web-animations-js": "^2.3.1",
    "zone.js": "~0.10.2"
  },
  "devDependencies": {
    "@angular-devkit/build-angular": "0.800.0",
    "@angular/cli": "^8.0.0",
    "@angular/compiler-cli": "^8.0.0",
    "@angular/language-service": "^8.0.0",
    "@angular/platform-server": "^8.0.0",
    "@types/angular": "^1.6.47",
    "@types/angular-animate": "^1.5.10",
    "@types/angular-mocks": "^1.6.0",
    "@types/angular-resource": "^1.5.14",
    "@types/angular-route": "^1.3.5",
    "@types/express": "^4.0.35",
    "@types/jasmine": "~2.8.8",
    "@types/jasminewd2": "^2.0.4",
    "@types/jquery": "3.3.28",
    "@types/node": "~12.12.14",
    "canonical-path": "1.0.0",
    "concurrently": "^3.0.0",
    "http-server": "^0.11.1",
    "jasmine-core": "~3.4.0",
    "jasmine-marbles": "^0.6.0",
    "jasmine-spec-reporter": "~4.2.1",
    "karma": "~4.1.0",
    "karma-chrome-launcher": "~2.2.0",
    "karma-coverage-istanbul-reporter": "~2.0.1",
    "karma-jasmine": "~2.0.1",
    "karma-jasmine-html-reporter": "^1.4.2",
    "lite-server": "^2.2.2",
    "lodash": "^4.16.2",
    "protractor": "^5.4.2",
    "rimraf": "^2.5.4",
    "rollup": "^1.1.0",
    "rollup-plugin-commonjs": "^9.2.1",
    "rollup-plugin-node-resolve": "^4.0.0",
    "rollup-plugin-uglify": "^1.0.1",
    "source-map-explorer": "^1.3.2",
    "ts-loader": "^4.2.0",
    "ts-node": "~7.0.0",
    "tslint": "~5.15.0",
    "typescript": "~3.4.3",
    "webpack-cli": "^3.1.0"
  },
  "repository": {}
}<|MERGE_RESOLUTION|>--- conflicted
+++ resolved
@@ -33,13 +33,9 @@
     "@nguniversal/common": "^8.0.0-rc.1",
     "@nguniversal/express-engine": "^8.0.0-rc.1",
     "@nguniversal/module-map-ngfactory-loader": "^8.0.0-rc.1",
-<<<<<<< HEAD
-    "angular-in-memory-web-api": "github:brandonroberts/in-memory-web-api-bazel#50a34d8",
-=======
     "angular": "1.7.8",
     "angular-in-memory-web-api": "^0.9.0",
     "angular-route": "1.7.8",
->>>>>>> ae0253f3
     "core-js": "^2.5.4",
     "express": "^4.14.1",
     "rxjs": "^6.5.1",
