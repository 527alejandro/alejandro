--- conflicted
+++ resolved
@@ -110,15 +110,6 @@
     // Load up all the tag definitions in the tag-defs folder
     parseTagsProcessor.tagDefinitions =
         parseTagsProcessor.tagDefinitions.concat(getInjectables(requireFolder(__dirname, './tag-defs')));
-<<<<<<< HEAD
-  })
-
-  .config(function(computeStability, splitDescription, addNotYetDocumentedProperty, EXPORT_DOC_TYPES, API_DOC_TYPES) {
-    computeStability.docTypes = EXPORT_DOC_TYPES;
-    // Only split the description on the API docs
-    splitDescription.docTypes = API_DOC_TYPES;
-    addNotYetDocumentedProperty.docTypes = API_DOC_TYPES;
-=======
   })
 
   .config(function(computeStability, splitDescription, addNotYetDocumentedProperty, EXPORT_DOC_TYPES, API_DOC_TYPES) {
@@ -151,7 +142,6 @@
       const rules = ruleSet['usageNotes'] = ruleSet['usageNotes'] || [];
       rules.push(allowOnlyLevel3Headings);
     });
->>>>>>> 77ff72f9
   })
 
   .config(function(computePathsProcessor, EXPORT_DOC_TYPES, generateApiListDoc) {
