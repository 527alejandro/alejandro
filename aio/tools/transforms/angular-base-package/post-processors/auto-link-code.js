--- conflicted
+++ resolved
@@ -41,10 +41,6 @@
           visit(node, 'text', (node, ancestors) => {
             // Only interested in text nodes that are not inside links
             if (ancestors.every(ancestor => !is(ancestor, 'a'))) {
-<<<<<<< HEAD
-
-=======
->>>>>>> ae0253f3
               const parent = ancestors[ancestors.length - 1];
               const index = parent.children.indexOf(node);
 
