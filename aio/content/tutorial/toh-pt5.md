--- conflicted
+++ resolved
@@ -33,12 +33,8 @@
 -->
 ## `AppRoutingModule` 생성하기
 
-<<<<<<< HEAD
-<!--
-An Angular best practice is to load and configure the router in a separate, top-level module
-=======
+<!--
 In Angular, the best practice is to load and configure the router in a separate, top-level module
->>>>>>> 4dfd5853
 that is dedicated to routing and imported by the root `AppModule`.
 
 By convention, the module class name is `AppRoutingModule` and it belongs in the `app-routing.module.ts` in the `src/app` folder.
