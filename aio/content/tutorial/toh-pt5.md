--- conflicted
+++ resolved
@@ -18,6 +18,10 @@
 </div>
 
 When you’re done, users will be able to navigate the app like this:
+
+<div class="lightbox">
+  <img src='generated/images/guide/toh/nav-diagram.png' alt="View navigations">
+</div>
 -->
 히어로들의 여행 앱에 새로운 요구사항이 생겼습니다:
 
@@ -26,12 +30,19 @@
 * 사용자가 화면에서 히어로 이름을 클릭하면 선택된 히어로의 상세정보 화면으로 이동해야 합니다.
 * 사용자가 이메일로 받은 *딥 링크(deep link)*를 클릭하면 해당 히어로의 상세정보 화면을 바로 표시해야 합니다.
 
+<div class="alert is-helpful">
+
+  For the sample app that this page describes, see the <live-example></live-example>.
+
+</div>
+
 그래서 최종 결과물은 다음과 같이 3개의 화면을 이동하면서 동작해야 합니다:
 
 <div class="lightbox">
   <img src='generated/images/guide/toh/nav-diagram.png' alt="View navigations">
 </div>
 
+
 <!--
 ## Add the `AppRoutingModule`
 -->
@@ -44,6 +55,31 @@
 By convention, the module class name is `AppRoutingModule` and it belongs in the `app-routing.module.ts` in the `src/app` folder.
 
 Use the CLI to generate it.
+
+<code-example language="sh" class="code-shell">
+  ng generate module app-routing --flat --module=app
+</code-example>
+
+<div class="alert is-helpful">
+
+`--flat` puts the file in `src/app` instead of its own folder.<br>
+`--module=app` tells the CLI to register it in the `imports` array of the `AppModule`.
+</div>
+
+The generated file looks like this:
+
+<code-example path="toh-pt5/src/app/app-routing.module.0.ts" header="src/app/app-routing.module.ts (generated)">
+</code-example>
+
+Replace it with the following:
+
+<code-example path="toh-pt5/src/app/app-routing.module.1.ts" header="src/app/app-routing.module.ts (updated)">
+</code-example>
+
+First, `AppRoutingModule` imports `RouterModule` and `Routes` so the app can have routing functionality. The next import, `HeroesComponent`, will give the Router somewhere to go once you configure the routes.
+
+Notice that the `CommonModule` references and `declarations` array are unnecessary, so are no
+longer part of `AppRoutingModule`. The following sections explain the rest of the `AppRoutingModule` in more detail.
 -->
 Angular에서는 최상위 모듈과 같은 계층에 별개의 모듈을 두고 이 모듈에 애플리케이션 최상위 라우팅 모듈을 정의하는 방법을 권장합니다.
 `AppModule`은 이렇게 정의한 라우팅 설정을 로드해서 사용하기만 하면 됩니다.
@@ -58,50 +94,27 @@
 
 <div class="alert is-helpful">
 
-<!--
-`--flat` puts the file in `src/app` instead of its own folder.<br>
-`--module=app` tells the CLI to register it in the `imports` array of the `AppModule`.
--->
 `--flat` 옵션을 사용하면 새로운 폴더를 만들지 않고 `src/app` 폴더에 파일을 생성합니다.<br>
 `--module=app` 옵션을 사용하면 Angular CLI가 이 라우팅 모듈을 `AppModule`의 `imports` 배열에 자동으로 추가합니다.
 
 </div>
 
-<!--
-The generated file looks like this:
--->
 이 명령을 실행해서 만든 파일의 내용은 다음과 같습니다:
 
-<!--
-<code-example path="toh-pt5/src/app/app-routing.module.0.ts" header="src/app/app-routing.module.ts (generated)">
-</code-example>
--->
 <code-example path="toh-pt5/src/app/app-routing.module.0.ts" header="src/app/app-routing.module.ts (기본 생성 코드)">
 </code-example>
 
-<!--
-Replace it with the following:
--->
 이 내용을 다음과 같이 수정합니다.
 
-<!--
-<code-example path="toh-pt5/src/app/app-routing.module.1.ts" header="src/app/app-routing.module.ts (updated)">
-</code-example>
--->
 <code-example path="toh-pt5/src/app/app-routing.module.1.ts" header="src/app/app-routing.module.ts (수정된 코드)">
 </code-example>
 
-<!--
-First, `AppRoutingModule` imports `RouterModule` and `Routes` so the app can have routing functionality. The next import, `HeroesComponent`, will give the Router somewhere to go once you configure the routes.
-
-Notice that the `CommonModule` references and `declarations` array are unnecessary, so are no
-longer part of `AppRoutingModule`. The following sections explain the rest of the `AppRoutingModule` in more detail.
--->
 먼저, `AppRoutingModule`이 라우팅 동작을 실행할 수 있도록 `RouterModule`과 `Routes` 심볼을 로드합니다.
 그리고 라우팅 규칙에 따라 이동할 `HeroesComponent`를 로드합니다.
 
 `CommonModule`을 로드했던 부분이나 `declarations` 배열은 필요없기 때문에 `AppRoutingModule`에서 제거했습니다.
 변경된 나머지 부분에 대해서는 다음 섹션부터 자세하게 알아봅시다.
+
 
 
 <!--
@@ -115,23 +128,28 @@
 pastes a URL into the browser address bar.
 
 Since `AppRoutingModule` already imports `HeroesComponent`, you can use it in the `routes` array:
+
+<code-example path="toh-pt5/src/app/app-routing.module.ts" header="src/app/app-routing.module.ts"
+  region="heroes-route">
+</code-example>
+
+A typical Angular `Route` has two properties:
+
+* `path`: a string that matches the URL in the browser address bar.
+* `component`: the component that the router should create when navigating to this route.
+
+This tells the router to match that URL to `path: 'heroes'`
+and display the `HeroesComponent` when the URL is something like `localhost:4200/heroes`.
 -->
 이 파일은 라우팅 규칙을 정의하는 부분도 변경되었습니다.
 *라우팅 규칙*은  사용자가 링크를 클릭하거나 브라우저 주소표시줄에 URL을 직접 입력했을 때 라우터가 어떤 화면을 표시할지 정의한 것입니다.
 
+Since `AppRoutingModule` already imports `HeroesComponent`, you can use it in the `routes` array:
+
 <code-example path="toh-pt5/src/app/app-routing.module.ts" header="src/app/app-routing.module.ts"
   region="heroes-route">
 </code-example>
 
-<!--
-A typical Angular `Route` has two properties:
-
-* `path`: a string that matches the URL in the browser address bar.
-* `component`: the component that the router should create when navigating to this route.
-
-This tells the router to match that URL to `path: 'heroes'`
-and display the `HeroesComponent` when the URL is something like `localhost:4200/heroes`.
--->
 `Route`는 보통 두 개의 프로퍼티를 사용합니다:
 
 * `path`: 브라우저 주소표시줄에 있는 URL과 매칭될 문자열을 지정합니다.
@@ -148,35 +166,39 @@
 The following line adds the `RouterModule` to the `AppRoutingModule` `imports` array and
 configures it with the `routes` in one step by calling
 `RouterModule.forRoot()`:
--->
-`@NgModule`에 메타데이터를 지정하면 모듈이 생성될 때 라우터를 초기화하면서 브라우저의 주소가 변화되는 것을 감지합니다.
-
-그래서 `AppRoutingModule`에도 라우터를 초기화하기 위해 `imports` 배열에 `RouterModule`을 등록해야 하는데, 이 때 `RouterModule.forRoot()` 메소드에 `routes` 인자를 넣어서 실행한 결과를 지정합니다.
 
 <code-example path="toh-pt5/src/app/app-routing.module.ts" header="src/app/app-routing.module.ts" region="ngmodule-imports">
 </code-example>
 
 <div class="alert is-helpful">
 
-  <!--
   The method is called `forRoot()` because you configure the router at the application's root level.
   The `forRoot()` method supplies the service providers and directives needed for routing,
   and performs the initial navigation based on the current browser URL.
-  -->
+
+</div>
+
+Next, `AppRoutingModule` exports `RouterModule` so it will be available throughout the app.
+
+<code-example path="toh-pt5/src/app/app-routing.module.ts" header="src/app/app-routing.module.ts (exports array)" region="export-routermodule">
+</code-example>
+-->
+`@NgModule`에 메타데이터를 지정하면 모듈이 생성될 때 라우터를 초기화하면서 브라우저의 주소가 변화되는 것을 감지합니다.
+
+그래서 `AppRoutingModule`에도 라우터를 초기화하기 위해 `imports` 배열에 `RouterModule`을 등록해야 하는데, 이 때 `RouterModule.forRoot()` 메소드에 `routes` 인자를 넣어서 실행한 결과를 지정합니다.
+
+<code-example path="toh-pt5/src/app/app-routing.module.ts" header="src/app/app-routing.module.ts" region="ngmodule-imports">
+</code-example>
+
+<div class="alert is-helpful">
+
   애플리케이션 최상위 계층에 존재하는 라우터를 설정할 때는 `forRoot()` 메소드를 사용합니다.
   `forRoot()` 메소드를 사용하면 라우팅과 관련된 서비스 프로바이더와 디렉티브를 애플리케이션에 제공할 수 있으며, 브라우저에서 변경되는 URL을 감지할 수 있습니다.
 
 </div>
 
-<!--
-Next, `AppRoutingModule` exports `RouterModule` so it will be available throughout the app.
--->
 그리고 앱에서도 `RouterModule`을 사용할 수 있도록 `AppRoutingModule`의 `exports` 배열을 다음과 같이 지정합니다.
 
-<!--
-<code-example path="toh-pt5/src/app/app-routing.module.ts" header="src/app/app-routing.module.ts (exports array)" region="export-routermodule">
-</code-example>
--->
 <code-example path="toh-pt5/src/app/app-routing.module.ts" header="src/app/app-routing.module.ts (exports 배열)" region="export-routermodule">
 </code-example>
 
@@ -189,34 +211,39 @@
 
 <!--
 Open the `AppComponent` template and replace the `<app-heroes>` element with a `<router-outlet>` element.
--->
-`AppComponent` 템플릿을 열어서 `<app-heroes>` 엘리먼트를 `<router-outlet>` 엘리먼트로 변경합니다.
 
 <code-example path="toh-pt5/src/app/app.component.html" region="outlet" header="src/app/app.component.html (router-outlet)">
 </code-example>
 
-<!--
 The `AppComponent` template no longer needs `<app-heroes>` because the app will only display the `HeroesComponent` when the user navigates to it.
 
 The `<router-outlet>` tells the router where to display routed views.
--->
-`AppComponent` 템플릿에는 더이상 `<app-heroes>` 컴포넌트가 존재하지 않습니다. 이 컴포넌트는 이제 사용자의 네비게이션의 의해 화면에 표시됩니다.
-
-`<router-outlet>`은 라우팅 된 화면이 표시될 위치를 지정하는 엘리먼트입니다.
 
 <div class="alert is-helpful">
 
-<!--
 The `RouterOutlet` is one of the router directives that became available to the `AppComponent`
 because `AppModule` imports `AppRoutingModule` which exported `RouterModule`. The `ng generate` command you ran at the start of this tutorial added this import because of the `--module=app` flag. If you manually created `app-routing.module.ts` or used a tool other than the CLI to do so, you'll need to import `AppRoutingModule` into `app.module.ts` and add it to the `imports` array of the `NgModule`.
--->
+
+</div>
+-->
+`AppComponent` 템플릿을 열어서 `<app-heroes>` 엘리먼트를 `<router-outlet>` 엘리먼트로 변경합니다.
+
+<code-example path="toh-pt5/src/app/app.component.html" region="outlet" header="src/app/app.component.html (router-outlet)">
+</code-example>
+
+`AppComponent` 템플릿에는 더이상 `<app-heroes>` 컴포넌트가 존재하지 않습니다. 이 컴포넌트는 이제 사용자의 네비게이션의 의해 화면에 표시됩니다.
+
+`<router-outlet>`은 라우팅 된 화면이 표시될 위치를 지정하는 엘리먼트입니다.
+
+<div class="alert is-helpful">
+
 `RouterOutlet` 디렉티브는 `AppComponent`에서도 사용할 수 있습니다.
 왜냐하면 `AppModule`이 로드하고 있는 `AppRoutingModule`이 `RouterModule`을 외부로 공개하고 있기 때문입니다.
 이 동작은 프로젝트를 생성하는 `ng generate` 명령을 실행하면서 `--module=app` 플래그를 지정했기 때문에 자동으로 추가된 것입니다.
 `app-routing.module.ts` 파일을 직접 생성했거나 Angular CLI 외의 툴을 사용했다면 `app.module.ts` 파일에서 `AppRoutingModule`을 로드하고 `NgModule`의 `imports` 배열에 이 라우팅 모듈을 추가하면 됩니다.
 
-
-</div>
+</div>
+
 
 <!--
 #### Try it
@@ -225,14 +252,11 @@
 
 <!--
 You should still be running with this CLI command.
--->
-Angular CLI로 다음 명령을 실행해서 애플리케이션을 실행합니다.
 
 <code-example language="sh" class="code-shell">
   ng serve
 </code-example>
 
-<!--
 The browser should refresh and display the app title but not the list of heroes.
 
 Look at the browser's address bar.
@@ -242,6 +266,12 @@
 Append `/heroes` to the URL in the browser address bar.
 You should see the familiar heroes master/detail view.
 -->
+Angular CLI로 다음 명령을 실행해서 애플리케이션을 실행합니다.
+
+<code-example language="sh" class="code-shell">
+  ng serve
+</code-example>
+
 브라우저가 갱신되면 애플리케이션 제목은 표시되지만 히어로의 목록은 표시되지 않습니다.
 
 이 때 브라우저의 주소표시줄을 확인해 보세요.
@@ -251,6 +281,7 @@
 브라우저 주소표시줄의 URL을 `/heroes`로 변경해 보세요.
 그러면 이전과 같이 히어로의 목록이 표시될 것입니다.
 
+
 {@a routerlink}
 
 <!--
@@ -265,21 +296,10 @@
 Add a `<nav>` element and, within that, an anchor element that, when clicked,
 triggers navigation to the `HeroesComponent`.
 The revised `AppComponent` template looks like this:
--->
-사용자가 브라우저 주소표시줄에 원하는 URL을 입력해야만 하는 것은 좋은 방법이 아닙니다.
-이 방법보다는 네비게이션을 실행하는 링크를 클릭하는 방법이 더 편할 것입니다.
-
-이번에는 앵커(`<a>`) 엘리먼트를 추가하고, 사용자가 이 엘리먼트를 클릭했을 때 `HeroesComponent`로 이동하도록 해봅시다.
-`AppComponent`의 템플릿을 다음과 같이 수정합니다.
-
-<!--
+
 <code-example path="toh-pt5/src/app/app.component.html" region="heroes" header="src/app/app.component.html (heroes RouterLink)">
 </code-example>
--->
-<code-example path="toh-pt5/src/app/app.component.html" region="heroes" header="src/app/app.component.html (히어로 목록으로 이동하는 RouterLink)">
-</code-example>
-
-<!--
+
 A [`routerLink` attribute](#routerlink) is set to `"/heroes"`,
 the string that the router matches to the route to `HeroesComponent`.
 The `routerLink` is the selector for the [`RouterLink` directive](/api/router/RouterLink)
@@ -291,7 +311,23 @@
 
 Click the link.
 The address bar updates to `/heroes` and the list of heroes appears.
--->
+
+<div class="alert is-helpful">
+
+Make this and future navigation links look better by adding private CSS styles to `app.component.css`
+as listed in the [final code review](#appcomponent) below.
+
+</div>
+-->
+사용자가 브라우저 주소표시줄에 원하는 URL을 입력해야만 하는 것은 좋은 방법이 아닙니다.
+이 방법보다는 네비게이션을 실행하는 링크를 클릭하는 방법이 더 편할 것입니다.
+
+이번에는 앵커(`<a>`) 엘리먼트를 추가하고, 사용자가 이 엘리먼트를 클릭했을 때 `HeroesComponent`로 이동하도록 해봅시다.
+`AppComponent`의 템플릿을 다음과 같이 수정합니다.
+
+<code-example path="toh-pt5/src/app/app.component.html" region="heroes" header="src/app/app.component.html (히어로 목록으로 이동하는 RouterLink)">
+</code-example>
+
 `routerLink`는 `RouterModule`이 제공하는 [`RouterLink` 디렉티브](#routerlink)이며, 사용자가 이 디렉티브가 적용된 엘리먼트를 클릭하면 네비게이션을 실행합니다.
 그리고 [`routerLink` 어트리뷰트](#routerlink)의 값은 `"/heroes"`로 할당되었는데, 이 문자열은 `HeroesComponent`에 해당하는 라우팅 경로를 의미합니다.
 
@@ -302,10 +338,6 @@
 
 <div class="alert is-helpful">
 
-<!--
-Make this and future navigation links look better by adding private CSS styles to `app.component.css`
-as listed in the [final code review](#appcomponent) below.
--->
 `app.component.css` 파일에 CSS 스타일을 작성하면 네비게이션 링크를 더 보기 좋게 표시할 수 있습니다.
 이 내용은 [최종코드 리뷰](#appcomponent)에서 확인할 수 있습니다.
 
@@ -322,24 +354,14 @@
 So far there's only the heroes view.
 
 Add a `DashboardComponent` using the CLI:
--->
-라우터를 사용하면 여러 화면을 전환하기도 쉽습니다.
-아직까지는 히어로 목록을 표시하는 화면만 있지만 이제 다른 화면을 추가해 봅시다.
-
-Angular CLI로 다음 명령을 실행해서 `DashboardComponent`를 생성합니다.
 
 <code-example language="sh" class="code-shell">
   ng generate component dashboard
 </code-example>
 
-<!--
 The CLI generates the files for the `DashboardComponent` and declares it in `AppModule`.
 
 Replace the default file content in these three files as follows:
--->
-그러면 `DashboardComponent`를 구성하는 파일이 생성되면서 이 컴포넌트가 `AppModule`에 자동으로 등록됩니다.
-
-이 컴포넌트의 내용을 다음과 같이 수정합니다:
 
 <code-tabs>
   <code-pane
@@ -355,7 +377,6 @@
   </code-pane>
 </code-tabs>
 
-<!--
 The  _template_ presents a grid of hero name links.
 
 * The `*ngFor` repeater creates as many links as are in the component's `heroes` array.
@@ -368,7 +389,37 @@
 * The `ngOnInit()` lifecycle hook calls `getHeroes()`.
 
 This `getHeroes()` returns the sliced list of heroes at positions 1 and 5, returning only four of the Top Heroes (2nd, 3rd, 4th, and 5th).
--->
+
+<code-example path="toh-pt5/src/app/dashboard/dashboard.component.ts" header="src/app/dashboard/dashboard.component.ts" region="getHeroes">
+</code-example>
+-->
+라우터를 사용하면 여러 화면을 전환하기도 쉽습니다.
+아직까지는 히어로 목록을 표시하는 화면만 있지만 이제 다른 화면을 추가해 봅시다.
+
+Angular CLI로 다음 명령을 실행해서 `DashboardComponent`를 생성합니다.
+
+<code-example language="sh" class="code-shell">
+  ng generate component dashboard
+</code-example>
+
+그러면 `DashboardComponent`를 구성하는 파일이 생성되면서 이 컴포넌트가 `AppModule`에 자동으로 등록됩니다.
+
+이 컴포넌트의 내용을 다음과 같이 수정합니다:
+
+<code-tabs>
+  <code-pane
+    header="src/app/dashboard/dashboard.component.html" path="toh-pt5/src/app/dashboard/dashboard.component.1.html">
+  </code-pane>
+
+  <code-pane
+    header="src/app/dashboard/dashboard.component.ts" path="toh-pt5/src/app/dashboard/dashboard.component.ts">
+  </code-pane>
+
+  <code-pane
+    header="src/app/dashboard/dashboard.component.css" path="toh-pt5/src/app/dashboard/dashboard.component.css">
+  </code-pane>
+</code-tabs>
+
 이 _템플릿_ 에는 네비게이션 링크로 구성된 히어로의 이름이 그리드 형태로 배열되어 있습니다.
 
 * 컴포넌트의 `heroes` 배열에 있는 항목을 모두 링크로 만들기 위해 `*ngFor`를 사용했습니다.
@@ -385,6 +436,7 @@
 <code-example path="toh-pt5/src/app/dashboard/dashboard.component.ts" header="src/app/dashboard/dashboard.component.ts" region="getHeroes">
 </code-example>
 
+
 <!--
 ### Add the dashboard route
 -->
@@ -394,24 +446,27 @@
 To navigate to the dashboard, the router needs an appropriate route.
 
 Import the `DashboardComponent` in the `AppRoutingModule`.
+
+<code-example path="toh-pt5/src/app/app-routing.module.ts" region="import-dashboard" header="src/app/app-routing.module.ts (import DashboardComponent)">
+</code-example>
+
+Add a route to the `AppRoutingModule.routes` array that matches a path to the `DashboardComponent`.
+
+<code-example path="toh-pt5/src/app/app-routing.module.ts" header="src/app/app-routing.module.ts" region="dashboard-route">
+</code-example>
 -->
 대시보드로 화면을 전환하려면 이 컴포넌트를 연결하는 라우팅 규칙이 필요합니다.
 
 먼저, `AppRoutingModule`에 `DashboardComponent`를 로드합니다.
 
-<!--
 <code-example path="toh-pt5/src/app/app-routing.module.ts" region="import-dashboard" header="src/app/app-routing.module.ts (import DashboardComponent)">
--->
-<code-example path="toh-pt5/src/app/app-routing.module.ts" region="import-dashboard" header="src/app/app-routing.module.ts (DashboardComponent 로드하기)">
-</code-example>
-
-<!--
-Add a route to the `AppRoutingModule.routes` array that matches a path to the `DashboardComponent`.
--->
+</code-example>
+
 그리고 `AppRoutingModule.routes` 배열에 `DashboardComponent`에 해당하는 라우팅 규칙을 추가합니다.
 
 <code-example path="toh-pt5/src/app/app-routing.module.ts" header="src/app/app-routing.module.ts" region="dashboard-route">
 </code-example>
+
 
 <!--
 ### Add a default route
@@ -425,6 +480,14 @@
 
 To make the app navigate to the dashboard automatically, add the following
 route to the `AppRoutingModule.Routes` array.
+
+<code-example path="toh-pt5/src/app/app-routing.module.ts" header="src/app/app-routing.module.ts" region="redirect-route">
+</code-example>
+
+This route redirects a URL that fully matches the empty path to the route whose path is `'/dashboard'`.
+
+After the browser refreshes, the router loads the `DashboardComponent`
+and the browser address bar shows the `/dashboard` URL.
 -->
 애플리케이션이 시작되면 브라우저의 주소표시줄은 웹 사이트의 최상위 주소를 가리킵니다.
 하지만 이 주소에 매칭되는 라우팅 규칙이 없기 때문에 라우터는 페이지를 이동하지 않습니다.
@@ -435,15 +498,10 @@
 <code-example path="toh-pt5/src/app/app-routing.module.ts" header="src/app/app-routing.module.ts" region="redirect-route">
 </code-example>
 
-<!--
-This route redirects a URL that fully matches the empty path to the route whose path is `'/dashboard'`.
-
-After the browser refreshes, the router loads the `DashboardComponent`
-and the browser address bar shows the `/dashboard` URL.
--->
 이 라우팅 규칙은 브라우저의 URL이 빈 문자열일 때 `'/dashboard'` 주소로 이동하도록 설정한 것입니다.
 
 이제 브라우저가 갱신되고 나면 라우터는 브라우저 주소를 `/dashboard`로 변경하면서 `DashboardComponent`를 바로 표시합니다.
+
 
 <!--
 ### Add dashboard link to the shell
@@ -456,6 +514,11 @@
 navigation area near the top of the page.
 
 Add a dashboard navigation link to the `AppComponent` shell template, just above the *Heroes* link.
+
+<code-example path="toh-pt5/src/app/app.component.html" header="src/app/app.component.html">
+</code-example>
+
+After the browser refreshes you can navigate freely between the two views by clicking the links.
 -->
 사용자는 페이지 위쪽 네비게이션 영역에 있는 링크를 클릭해서 `DashboardComponent`나 `HeroesComponent`로 이동할 수 있어야 합니다.
 
@@ -464,10 +527,8 @@
 <code-example path="toh-pt5/src/app/app.component.html" header="src/app/app.component.html">
 </code-example>
 
-<!--
-After the browser refreshes you can navigate freely between the two views by clicking the links.
--->
 브라우저가 갱신되고 나면 링크를 클릭해서 대시보드 화면과 히어로 목록 화면으로 자유롭게 이동할 수 있습니다.
+
 
 {@a hero-details}
 <!--
@@ -498,6 +559,7 @@
 1. 특정 히어로에 해당하는 "딥 링크 (deep link)" URL을 브라우저 주소표시줄에 입력했을 때
 
 이번 섹션에서는 `HeroesComponent`와 별개로 `HeroDetailsComponent`로 직접 네비게이션할 수 있는 방법에 대해 알아봅시다.
+
 
 <!--
 ### Delete _hero details_ from `HeroesComponent`
@@ -524,6 +586,7 @@
 그리고나서 히어로 항목을 선택하면 아무일도 일어나지 않습니다.
 이 에러는 `HeroDetailComponent`로 라우팅하는 시나리오를 처리한 [후에](#heroes-component-links) 수정할 것입니다.
 
+
 <!--
 ### Add a _hero detail_ route
 -->
@@ -533,37 +596,39 @@
 A URL like `~/detail/11` would be a good URL for navigating to the *Hero Detail* view of the hero whose `id` is `11`.
 
 Open `AppRoutingModule` and import `HeroDetailComponent`.
+
+<code-example path="toh-pt5/src/app/app-routing.module.ts" region="import-herodetail" header="src/app/app-routing.module.ts (import HeroDetailComponent)">
+</code-example>
+
+Then add a _parameterized_ route to the `AppRoutingModule.routes` array that matches the path pattern to the _hero detail_ view.
+
+<code-example path="toh-pt5/src/app/app-routing.module.ts" header="src/app/app-routing.module.ts" region="detail-route">
+</code-example>
+
+The colon (:) in the `path` indicates that `:id` is a placeholder for a specific hero `id`.
+
+At this point, all application routes are in place.
+
+<code-example path="toh-pt5/src/app/app-routing.module.ts" region="routes" header="src/app/app-routing.module.ts (all routes)">
+</code-example>
 -->
 URL이 `~/detail/11`라면 이 URL은 *히어로 상세정보* 화면에서 `id`가 `11`에 해당하는 히어로의 상세정보를 표시한다는 것으로 이해할 수 있습니다.
 
 이렇게 구현하기 위해 `AppRoutingModule`을 열어서 `HeroDetailComponent`를 로드합니다.
 
-<!--
-<code-example path="toh-pt5/src/app/app-routing.module.ts" region="import-herodetail" header="src/app/app-routing.module.ts (import HeroDetailComponent)">
--->
 <code-example path="toh-pt5/src/app/app-routing.module.ts" region="import-herodetail" header="src/app/app-routing.module.ts (HeroDetailComponent 로드하기)">
 </code-example>
 
-<!--
-Then add a _parameterized_ route to the `AppRoutingModule.routes` array that matches the path pattern to the _hero detail_ view.
--->
 그리고 `AppRoutingModule.routes` 배열에 _히어로 상세정보_ 화면과 매칭되는 패턴을 _라우팅 변수를 사용해서_ 정의합니다.
 
 <code-example path="toh-pt5/src/app/app-routing.module.ts" header="src/app/app-routing.module.ts" region="detail-route">
 </code-example>
 
-<!--
-The colon (:) in the `path` indicates that `:id` is a placeholder for a specific hero `id`.
-
-At this point, all application routes are in place.
--->
 이렇게 정의하면 히어로의 `id`에 해당하는 라우팅 변수를 `:id`로 받겠다는 것을 의미합니다.
 
-<!--
-<code-example path="toh-pt5/src/app/app-routing.module.ts" region="routes" header="src/app/app-routing.module.ts (all routes)">
--->
 <code-example path="toh-pt5/src/app/app-routing.module.ts" region="routes" header="src/app/app-routing.module.ts (전체 라우팅 규칙)">
 </code-example>
+
 
 <!--
 ### `DashboardComponent` hero links
@@ -575,29 +640,29 @@
 
 Now that the router has a route to `HeroDetailComponent`,
 fix the dashboard hero links to navigate via the _parameterized_ dashboard route.
--->
-`DashboardComponent`에 추가한 링크는 아직 동작하지 않습니다.
-
-`*ngFor`로 배열을 순회할 때 할당되는 `hero` 객체의 `id`를 활용해서 `HeroDetailComponent`로 이동하는 라우팅 규칙을 연결해 봅시다.
-
-<!--
+
 <code-example
   path="toh-pt5/src/app/dashboard/dashboard.component.html"
   region="click"
   header="src/app/dashboard/dashboard.component.html (hero links)">
--->
+</code-example>
+
+You're using Angular [interpolation binding](guide/template-syntax#interpolation) within the `*ngFor` repeater
+to insert the current iteration's `hero.id` into each
+[`routerLink`](#routerlink).
+-->
+`DashboardComponent`에 추가한 링크는 아직 동작하지 않습니다.
+
+`*ngFor`로 배열을 순회할 때 할당되는 `hero` 객체의 `id`를 활용해서 `HeroDetailComponent`로 이동하는 라우팅 규칙을 연결해 봅시다.
+
 <code-example
   path="toh-pt5/src/app/dashboard/dashboard.component.html"
   region="click"
-  header="src/app/dashboard/dashboard.component.html (히어로 링크)">
-</code-example>
-
-<!--
-You're using Angular [interpolation binding](guide/template-syntax#interpolation) within the `*ngFor` repeater
-to insert the current iteration's `hero.id` into each
-[`routerLink`](#routerlink).
--->
+  header="src/app/dashboard/dashboard.component.html (hero links)">
+</code-example>
+
 이 때 `*ngFor`로 순회하는 각 링크의 [`routerLink`](#routerlink)의 값으로 `hero.id`를 지정하기 위해 Angular가 제공하는 [문자열 바인딩(interpolation binding)](guide/template-syntax#interpolation) 문법을 사용했습니다.
+
 
 {@a heroes-component-links}
 <!--
@@ -608,38 +673,37 @@
 <!--
 The hero items in the `HeroesComponent` are `<li>` elements whose click events
 are bound to the component's `onSelect()` method.
--->
-`HeroesComponent`에 있는 히어로 아이템은 `<li>` 엘리먼트로 구성되었기 때문에, 이 엘리먼트에 클릭 이벤트를 바인딩하면 컴포넌트의 `onSelect()` 메소드를 실행할 수 있었습니다.
-
-<!--
+
 <code-example path="toh-pt4/src/app/heroes/heroes.component.html" region="list" header="src/app/heroes/heroes.component.html (list with onSelect)">
--->
-<code-example path="toh-pt4/src/app/heroes/heroes.component.html" region="list" header="src/app/heroes/heroes.component.html (onSelect가 적용된 리스트)">
-</code-example>
-
-<!--
+</code-example>
+
 Strip the `<li>` back to just its `*ngFor`,
 wrap the badge and name in an anchor element (`<a>`),
 and add a `routerLink` attribute to the anchor that
 is the same as in the dashboard template
--->
-이 코드에서 `<li>`에 적용된 어트리뷰트를 모두 제거하고 `*ngFor`만 남겨둡니다.
-그리고 히어로의 id 뱃지와 이름을 표시하는 앵커 엘리먼트에 `routerLink` 어트리뷰트를 추가합니다.
-
-<!--
+
 <code-example path="toh-pt5/src/app/heroes/heroes.component.html" region="list" header="src/app/heroes/heroes.component.html (list with links)">
--->
-<code-example path="toh-pt5/src/app/heroes/heroes.component.html" region="list" header="src/app/heroes/heroes.component.html (링크가 적용된 리스트)">
-</code-example>
-
-<!--
+</code-example>
+
 You'll have to fix the private stylesheet (`heroes.component.css`) to make
 the list look as it did before.
 Revised styles are in the [final code review](#heroescomponent) at the bottom of this guide.
 -->
+`HeroesComponent`에 있는 히어로 아이템은 `<li>` 엘리먼트로 구성되었기 때문에, 이 엘리먼트에 클릭 이벤트를 바인딩하면 컴포넌트의 `onSelect()` 메소드를 실행할 수 있었습니다.
+
+<code-example path="toh-pt4/src/app/heroes/heroes.component.html" region="list" header="src/app/heroes/heroes.component.html (onSelect가 적용된 리스트)">
+</code-example>
+
+이 코드에서 `<li>`에 적용된 어트리뷰트를 모두 제거하고 `*ngFor`만 남겨둡니다.
+그리고 히어로의 id 뱃지와 이름을 표시하는 앵커 엘리먼트에 `routerLink` 어트리뷰트를 추가합니다.
+
+<code-example path="toh-pt5/src/app/heroes/heroes.component.html" region="list" header="src/app/heroes/heroes.component.html (링크가 적용된 리스트)">
+</code-example>
+
 화면에 표시되는 모습을 변경하려면 컴포넌트의 스타일시트 파일(`heroes.component.css`)을 수정하면 됩니다.
 이 문서 마지막에 있는 [최종코드 리뷰](#heroescomponent)를 확인해 보세요.
 
+
 <!--
 #### Remove dead code (optional)
 -->
@@ -651,16 +715,17 @@
 
 It's nice to tidy up and you'll be grateful to yourself later.
 Here's the class after pruning away the dead code.
+
+<code-example path="toh-pt5/src/app/heroes/heroes.component.ts" region="class" header="src/app/heroes/heroes.component.ts (cleaned up)">
+</code-example>
 -->
 `HeroesComponent`는 지금도 제대로 동작하지만 이 컴포넌트 클래스에 있는 `onSelect()` 메소드와 `selectedHero` 프로퍼티는 더이상 사용되지 않습니다.
 
 그래서 클래스 코드를 깔끔하게 유지하려면 사용하지 않는 코드를 제거하는 것이 좋습니다.
 
-<!--
-<code-example path="toh-pt5/src/app/heroes/heroes.component.ts" region="class" header="src/app/heroes/heroes.component.ts (cleaned up)">
--->
 <code-example path="toh-pt5/src/app/heroes/heroes.component.ts" region="class" header="src/app/heroes/heroes.component.ts (코드 정리 후)">
 </code-example>
+
 
 <!--
 ## Routable *HeroDetailComponent*
@@ -673,13 +738,7 @@
 
 `HeroesComponent` doesn't do that anymore.
 Now the router creates the `HeroDetailComponent` in response to a URL such as `~/detail/11`.
--->
-이전 예제에서는 부모 컴포넌트 `HeroesComponent`가 자식 컴포넌트 `HeroDetailComponent`의 `hero` 프로퍼티를 바인딩하면 자식 컴포넌트가 이 히어로에 대한 상세정보를 표시했습니다.
-
-하지만 이제 `HeroesComponent`는 이런 동작을 하지 않습니다.
-이제부터는 라우터가 `HeroDetailComponent`를 생성하는데 이 때 URL에 있는 `~/detail/11`과 같은 URL을 활용하도록 수정해 봅시다.
-
-<!--
+
 The `HeroDetailComponent` needs a new way to obtain the hero-to-display.
 This section explains the following:
 
@@ -688,49 +747,61 @@
 * Acquire the hero with that `id` from the server via the `HeroService`
 
 Add the following imports:
--->
+
+<code-example path="toh-pt5/src/app/hero-detail/hero-detail.component.ts" region="added-imports" header="src/app/hero-detail/hero-detail.component.ts">
+</code-example>
+
+{@a hero-detail-ctor}
+
+Inject the `ActivatedRoute`, `HeroService`, and `Location` services
+into the constructor, saving their values in private fields:
+
+<code-example path="toh-pt5/src/app/hero-detail/hero-detail.component.ts" header="src/app/hero-detail/hero-detail.component.ts" region="ctor">
+</code-example>
+
+The [`ActivatedRoute`](api/router/ActivatedRoute) holds information about the route to this instance of the `HeroDetailComponent`.
+This component is interested in the route's parameters extracted from the URL.
+The "id" parameter is the `id` of the hero to display.
+
+The [`HeroService`](tutorial/toh-pt4) gets hero data from the remote server
+and this component will use it to get the hero-to-display.
+
+The [`location`](api/common/Location) is an Angular service for interacting with the browser.
+You'll use it [later](#goback) to navigate back to the view that navigated here.
+-->
+이전 예제에서는 부모 컴포넌트 `HeroesComponent`가 자식 컴포넌트 `HeroDetailComponent`의 `hero` 프로퍼티를 바인딩하면 자식 컴포넌트가 이 히어로에 대한 상세정보를 표시했습니다.
+
+하지만 이제 `HeroesComponent`는 이런 동작을 하지 않습니다.
+이제부터는 라우터가 `HeroDetailComponent`를 생성하는데 이 때 URL에 있는 `~/detail/11`과 같은 URL을 활용하도록 수정해 봅시다.
+
 이제 `HeroDetailComponent`가 화면에 표시할 히어로의 id는 다음과 같이 가져옵니다.
 
 * 컴포넌트를 생성할 때 사용한 라우팅 규칙을 참조합니다.
 * 라우팅 규칙에서 `id`에 해당하는 라우팅 변수를 추출합니다.
 * `id`에 해당되는 히어로 정보는 `HeroService`를 활용해서 서버에서 가져옵니다.
 
+다음 코드를 추가합니다:
+
 <code-example path="toh-pt5/src/app/hero-detail/hero-detail.component.ts" region="added-imports" header="src/app/hero-detail/hero-detail.component.ts">
 </code-example>
 
 {@a hero-detail-ctor}
 
-<!--
-Inject the `ActivatedRoute`, `HeroService`, and `Location` services
-into the constructor, saving their values in private fields:
--->
 먼저, 컴포넌트 생성자로 `ActivatedRoute`, `HeroService`, `Location` 서비스를 의존성으로 주입하고 `private` 프로퍼티로 선언합니다:
 
 <code-example path="toh-pt5/src/app/hero-detail/hero-detail.component.ts" header="src/app/hero-detail/hero-detail.component.ts" region="ctor">
 </code-example>
 
-<!--
-The [`ActivatedRoute`](api/router/ActivatedRoute) holds information about the route to this instance of the `HeroDetailComponent`.
-This component is interested in the route's parameters extracted from the URL.
-The "id" parameter is the `id` of the hero to display.
--->
 [`ActivatedRoute`](api/router/ActivatedRoute)는 `HeroDetailComponent`의 인스턴스를 생성하면서 적용한 라우팅 규칙에 대한 정보를 담고 있습니다.
 그래서 이 라우팅 규칙을 참조하면 URL을 통해 컴포넌트로 전달되는 변수를 추출할 수 있습니다.
 화면에 표시할 히어로를 구분할 때도 URL에 포함된 라우팅 변수 `id`를 사용합니다.
 
-<!--
-The [`HeroService`](tutorial/toh-pt4) gets hero data from the remote server
-and this component will use it to get the hero-to-display.
--->
 컴포넌트에 사용할 히어로 데이터는 [`HeroService`](tutorial/toh-pt4)를 사용해서 리모트 서버에서 가져옵니다.
 
-<!--
-The [`location`](api/common/Location) is an Angular service for interacting with the browser.
-You'll use it [later](#goback) to navigate back to the view that navigated here.
--->
 [`location`](api/common/Location)은 브라우저를 제어하기 위해 Angular가 제공하는 서비스입니다.
 이 서비스는 [이전 페이지로 전환하는 예제를 다룰 때](#goback) 다시 살펴봅니다.
 
+
 <!--
 ### Extract the `id` route parameter
 -->
@@ -739,13 +810,10 @@
 <!--
 In the `ngOnInit()` [lifecycle hook](guide/lifecycle-hooks#oninit)
 call `getHero()` and define it as follows.
--->
-지금까지 작성한 예제에서는 `ngOnInit()` [라이프싸이클 후킹 함수](guide/lifecycle-hooks#oninit)에서 `HeroService`의 `getHero()` 메소드를 호출합니다.
 
 <code-example path="toh-pt5/src/app/hero-detail/hero-detail.component.ts" header="src/app/hero-detail/hero-detail.component.ts" region="ngOnInit">
 </code-example>
 
-<!--
 The `route.snapshot` is a static image of the route information shortly after the component was created.
 
 The `paramMap` is a dictionary of route parameter values extracted from the URL.
@@ -759,6 +827,11 @@
 `HeroService` doesn't have a `getHero()` method.
 Add it now.
 -->
+지금까지 작성한 예제에서는 `ngOnInit()` [라이프싸이클 후킹 함수](guide/lifecycle-hooks#oninit)에서 `HeroService`의 `getHero()` 메소드를 호출합니다.
+
+<code-example path="toh-pt5/src/app/hero-detail/hero-detail.component.ts" header="src/app/hero-detail/hero-detail.component.ts" region="ngOnInit">
+</code-example>
+
 `route.snapshot`은 컴포넌트가 생성된 직후에 존재하는 라우팅 규칙에 대한 정보를 담고 있는 객체입니다.
 
 그래서 이 객체가 제공하는 `paramMap`을 사용하면 URL에 존재하는 라우팅 변수를 참조할 수 있습니다.
@@ -771,6 +844,7 @@
 왜냐하면 `HeroService`에 아직 `getHero()` 메소드가 없기 때문입니다.
 이 메소드를 추가해 봅시다.
 
+
 <!--
 ### Add `HeroService.getHero()`
 -->
@@ -778,23 +852,16 @@
 
 <!--
 Open `HeroService` and add the following `getHero()` method with the `id` after the `getHeroes()` method:
--->
-`HeroService`를 열고 `getHeroes()` 메소드 뒤에 다음과 같이 `getHero()` 메소드를 추가합니다.
 
 <code-example path="toh-pt5/src/app/hero.service.ts" region="getHero" header="src/app/hero.service.ts (getHero)">
 </code-example>
 
 <div class="alert is-important">
 
-<!--
 Note the backticks ( &#96; ) that define a JavaScript
 [_template literal_](https://developer.mozilla.org/en-US/docs/Web/JavaScript/Reference/Template_literals) for embedding the `id`.
--->
-`id`에 사용된 역따옴표( &#96; )는 [_템플릿 리터럴 (template literal)_](https://developer.mozilla.org/en-US/docs/Web/JavaScript/Reference/Template_literals)을 표현하는 JavaScript 문법입니다.
-
-</div>
-
-<!--
+</div>
+
 Like [`getHeroes()`](tutorial/toh-pt4#observable-heroservice),
 `getHero()` has an asynchronous signature.
 It returns a _mock hero_ as an `Observable`, using the RxJS `of()` function.
@@ -802,14 +869,22 @@
 You'll be able to re-implement `getHero()` as a real `Http` request
 without having to change the `HeroDetailComponent` that calls it.
 -->
+`HeroService`를 열고 `getHeroes()` 메소드 뒤에 다음과 같이 `getHero()` 메소드를 추가합니다.
+
+<code-example path="toh-pt5/src/app/hero.service.ts" region="getHero" header="src/app/hero.service.ts (getHero)">
+</code-example>
+
+<div class="alert is-important">
+
+`id`에 사용된 역따옴표( &#96; )는 [_템플릿 리터럴 (template literal)_](https://developer.mozilla.org/en-US/docs/Web/JavaScript/Reference/Template_literals)을 표현하는 JavaScript 문법입니다.
+
+</div>
+
 `getHero()` 함수도 [`getHeroes()`](tutorial/toh-pt4#옵저버블-heroservice) 함수와 비슷하게 비동기로 동작합니다.
 그리고 _히어로의 목 데이터_ 하나를 `Observable`로 반환하기 위해 RxJs가 제공하는 `of()` 함수를 사용했습니다.
 
-<!--
-You'll be able to re-implement `getHero()` as a real `Http` request
-without having to change the `HeroDetailComponent` that calls it.
--->
 이렇게 구현하면 나중에 `getHero()`가 실제 `Http` 요청을 보내도록 수정하더라도 이 함수를 호출하는 `HeroDetailComponent`는 영향을 받지 않습니다.
+
 
 <!--
 #### Try it
@@ -844,52 +919,52 @@
 
 Add a *go back* button to the bottom of the component template and bind it
 to the component's `goBack()` method.
--->
-히어로 목록이나 대시보드 화면에서 히어로를 선택해서 히어로 상세정보 화면으로 이동했다면, 브라우저의 뒤로 가기 버튼을 눌렀을 때 이전 화면으로 돌아갈 수 있습니다.
-
-이 기능을 실행하는 버튼이 `HeroDetail` 화면에 있다면 사용자가 애플리케이션을 사용하기 더 편할 것입니다.
-
-컴포넌트 템플릿 맨 아래에 *뒤로 가기* 버튼을 추가하고 이 버튼을 컴포넌트의 `goBack()` 메소드와 바인딩 합니다.
-
-<!--
+
 <code-example path="toh-pt5/src/app/hero-detail/hero-detail.component.html" region="back-button" header="src/app/hero-detail/hero-detail.component.html (back button)">
 </code-example>
--->
-<code-example path="toh-pt5/src/app/hero-detail/hero-detail.component.html" region="back-button" header="src/app/hero-detail/hero-detail.component.html (뒤로 가기 버튼)">
-</code-example>
-
-<!--
+
 Add a `goBack()` _method_ to the component class that navigates backward one step
 in the browser's history stack
 using the `Location` service that you [injected previously](#hero-detail-ctor).
--->
-그리고 컴포넌트 클래스에 `gBack()` _메소드_ 를 추가하는데, 브라우저의 히스토리 스택을 활용할 수 있도록 [이전에 주입받은](#hero-detail-ctor) `Location` 서비스를 사용합니다.
 
 <code-example path="toh-pt5/src/app/hero-detail/hero-detail.component.ts" region="goBack" header="src/app/hero-detail/hero-detail.component.ts (goBack)">
 
 </code-example>
 
-<!--
+
 Refresh the browser and start clicking.
 Users can navigate around the app, from the dashboard to hero details and back,
 from heroes list to the mini detail to the hero details and back to the heroes again.
 -->
+히어로 목록이나 대시보드 화면에서 히어로를 선택해서 히어로 상세정보 화면으로 이동했다면, 브라우저의 뒤로 가기 버튼을 눌렀을 때 이전 화면으로 돌아갈 수 있습니다.
+
+이 기능을 실행하는 버튼이 `HeroDetail` 화면에 있다면 사용자가 애플리케이션을 사용하기 더 편할 것입니다.
+
+컴포넌트 템플릿 맨 아래에 *뒤로 가기* 버튼을 추가하고 이 버튼을 컴포넌트의 `goBack()` 메소드와 바인딩 합니다.
+
+<code-example path="toh-pt5/src/app/hero-detail/hero-detail.component.html" region="back-button" header="src/app/hero-detail/hero-detail.component.html (뒤로 가기 버튼)">
+</code-example>
+
+그리고 컴포넌트 클래스에 `gBack()` _메소드_ 를 추가하는데, 브라우저의 히스토리 스택을 활용할 수 있도록 [이전에 주입받은](#hero-detail-ctor) `Location` 서비스를 사용합니다.
+
+<code-example path="toh-pt5/src/app/hero-detail/hero-detail.component.ts" region="goBack" header="src/app/hero-detail/hero-detail.component.ts (goBack)">
+
+</code-example>
+
+
 브라우저가 다시 시작되면 이것 저것 클릭해 보세요.
 사용자는 화면에 있는 버튼으로 히어로 목록이나 대시보드 화면을 이동할 수 있으며, 이전 화면으로 돌아갈 수도 있습니다.
 
+
 <!--
 ## Final code review
 -->
 ## 최종코드 리뷰
 
-<<<<<<< HEAD
-<!--
-Here are the code files discussed on this page and your app should look like this <live-example></live-example>.
--->
-이 문서에서 다룬 코드를 확인해 보세요. 이 코드는 <live-example></live-example>에서 직접 확인하거나 다운받아 확인할 수 있습니다.
-=======
+<!--
 Here are the code files discussed on this page.
->>>>>>> 385cadf2
+-->
+이 문서에서 다룬 코드를 확인해 보세요.
 
 {@a approutingmodule}
 {@a appmodule}
