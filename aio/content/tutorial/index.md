--- conflicted
+++ resolved
@@ -1,19 +1,3 @@
-<<<<<<< HEAD
-<!--
-<h1 class="no-toc">Tutorial: Tour of Heroes</h1>
--->
-<h1 class="no-toc">튜토리얼: 히어로들의 여행</h1>
-
-<!--
-The _Tour of Heroes_ tutorial covers the fundamentals of Angular.  
-In this tutorial you will build an app that helps a staffing agency manage its stable of heroes.
--->
-_히어로들의 여행_ 튜토리얼은 Angular의 기본 기능을 다룹니다.
-이 튜토리얼을 진행하면서 히어로들을 관리할 수 있는 앱을 만들어 봅시다.
-
-<!--
-This basic app has many of the features you'd expect to find in a data-driven application.
-=======
 <h1 class="no-toc">Tour of Heroes App and Tutorial</h1>
 
 
@@ -34,20 +18,12 @@
 In this _Tour of Heroes_ tutorial, you will build an app that helps a staffing agency manage its stable of heroes.
 
 This app has many of the features you'd expect to find in a data-driven application.
->>>>>>> 3f98ac19
 It acquires and displays a list of heroes, edits a selected hero's detail, and navigates among different views of heroic data.
--->
-히어로 관리 앱은 데이터 드리븐 애플리케이션에서 활용할 수 있는 다양한 기능을 활용해서 구현합니다.
-이 앱은 히어로들의 목록을 가져와서 표시하고, 히어로의 정보를 편집하며, 히어로의 데이터를 다양한 방식으로 표시합니다.
 
-<<<<<<< HEAD
 <!--
-By the end of the tutorial you will be able to do the following:
+By the end of this tutorial you will be able to do the following:
 -->
 튜토리얼을 마지막까지 진행하면 다음 내용에 대해 알게 될 것입니다.
-=======
-By the end of this tutorial you will be able to do the following:
->>>>>>> 3f98ac19
 
 <!--
 * Use built-in Angular directives to show and hide elements and display lists of hero data.
@@ -76,20 +52,15 @@
 -->
 이 내용들을 구현하면서 Angular가 제공하는 기능을 다양하게 살펴보기 때문에, 튜토리얼을 끝낼때 쯤이면 Angular로 새로운 프로젝트를 시작하는 것에 어려움을 느끼지 않을 것입니다.
 
-<<<<<<< HEAD
-<!--
-After completing all tutorial steps, the final app will look like this <live-example name="toh-pt6"></live-example>.
--->
-완성된 튜토리얼은 <live-example name="toh-pt6"></live-example> 에서 직접 확인하거나 다운받아 확인할 수 있습니다.
-=======
 <div class="callout is-helpful">
 <header>Solution</header>
 
+<!--
 After completing all tutorial steps, the final app will look like this: <live-example name="toh-pt6"></live-example>.
+-->
+완성된 튜토리얼은 <live-example name="toh-pt6"></live-example> 에서 직접 확인하거나 다운받아 확인할 수 있습니다.
 
 </div>
-
->>>>>>> 3f98ac19
 
 
 <!--
