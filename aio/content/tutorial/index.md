<!--
<h1 class="no-toc">Tour of Heroes app and tutorial</h1>
-->
<h1 class="no-toc">히어로들의 여행 튜토리얼</h1>

<div class="callout is-helpful">
<!--
<header>Getting Started</header>

In this tutorial, you build your own app from the ground up, providing experience with the typical development process, as well as an introduction to basic app-design concepts, tools, and terminology.

If you're completely new to Angular, you might want to try the [**Try it now**](start) quick-start app first.
It is based on a ready-made  partially-completed project, which you can examine and modify in the StacBlitz interactive development environment, where you can see the results in real time.

The "Try it" tutorial covers the same major topics&mdash;components, template syntax, routing, services, and accessing data via HTTP&mdash;in a condensed format, following the most current best practices.

<<<<<<< HEAD
The **Tour of Heroes app** that you create with this tutorial serves as the conceptual basis for many examples throughout Angular documentation.
Reading this introduction page provides sufficient context for working with those examples.
You do not need to do this tutorial to understand those other examples.  
-->
<header>튜토리얼 시작하기</header>

아직 Angular에 익숙하지 않다면 [**시작하기 튜토리얼**](start) 문서를 먼저 보는 것을 권장합니다.
시작하기 튜토리얼은 히어로들의 여행 튜토리얼과 마찬가지로 컴포넌트와 템플릿 문법, 라우팅, 서비스, HTTP 통신으로 데이터를 다루는 것에 대해 다루지만, 이 문서보다는 조금 더 간단합니다.

이 튜토리얼에서는 초기 세팅부터 앱을 개발하면서 Angular의 기본 개념을 이해하면서 개발 경험을 쌓는 것이 목표입니다.

**히어로들의 여행 앱**은 다양한 Angular 문서에서 다루는 개념을 쭉 훑어보는 방식으로 진행합니다.
그리고 이 문서는 예제가 동작하는 것을 보면서 앞으로 만들 앱이 어떤 방식으로 동작하는지 소개하고 있습니다.
아직 예제 코드를 볼 필요는 없습니다.

</div>

<!--
This _Tour of Heroes_ tutorial provides an introduction to the fundamentals of Angular.
It shows you how to set up your local development environment and develop an app using the [Angular CLI tool](cli "CLI command reference").
=======
</div>

This _Tour of Heroes_ tutorial shows you how to set up your local development environment and develop an app using the [Angular CLI tool](cli "CLI command reference"), and provides an introduction to the fundamentals of Angular.
>>>>>>> 385cadf2

The _Tour of Heroes_ app that you build helps a staffing agency manage its stable of heroes.
The app has many of the features you'd expect to find in any data-driven application.
The finished app acquires and displays a list of heroes, edits a selected hero's detail, and navigates among different views of heroic data.

<<<<<<< HEAD
This app has many of the features you'd expect to find in a data-driven application.
It acquires and displays a list of heroes, edits a selected hero's detail, and navigates among different views of heroic data.
-->
_히어로들의 여행_ 튜토리얼은 Angular의 기초에 대해 다룹니다.
이 튜토리얼에서는 [Angular CLI](cli "CLI command reference")를 활용하는 로컬 개발환경을 기반으로 앱을 개발할 것입니다.
=======
You will find references to and expansions of this app domain in many of the examples used throughout the Angular documentation, but you don't necessarily need to work through this tutorial to understand those examples.
>>>>>>> 385cadf2

_히어로들의 여행_ 튜토리얼에서는 히어로를 관리하는 앱을 만듭니다.

이 앱을 개발하는 동안 데이터 기반의 애플리케이션에서 활용할만한 기능을 다양하게 알아봅니다.
히어로들의 목록을 화면에 표시하는 것부터, 히어로를 선택해서 상세정보는 확인하거나 수정하고, 앱에 존재하는 여러 화면을 자유롭게 이동하는 것에 대해서도 다룹니다.

<!--
By the end of this tutorial you will be able to do the following:
-->
튜토리얼을 마지막까지 진행하면 다음 내용에 대해 알게 될 것입니다.

<<<<<<< HEAD
<!--
* Use built-in Angular directives to show and hide elements and display lists of hero data.
* Create Angular components to display hero details and show an array of heroes.
* Use one-way data binding for read-only data.
* Add editable fields to update a model with two-way data binding.
* Bind component methods to user events, like keystrokes and clicks.
* Enable users to select a hero from a master list and edit that hero in the details view.
* Format data with pipes.
* Create a shared service to assemble the heroes.
* Use routing to navigate among different views and their components.
-->
* Angular가 제공하는 디렉티브를 활용해서 전체 히어로 목록을 표시할 수 있으며, 특정 히어로의 데이터를 표시하거나 표시하지 않을 수 있습니다.
* 히어로들의 목록과 상세 정보를 표시하는 Angular 컴포넌트를 생성할 수 있습니다.
* 단방향 데이터 바인딩을 사용해서 읽기전용 데이터를 표시합니다.
* 양방향 데이터 바인딩을 사용하면 입력 필드와 모델을 동기화할 수 있습니다.
* 키보드 입력이나 마우스 클릭과 같은 사용자 이벤트를 컴포넌트 메소드와 바인딩할 수 있습니다.
* 사용자가 목록에서 히어로을 선택하면 상세 화면으로 전환하고, 이 화면에서 해당 히어로의 정보를 편집할 수 있습니다.
* 파이프를 사용하면 데이터가 화면에 표시되는 형식을 지정할 수 있습니다.
* 서비스를 사용하면 여러 컴포넌트에서 히어로의 정보를 함께 사용할 수 있습니다.
* 뷰와 컴포넌트는 라우터로 전환합니다.

<!--
=======
* Use built-in Angular [directives](guide/glossary#directive "Directives definition") to show and hide elements and display lists of hero data.
* Create Angular [components](guide/glossary#component "Components definition") to display hero details and show an array of heroes.
* Use one-way [data binding](guide/glossary#data-binding "Data binding definition") for read-only data.
* Add editable fields to update a model with two-way data binding.
* Bind component methods to user events, like keystrokes and clicks.
* Enable users to select a hero from a master list and edit that hero in the details view.
* Format data with [pipes](guide/glossary#pipe "Pipe definition").
* Create a shared [service](guide/glossary#service "Service definition") to assemble the heroes.
* Use [routing](guide/glossary#router "Router definition") to navigate among different views and their components.

>>>>>>> 385cadf2
You'll learn enough Angular to get started and gain confidence that
Angular can do whatever you need it to do.
-->
이 내용들을 구현하면서 Angular가 제공하는 기능을 다양하게 살펴보기 때문에, 튜토리얼을 끝낼때 쯤이면 Angular로 새로운 프로젝트를 시작하는 것에 어려움을 느끼지 않을 것입니다.

<div class="callout is-helpful">
<header>Solution</header>

<!--
After completing all tutorial steps, the final app will look like this: <live-example name="toh-pt6"></live-example>.
-->
완성된 튜토리얼은 <live-example name="toh-pt6"></live-example> 에서 직접 확인하거나 다운받아 확인할 수 있습니다.

</div>

<<<<<<< HEAD

<!--
=======
>>>>>>> 385cadf2
## What you'll build
-->
## 앞으로 개발할 앱

<!--
Here's a visual idea of where this tutorial leads, beginning with the "Dashboard"
view and the most heroic heroes:
-->
튜토리얼 앱을 시작하면 최고의 히어로를 표시하는 대시보드 화면을 표시합니다:

<div class="lightbox">
  <img src='generated/images/guide/toh/heroes-dashboard-1.png' alt="Output of heroes dashboard">
</div>

<!--
You can click the two links above the dashboard ("Dashboard" and "Heroes")
to navigate between this Dashboard view and a Heroes view.
-->
대시보드 위쪽의 두 링크("Dashboard"와 "Heroes")를 클릭하면 Dashboard 뷰와 Heroes 뷰를 전환합니다.

<!--
If you click the dashboard hero "Magneta," the router opens a "Hero Details" view
where you can change the hero's name.
-->
그리고 대시보드에서 "Magneta" 히어로를 선택하면 해당 히어로의 이름을 변경할 수 있는 히어로 상세 정보 화면을 표시합니다.

<div class="lightbox">
  <img src='generated/images/guide/toh/hero-details-1.png' alt="Details of hero in app">
</div>

<!--
Clicking the "Back" button returns you to the Dashboard.
Links at the top take you to either of the main views.
If you click "Heroes," the app displays the "Heroes" master list view.
-->
히어로 상세 정보 화면에서 "Back" 버튼을 클릭하면 대시보드 화면으로 돌아갑니다.
그리고 뷰 위쪽에 있는 링크를 사용해도 대시보드 화면으로 돌아갈 수 있으며, "Heroes" 링크를 클릭하면 히어로의 목록을 표시하는 뷰로 전환합니다.


<div class="lightbox">
  <img src='generated/images/guide/toh/heroes-list-2.png' alt="Output of heroes list app">
</div>

<!--
When you click a different hero name, the read-only mini detail beneath the list reflects the new choice.
-->
히어로 목록 화면에서 히어로를 한 명 선택하면, 목록 아래에 히어로의 이름을 표시하기만 하는 뷰를 표시합니다.

<!--
You can click the "View Details" button to drill into the
editable details of the selected hero.
-->
그리고 "View Details" 버튼을 선택하면 히어로의 이름을 수정하는 뷰를 표시합니다.

<!--
The following diagram captures all of the navigation options.
-->
아래 다이어그램을 보면서 이 앱의 페이지 구성을 확인해 보세요.

<div class="lightbox">
  <img src='generated/images/guide/toh/nav-diagram.png' alt="View navigations">
</div>

<!--
Here's the app in action:
-->
앱을 실제로 실행하면 다음과 같이 동작합니다:

<div class="lightbox">
  <img src='generated/images/guide/toh/toh-anim.gif' alt="Tour of Heroes in Action">
</div><|MERGE_RESOLUTION|>--- conflicted
+++ resolved
@@ -13,82 +13,30 @@
 It is based on a ready-made  partially-completed project, which you can examine and modify in the StacBlitz interactive development environment, where you can see the results in real time.
 
 The "Try it" tutorial covers the same major topics&mdash;components, template syntax, routing, services, and accessing data via HTTP&mdash;in a condensed format, following the most current best practices.
-
-<<<<<<< HEAD
-The **Tour of Heroes app** that you create with this tutorial serves as the conceptual basis for many examples throughout Angular documentation.
-Reading this introduction page provides sufficient context for working with those examples.
-You do not need to do this tutorial to understand those other examples.  
 -->
 <header>튜토리얼 시작하기</header>
 
+In this tutorial, you build your own app from the ground up, providing experience with the typical development process, as well as an introduction to basic app-design concepts, tools, and terminology.
+
 아직 Angular에 익숙하지 않다면 [**시작하기 튜토리얼**](start) 문서를 먼저 보는 것을 권장합니다.
-시작하기 튜토리얼은 히어로들의 여행 튜토리얼과 마찬가지로 컴포넌트와 템플릿 문법, 라우팅, 서비스, HTTP 통신으로 데이터를 다루는 것에 대해 다루지만, 이 문서보다는 조금 더 간단합니다.
+It is based on a ready-made  partially-completed project, which you can examine and modify in the StacBlitz interactive development environment, where you can see the results in real time.
 
-이 튜토리얼에서는 초기 세팅부터 앱을 개발하면서 Angular의 기본 개념을 이해하면서 개발 경험을 쌓는 것이 목표입니다.
+It is based on a ready-made  partially-completed project, which you can examine and modify in the StacBlitz interactive development environment, where you can see the results in real time.
 
-**히어로들의 여행 앱**은 다양한 Angular 문서에서 다루는 개념을 쭉 훑어보는 방식으로 진행합니다.
-그리고 이 문서는 예제가 동작하는 것을 보면서 앞으로 만들 앱이 어떤 방식으로 동작하는지 소개하고 있습니다.
-아직 예제 코드를 볼 필요는 없습니다.
-
+The "Try it" tutorial covers the same major topics&mdash;components, template syntax, routing, services, and accessing data via HTTP&mdash;in a condensed format, following the most current best practices.
 </div>
 
 <!--
-This _Tour of Heroes_ tutorial provides an introduction to the fundamentals of Angular.
-It shows you how to set up your local development environment and develop an app using the [Angular CLI tool](cli "CLI command reference").
-=======
-</div>
-
 This _Tour of Heroes_ tutorial shows you how to set up your local development environment and develop an app using the [Angular CLI tool](cli "CLI command reference"), and provides an introduction to the fundamentals of Angular.
->>>>>>> 385cadf2
 
 The _Tour of Heroes_ app that you build helps a staffing agency manage its stable of heroes.
 The app has many of the features you'd expect to find in any data-driven application.
 The finished app acquires and displays a list of heroes, edits a selected hero's detail, and navigates among different views of heroic data.
 
-<<<<<<< HEAD
-This app has many of the features you'd expect to find in a data-driven application.
-It acquires and displays a list of heroes, edits a selected hero's detail, and navigates among different views of heroic data.
--->
-_히어로들의 여행_ 튜토리얼은 Angular의 기초에 대해 다룹니다.
-이 튜토리얼에서는 [Angular CLI](cli "CLI command reference")를 활용하는 로컬 개발환경을 기반으로 앱을 개발할 것입니다.
-=======
 You will find references to and expansions of this app domain in many of the examples used throughout the Angular documentation, but you don't necessarily need to work through this tutorial to understand those examples.
->>>>>>> 385cadf2
 
-_히어로들의 여행_ 튜토리얼에서는 히어로를 관리하는 앱을 만듭니다.
+By the end of this tutorial you will be able to do the following:
 
-이 앱을 개발하는 동안 데이터 기반의 애플리케이션에서 활용할만한 기능을 다양하게 알아봅니다.
-히어로들의 목록을 화면에 표시하는 것부터, 히어로를 선택해서 상세정보는 확인하거나 수정하고, 앱에 존재하는 여러 화면을 자유롭게 이동하는 것에 대해서도 다룹니다.
-
-<!--
-By the end of this tutorial you will be able to do the following:
--->
-튜토리얼을 마지막까지 진행하면 다음 내용에 대해 알게 될 것입니다.
-
-<<<<<<< HEAD
-<!--
-* Use built-in Angular directives to show and hide elements and display lists of hero data.
-* Create Angular components to display hero details and show an array of heroes.
-* Use one-way data binding for read-only data.
-* Add editable fields to update a model with two-way data binding.
-* Bind component methods to user events, like keystrokes and clicks.
-* Enable users to select a hero from a master list and edit that hero in the details view.
-* Format data with pipes.
-* Create a shared service to assemble the heroes.
-* Use routing to navigate among different views and their components.
--->
-* Angular가 제공하는 디렉티브를 활용해서 전체 히어로 목록을 표시할 수 있으며, 특정 히어로의 데이터를 표시하거나 표시하지 않을 수 있습니다.
-* 히어로들의 목록과 상세 정보를 표시하는 Angular 컴포넌트를 생성할 수 있습니다.
-* 단방향 데이터 바인딩을 사용해서 읽기전용 데이터를 표시합니다.
-* 양방향 데이터 바인딩을 사용하면 입력 필드와 모델을 동기화할 수 있습니다.
-* 키보드 입력이나 마우스 클릭과 같은 사용자 이벤트를 컴포넌트 메소드와 바인딩할 수 있습니다.
-* 사용자가 목록에서 히어로을 선택하면 상세 화면으로 전환하고, 이 화면에서 해당 히어로의 정보를 편집할 수 있습니다.
-* 파이프를 사용하면 데이터가 화면에 표시되는 형식을 지정할 수 있습니다.
-* 서비스를 사용하면 여러 컴포넌트에서 히어로의 정보를 함께 사용할 수 있습니다.
-* 뷰와 컴포넌트는 라우터로 전환합니다.
-
-<!--
-=======
 * Use built-in Angular [directives](guide/glossary#directive "Directives definition") to show and hide elements and display lists of hero data.
 * Create Angular [components](guide/glossary#component "Components definition") to display hero details and show an array of heroes.
 * Use one-way [data binding](guide/glossary#data-binding "Data binding definition") for read-only data.
@@ -99,27 +47,47 @@
 * Create a shared [service](guide/glossary#service "Service definition") to assemble the heroes.
 * Use [routing](guide/glossary#router "Router definition") to navigate among different views and their components.
 
->>>>>>> 385cadf2
 You'll learn enough Angular to get started and gain confidence that
 Angular can do whatever you need it to do.
--->
-이 내용들을 구현하면서 Angular가 제공하는 기능을 다양하게 살펴보기 때문에, 튜토리얼을 끝낼때 쯤이면 Angular로 새로운 프로젝트를 시작하는 것에 어려움을 느끼지 않을 것입니다.
 
 <div class="callout is-helpful">
 <header>Solution</header>
 
-<!--
 After completing all tutorial steps, the final app will look like this: <live-example name="toh-pt6"></live-example>.
+
+</div>
 -->
+This _Tour of Heroes_ tutorial shows you how to set up your local development environment and develop an app using the [Angular CLI tool](cli "CLI command reference"), and provides an introduction to the fundamentals of Angular.
+
+The _Tour of Heroes_ app that you build helps a staffing agency manage its stable of heroes.
+The app has many of the features you'd expect to find in any data-driven application.
+The finished app acquires and displays a list of heroes, edits a selected hero's detail, and navigates among different views of heroic data.
+
+You will find references to and expansions of this app domain in many of the examples used throughout the Angular documentation, but you don't necessarily need to work through this tutorial to understand those examples.
+
+튜토리얼을 마지막까지 진행하면 다음 내용에 대해 알게 될 것입니다.
+
+* Angular가 제공하는 [디렉티브](guide/glossary#directive "Directives definition")를 활용해서 전체 히어로 목록을 표시할 수 있으며, 특정 히어로의 데이터를 표시하거나 표시하지 않을 수 있습니다.
+* 히어로들의 목록과 상세 정보를 표시하는 Angular [컴포넌트](guide/glossary#component "Components definition")를 생성할 수 있습니다.
+* 단방향 [데이터 바인딩](guide/glossary#data-binding "Data binding definition")을 사용해서 읽기전용 데이터를 표시합니다.
+* 양방향 데이터 바인딩을 사용하면 입력 필드와 모델을 동기화할 수 있습니다.
+* 키보드 입력이나 마우스 클릭과 같은 사용자 이벤트를 컴포넌트 메소드와 바인딩할 수 있습니다.
+* 사용자가 목록에서 히어로을 선택하면 상세 화면으로 전환하고, 이 화면에서 해당 히어로의 정보를 편집할 수 있습니다.
+* [파이프](guide/glossary#pipe "Pipe definition")를 사용하면 데이터가 화면에 표시되는 형식을 지정할 수 있습니다.
+* [서비스][service](guide/glossary#service "Service definition")를 사용하면 여러 컴포넌트에서 히어로의 정보를 함께 사용할 수 있습니다.
+* 뷰와 컴포넌트는 [라우터](guide/glossary#router "Router definition")로 전환합니다.
+
+이 내용들을 구현하면서 Angular가 제공하는 기능을 다양하게 살펴보기 때문에, 튜토리얼을 끝낼때 쯤이면 Angular로 새로운 프로젝트를 시작하는 것에 어려움을 느끼지 않을 것입니다.
+
+<div class="callout is-helpful">
+<header>솔루션</header>
+
 완성된 튜토리얼은 <live-example name="toh-pt6"></live-example> 에서 직접 확인하거나 다운받아 확인할 수 있습니다.
 
 </div>
 
-<<<<<<< HEAD
 
 <!--
-=======
->>>>>>> 385cadf2
 ## What you'll build
 -->
 ## 앞으로 개발할 앱
@@ -127,6 +95,46 @@
 <!--
 Here's a visual idea of where this tutorial leads, beginning with the "Dashboard"
 view and the most heroic heroes:
+
+<div class="lightbox">
+  <img src='generated/images/guide/toh/heroes-dashboard-1.png' alt="Output of heroes dashboard">
+</div>
+
+You can click the two links above the dashboard ("Dashboard" and "Heroes")
+to navigate between this Dashboard view and a Heroes view.
+
+If you click the dashboard hero "Magneta," the router opens a "Hero Details" view
+where you can change the hero's name.
+
+<div class="lightbox">
+  <img src='generated/images/guide/toh/hero-details-1.png' alt="Details of hero in app">
+</div>
+
+Clicking the "Back" button returns you to the Dashboard.
+Links at the top take you to either of the main views.
+If you click "Heroes," the app displays the "Heroes" master list view.
+
+
+<div class="lightbox">
+  <img src='generated/images/guide/toh/heroes-list-2.png' alt="Output of heroes list app">
+</div>
+
+When you click a different hero name, the read-only mini detail beneath the list reflects the new choice.
+
+You can click the "View Details" button to drill into the
+editable details of the selected hero.
+
+The following diagram captures all of the navigation options.
+
+<div class="lightbox">
+  <img src='generated/images/guide/toh/nav-diagram.png' alt="View navigations">
+</div>
+
+Here's the app in action:
+
+<div class="lightbox">
+  <img src='generated/images/guide/toh/toh-anim.gif' alt="Tour of Heroes in Action">
+</div>
 -->
 튜토리얼 앱을 시작하면 최고의 히어로를 표시하는 대시보드 화면을 표시합니다:
 
@@ -134,27 +142,14 @@
   <img src='generated/images/guide/toh/heroes-dashboard-1.png' alt="Output of heroes dashboard">
 </div>
 
-<!--
-You can click the two links above the dashboard ("Dashboard" and "Heroes")
-to navigate between this Dashboard view and a Heroes view.
--->
 대시보드 위쪽의 두 링크("Dashboard"와 "Heroes")를 클릭하면 Dashboard 뷰와 Heroes 뷰를 전환합니다.
 
-<!--
-If you click the dashboard hero "Magneta," the router opens a "Hero Details" view
-where you can change the hero's name.
--->
 그리고 대시보드에서 "Magneta" 히어로를 선택하면 해당 히어로의 이름을 변경할 수 있는 히어로 상세 정보 화면을 표시합니다.
 
 <div class="lightbox">
   <img src='generated/images/guide/toh/hero-details-1.png' alt="Details of hero in app">
 </div>
 
-<!--
-Clicking the "Back" button returns you to the Dashboard.
-Links at the top take you to either of the main views.
-If you click "Heroes," the app displays the "Heroes" master list view.
--->
 히어로 상세 정보 화면에서 "Back" 버튼을 클릭하면 대시보드 화면으로 돌아갑니다.
 그리고 뷰 위쪽에 있는 링크를 사용해도 대시보드 화면으로 돌아갈 수 있으며, "Heroes" 링크를 클릭하면 히어로의 목록을 표시하는 뷰로 전환합니다.
 
@@ -163,29 +158,16 @@
   <img src='generated/images/guide/toh/heroes-list-2.png' alt="Output of heroes list app">
 </div>
 
-<!--
-When you click a different hero name, the read-only mini detail beneath the list reflects the new choice.
--->
 히어로 목록 화면에서 히어로를 한 명 선택하면, 목록 아래에 히어로의 이름을 표시하기만 하는 뷰를 표시합니다.
 
-<!--
-You can click the "View Details" button to drill into the
-editable details of the selected hero.
--->
 그리고 "View Details" 버튼을 선택하면 히어로의 이름을 수정하는 뷰를 표시합니다.
 
-<!--
-The following diagram captures all of the navigation options.
--->
 아래 다이어그램을 보면서 이 앱의 페이지 구성을 확인해 보세요.
 
 <div class="lightbox">
   <img src='generated/images/guide/toh/nav-diagram.png' alt="View navigations">
 </div>
 
-<!--
-Here's the app in action:
--->
 앱을 실제로 실행하면 다음과 같이 동작합니다:
 
 <div class="lightbox">
