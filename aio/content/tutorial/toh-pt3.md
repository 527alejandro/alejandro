--- conflicted
+++ resolved
@@ -5,50 +5,49 @@
 
 <!--
 At the moment, the `HeroesComponent` displays both the list of heroes and the selected hero's details.
--->
-지금까지 작성한 앱은 `HeroesComponent`가 히어로의 목록과 선택된 히어로의 상세정보를 동시에 표시합니다.
-
-<!--
+
 Keeping all features in one component as the application grows will not be maintainable.
 You'll want to split up large components into smaller sub-components, each focused on a specific task or workflow.
--->
+
+In this page, you'll take the first step in that direction by moving the hero details into a separate, reusable `HeroDetailComponent`.
+
+The `HeroesComponent` will only present the list of heroes.
+The `HeroDetailComponent` will present details of a selected hero.
+
+<div class="alert is-helpful">
+
+  For the sample app that this page describes, see the <live-example></live-example>.
+
+</div>
+-->
+지금까지 작성한 앱은 `HeroesComponent`가 히어로의 목록과 선택된 히어로의 상세정보를 동시에 표시합니다.
+
 하지만 모든 기능을 컴포넌트 하나가 담당하면 애플리케이션이 커질수록 이 컴포넌트를 관리하기 점점 힘들어 집니다.
 그래서 컴포넌트가 복잡해지면 이 컴포넌트의 역할을 나눠서 일부 역할만 담당하도록 작은 컴포넌트로 나누는 것이 좋습니다.
 
-<!--
-In this page, you'll take the first step in that direction by moving the hero details into a separate, reusable `HeroDetailComponent`.
-
-The `HeroesComponent` will only present the list of heroes.
-The `HeroDetailComponent` will present details of a selected hero.
--->
 이 문서에서는 히어로의 상세정보를 표시하는 부분을 분리해서 `HeroDetailComponent`로 만들어 봅시다.
 
-<<<<<<< HEAD
 그러면 `HeroesComponent`는 히어로의 목록만 표시하고 이 목록에서 선택된 히어로는 `HeroDetailComponent`가 표시할 것입니다.
 
-<!--
-=======
 <div class="alert is-helpful">
 
   For the sample app that this page describes, see the <live-example></live-example>.
 
 </div>
 
->>>>>>> 385cadf2
+
+<!--
 ## Make the `HeroDetailComponent`
 -->
 ## `HeroDetailComponent` 생성하기
 
 <!--
 Use the Angular CLI to generate a new component named `hero-detail`.
--->
-Angular CLI로 `hero-detail` 컴포넌트를 생성합니다.
 
 <code-example language="sh" class="code-shell">
   ng generate component hero-detail
 </code-example>
 
-<!--
 The command scaffolds the following:
 
 * Creates a directory `src/app/hero-detail`.
@@ -62,6 +61,12 @@
 
 The command also adds the `HeroDetailComponent` as a declaration in the `@NgModule` decorator of the `src/app/app.module.ts` file.
 -->
+Angular CLI로 `hero-detail` 컴포넌트를 생성합니다.
+
+<code-example language="sh" class="code-shell">
+  ng generate component hero-detail
+</code-example>
+
 이 명령은 다음 순서로 실행됩니다:
 
 * `src/app/hero-detail` 폴더를 생성합니다.
@@ -75,6 +80,7 @@
 
 이 명령을 실행하면 `HeroDetailComponent`가 자동으로 `src/app/app.module.ts` 파일에 있는 `@NgModule`에 등록됩니다.
 
+
 <!--
 ### Write the template
 -->
@@ -88,6 +94,8 @@
 So replace "selectedHero" with "hero" everywhere in the template.
 
 When you're done, the `HeroDetailComponent` template should look like this:
+
+<code-example path="toh-pt3/src/app/hero-detail/hero-detail.component.html" header="src/app/hero-detail/hero-detail.component.html"></code-example>
 -->
 `HeroesComponent` 아래쪽에 히어로의 상세정보를 표시하는 HTML 템플릿을 잘라내서 `HeroDetailComponent` 템플릿에 붙여넣습니다.
 
@@ -99,6 +107,7 @@
 
 <code-example path="toh-pt3/src/app/hero-detail/hero-detail.component.html" header="src/app/hero-detail/hero-detail.component.html"></code-example>
 
+
 <!--
 ### Add the `@Input()` hero property
 -->
@@ -109,56 +118,58 @@
 which is of type `Hero`.
 
 Open the `HeroDetailComponent` class file and import the `Hero` symbol.
--->
-`HeroDetailComponent` 템플릿에 바인딩된 `hero`는 컴포넌트의 `hero` 프로퍼티를 참조해야 합니다.
-
-`HeroDetailComponent` 클래스 파일을 열어서 `Hero` 심볼을 로드합니다.
-
-<!--
+
 <code-example path="toh-pt3/src/app/hero-detail/hero-detail.component.ts"
 region="import-hero" header="src/app/hero-detail/hero-detail.component.ts (import Hero)">
--->
-<code-example path="toh-pt3/src/app/hero-detail/hero-detail.component.ts"
-region="import-hero" header="src/app/hero-detail/hero-detail.component.ts (Hero 로드하기)">
-</code-example>
-
-<!--
+</code-example>
+
 The `hero` property
 [must be an _Input_ property](guide/template-syntax#inputs-outputs "Input and Output properties"),
 annotated with the `@Input()` decorator,
 because the _external_ `HeroesComponent` [will bind to it](#heroes-component-template) like this.
--->
-이 때 `hero` 프로퍼티의 값은 _외부_ 컴포넌트인 `HeroesComponent`에서 [바인딩되어](#heroes-component-template) 전달됩니다. 따라서 `hero` 프로퍼티는 `@Input()` 데코레이터를 사용해서 [_입력_ 프로퍼티](guide/template-syntax#inputs-outputs "Input and Output properties")로 선언해야 합니다.
 
 <code-example path="toh-pt3/src/app/heroes/heroes.component.html" region="hero-detail-binding">
 </code-example>
 
-<!--
 Amend the `@angular/core` import statement to include the `Input` symbol.
--->
-`@angular/core` 패키지에서 `Input` 심볼을 로드합니다.
-
-<!--
+
 <code-example path="toh-pt3/src/app/hero-detail/hero-detail.component.ts" region="import-input" header="src/app/hero-detail/hero-detail.component.ts (import Input)"></code-example>
--->
-<code-example path="toh-pt3/src/app/hero-detail/hero-detail.component.ts" region="import-input" header="src/app/hero-detail/hero-detail.component.ts (Input 로드하기)"></code-example>
-
-<!--
+
 Add a `hero` property, preceded by the `@Input()` decorator.
--->
-그리고 `@Input()` 데코레이터와 함께 `hero` 프로퍼티를 선언합니다.
 
 <code-example path="toh-pt3/src/app/hero-detail/hero-detail.component.ts" header="src/app/hero-detail/hero-detail.component.ts" region="input-hero"></code-example>
 
-<!--
 That's the only change you should make to the `HeroDetailComponent` class.
 There are no more properties. There's no presentation logic.
 This component simply receives a hero object through its `hero` property and displays it.
 -->
+`HeroDetailComponent` 템플릿에 바인딩된 `hero`는 컴포넌트의 `hero` 프로퍼티를 참조해야 합니다.
+
+`HeroDetailComponent` 클래스 파일을 열어서 `Hero` 심볼을 로드합니다.
+
+<code-example path="toh-pt3/src/app/hero-detail/hero-detail.component.ts"
+region="import-hero" header="src/app/hero-detail/hero-detail.component.ts (import Hero)">
+</code-example>
+
+이 때 `hero` 프로퍼티의 값은 _외부_ 컴포넌트인 `HeroesComponent`에서 [바인딩되어](#heroes-component-template) 전달됩니다.
+따라서 `hero` 프로퍼티는 `@Input()` 데코레이터를 사용해서 [_입력_ 프로퍼티](guide/template-syntax#inputs-outputs "Input and Output properties")로 선언해야 합니다.
+
+<code-example path="toh-pt3/src/app/heroes/heroes.component.html" region="hero-detail-binding">
+</code-example>
+
+`@angular/core` 패키지에서 `Input` 심볼을 로드합니다.
+
+<code-example path="toh-pt3/src/app/hero-detail/hero-detail.component.ts" region="import-input" header="src/app/hero-detail/hero-detail.component.ts (Input 로드하기)"></code-example>
+
+그리고 `@Input()` 데코레이터와 함께 `hero` 프로퍼티를 선언합니다.
+
+<code-example path="toh-pt3/src/app/hero-detail/hero-detail.component.ts" header="src/app/hero-detail/hero-detail.component.ts" region="input-hero"></code-example>
+
 `HeroDetailComponent` 클래스는 여기까지 수정하면 됩니다.
 더 추가할 프로퍼티는 없으며 클래스에 추가할 로직도 없습니다.
 이 컴포넌트는 단순하게 히어로 객체를 받아서 `hero` 프로퍼티에 할당하고, 템플릿에 이 히어로의 상세정보를 표시할 뿐입니다.
 
+
 <!--
 ## Show the `HeroDetailComponent`
 -->
@@ -168,12 +179,7 @@
 The `HeroesComponent` is still a master/detail view.
 
 It used to display the hero details on its own, before you cut that portion of the template. Now it will delegate to the `HeroDetailComponent`.
--->
-`HeroesComponent`는 이전과 동일하게 목록/상세정보를 표시해야 합니다.
-
-그런데 히어로의 상세정보를 표시하는 부분은 이제 템플릿에 존재하지 않습니다. 이 부분은 `HeroDetailComponent`로 옮겨졌습니다.
-
-<!--
+
 The two components will have a parent/child relationship.
 The parent `HeroesComponent` will control the child `HeroDetailComponent`
 by sending it a new hero to display whenever
@@ -181,8 +187,14 @@
 
 You won't change the `HeroesComponent` _class_ but you will change its _template_.
 -->
+`HeroesComponent`는 이전과 동일하게 목록/상세정보를 표시해야 합니다.
+
+그런데 히어로의 상세정보를 표시하는 부분은 이제 템플릿에 존재하지 않습니다. 이 부분은 `HeroDetailComponent`로 옮겨졌습니다.
+
 이제 `HeroesComponent`와 `HeroDetailComponent`는 부모/자식 관계가 되었습니다.
-부모 컴포넌트인 `HeroesComponent`는 자식 컴포넌트인 `HeroDetailComponent`를 관리합니다. 부모 컴포넌트의 히어로 목록에서 히어로를 선택하면 이 히어로의 정보를 `HeroDetailComponent`로 보내서 히어로의 정보를 표시하게 할 것입니다.
+부모 컴포넌트인 `HeroesComponent`는 자식 컴포넌트인 `HeroDetailComponent`를 관리합니다.
+부모 컴포넌트의 히어로 목록에서 히어로를 선택하면 이 히어로의 정보를 `HeroDetailComponent`로 보내서 히어로의 정보를 표시하게 할 것입니다.
+
 
 {@a heroes-component-template}
 
@@ -196,37 +208,40 @@
 Add an `<app-hero-detail>` element near the bottom of the `HeroesComponent` template, where the hero detail view used to be.
 
 Bind the `HeroesComponent.selectedHero` to the element's `hero` property like this.
--->
-`HeroDetailComponent`의 셀렉터는 `'app-hero-detail'` 입니다.
-원래 히어로의 상세정보를 표시하던 `HeroesComponent` 템플릿 아래쪽에 `<app-hero-detail>` 엘리먼트를 추가합니다.
-
-그리고 `HeroesComponent.selectedHero` 프로퍼티를 이 엘리먼트의 `hero` 프로퍼티에 다음과 같이 바인딩합니다.
-
-<!--
+
 <code-example path="toh-pt3/src/app/heroes/heroes.component.html" region="hero-detail-binding" header="heroes.component.html (HeroDetail binding)">
--->
-<code-example path="toh-pt3/src/app/heroes/heroes.component.html" region="hero-detail-binding" header="heroes.component.html (HeroDetail 바인딩)">
-
-</code-example>
-
-<!--
+
+</code-example>
+
 `[hero]="selectedHero"` is an Angular [property binding](guide/template-syntax#property-binding).
--->
-`[hero]="selectedHero"`는 Angular가 제공하는 [프로퍼티 바인딩](guide/template-syntax#property-binding) 문법입니다.
-
-<!--
+
 It's a _one way_ data binding from
 the `selectedHero` property of the `HeroesComponent` to the `hero` property of the target element, which maps to the `hero` property of the `HeroDetailComponent`.
--->
-이렇게 작성하면 `HeroesComponent`의 `selectedHero` 프로퍼티가 `HeroDetailComponent`의 `hero` 프로퍼티로 _단방향_ 데이터 바인딩됩니다.
-
-<!--
+
 Now when the user clicks a hero in the list, the `selectedHero` changes.
 When the `selectedHero` changes, the _property binding_ updates `hero`
 and the `HeroDetailComponent` displays the new hero.
 
 The revised `HeroesComponent` template should look like this:
--->
+
+<code-example path="toh-pt3/src/app/heroes/heroes.component.html"
+  header="heroes.component.html"></code-example>
+
+The browser refreshes and the app starts working again as it did before.
+-->
+`HeroDetailComponent`의 셀렉터는 `'app-hero-detail'` 입니다.
+원래 히어로의 상세정보를 표시하던 `HeroesComponent` 템플릿 아래쪽에 `<app-hero-detail>` 엘리먼트를 추가합니다.
+
+그리고 `HeroesComponent.selectedHero` 프로퍼티를 이 엘리먼트의 `hero` 프로퍼티에 다음과 같이 바인딩합니다.
+
+<code-example path="toh-pt3/src/app/heroes/heroes.component.html" region="hero-detail-binding" header="heroes.component.html (HeroDetail 바인딩)">
+
+</code-example>
+
+`[hero]="selectedHero"`는 Angular가 제공하는 [프로퍼티 바인딩](guide/template-syntax#property-binding) 문법입니다.
+
+이렇게 작성하면 `HeroesComponent`의 `selectedHero` 프로퍼티가 `HeroDetailComponent`의 `hero` 프로퍼티로 _단방향_ 데이터 바인딩됩니다.
+
 이제 사용자가 목록에서 선택하면 `selectedHero`의 값이 변경됩니다.
 그리고 `selectedHero` 값이 변경되면 _프로퍼티 바인딩 된_ `HeroDetailComponent`의 `hero` 프로퍼티도 변경되면서 선택된 히어로의 상세정보가 화면에 표시됩니다.
 
@@ -235,10 +250,8 @@
 <code-example path="toh-pt3/src/app/heroes/heroes.component.html"
   header="heroes.component.html"></code-example>
 
-<!--
-The browser refreshes and the app starts working again as it did before.
--->
 브라우저가 갱신되고 나면 애플리케이션이 실행되면서 이전과 동일하게 동작합니다.
+
 
 <!--
 ## What changed?
@@ -249,22 +262,21 @@
 As [before](tutorial/toh-pt2), whenever a user clicks on a hero name,
 the hero detail appears below the hero list.
 Now the `HeroDetailComponent` is presenting those details instead of the `HeroesComponent`.
+
+Refactoring the original `HeroesComponent` into two components yields benefits, both now and in the future:
+
+1. You simplified the `HeroesComponent` by reducing its responsibilities.
+
+1. You can evolve the `HeroDetailComponent` into a rich hero editor
+without touching the parent `HeroesComponent`.
+
+1. You can evolve the `HeroesComponent` without touching the hero detail view.
+
+1. You can re-use the `HeroDetailComponent` in the template of some future component.
 -->
 이 앱은 [이전](tutorial/toh-pt2)과 동일하게 사용자가 히어로의 이름을 클릭하면 히어로 목록 아래에 히어로의 상세정보를 표시합니다.
 하지만 이제는 히어로의 상세정보를 `HeroesComponent` 대신 `HeroDetailComponent`가 표시합니다.
 
-<!--
-Refactoring the original `HeroesComponent` into two components yields benefits, both now and in the future:
-
-1. You simplified the `HeroesComponent` by reducing its responsibilities.
-
-1. You can evolve the `HeroDetailComponent` into a rich hero editor
-without touching the parent `HeroesComponent`.
-
-1. You can evolve the `HeroesComponent` without touching the hero detail view.
-
-1. You can re-use the `HeroDetailComponent` in the template of some future component.
--->
 이번 가이드에서는 `HeroesComponent`를 좀 더 효율적으로 관리하기 위해 컴포넌트 두 개로 분리했습니다:
 
 1. `HeroesComponent`의 코드가 좀 더 간단해졌습니다.
@@ -275,19 +287,16 @@
 
 1. `HeroDetailComponent`는 다른 컴포넌트에서도 재사용할 수 있습니다.
 
+
 <!--
 ## Final code review
 -->
 ## 최종코드 리뷰
 
-<<<<<<< HEAD
-<!--
-Here are the code files discussed on this page and your app should look like this <live-example></live-example>.
--->
-이 문서에서 다룬 코드는 다음과 같습니다. 이 코드는 <live-example></live-example> 에서 직접 확인하거나 다운받아 확인할 수 있습니다.
-=======
+<!--
 Here are the code files discussed on this page.
->>>>>>> 385cadf2
+-->
+이 문서에서 다룬 코드는 다음과 같습니다.
 
 <code-tabs>
 
@@ -313,7 +322,9 @@
 <!--
 * You created a separate, reusable `HeroDetailComponent`.
 
+
 * You used a [property binding](guide/template-syntax#property-binding) to give the parent `HeroesComponent` control over the child `HeroDetailComponent`.
+
 
 * You used the [`@Input` decorator](guide/template-syntax#inputs-outputs)
 to make the `hero` property available for binding
@@ -323,4 +334,4 @@
 
 * 부모 컴포넌트 `HeroesComponent`에서 자식 컴포넌트 `HeroDetailComponent`로 데이터를 전달하기 위해 [프로퍼티 바인딩](guide/template-syntax#property-binding)을 사용했습니다.
 
-* `HeroDetailComponent`의 `hero` 프로퍼티 값을 컴포넌트 외부인 `HeroesComponent`에서 가져오기 위해 [`@Input` 데코레이터](guide/template-syntax#inputs-outputs)를 사용했습니다.
+* `HeroDetailComponent`의 `hero` 프로퍼티 값을 컴포넌트 외부인 `HeroesComponent`에서 가져오기 위해 [`@Input` 데코레이터](guide/template-syntax#inputs-outputs)를 사용했습니다.