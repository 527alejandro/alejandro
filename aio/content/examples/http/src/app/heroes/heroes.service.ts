// #docplaster
import { Injectable } from '@angular/core';
import { HttpClient, HttpParams } from '@angular/common/http';
// #docregion http-options
import { HttpHeaders } from '@angular/common/http';

// #enddocregion http-options

import { Observable } from 'rxjs';
import { catchError } from 'rxjs/operators';

import { Hero } from './hero';
import { HttpErrorHandler, HandleError } from '../http-error-handler.service';

// #docregion http-options
const httpOptions = {
  headers: new HttpHeaders({
    'Content-Type':  'application/json',
    Authorization: 'my-auth-token'
  })
};
// #enddocregion http-options

@Injectable()
export class HeroesService {
  heroesUrl = 'api/heroes';  // URL to web api
  private handleError: HandleError;

  constructor(
    private http: HttpClient,
    httpErrorHandler: HttpErrorHandler) {
    this.handleError = httpErrorHandler.createHandleError('HeroesService');
  }

  /** GET heroes from the server */
  getHeroes(): Observable<Hero[]> {
    return this.http.get<Hero[]>(this.heroesUrl)
      .pipe(
        catchError(this.handleError('getHeroes', []))
      );
  }

    // #docregion searchHeroes
  /* 입력된 단어가 포함된 히어로 목록을 GET 방식으로 요청합니다. */
  searchHeroes(term: string): Observable<Hero[]> {
    term = term.trim();

    // 전달된 인자로 HttpParams 객체를 생성합니다.
    const options = term ?
     { params: new HttpParams().set('name', term) } : {};

    return this.http.get<Hero[]>(this.heroesUrl, options)
      .pipe(
        catchError(this.handleError<Hero[]>('searchHeroes', []))
      );
  }
  // #enddocregion searchHeroes

  //////// Save methods //////////

  // #docregion addHero
<<<<<<< HEAD
  /** POST: DB에 새로운 히어로를 추가합니다. */
  addHero (hero: Hero): Observable<Hero> {
=======
  /** POST: add a new hero to the database */
  addHero(hero: Hero): Observable<Hero> {
>>>>>>> 81f4c065
    return this.http.post<Hero>(this.heroesUrl, hero, httpOptions)
      .pipe(
        catchError(this.handleError('addHero', hero))
      );
  }
  // #enddocregion addHero

  // #docregion deleteHero
<<<<<<< HEAD
  /** DELETE: DB에서 히어로를 삭제합니다. */
  deleteHero (id: number): Observable<{}> {
=======
  /** DELETE: delete the hero from the server */
  deleteHero(id: number): Observable<{}> {
>>>>>>> 81f4c065
    const url = `${this.heroesUrl}/${id}`; // DELETE api/heroes/42
    return this.http.delete(url, httpOptions)
      .pipe(
        catchError(this.handleError('deleteHero'))
      );
  }
  // #enddocregion deleteHero

  // #docregion updateHero
<<<<<<< HEAD
  /** PUT: DB 데이터를 수정합니다. HTTP 요청이 성공하면 새로운 히어로 데이터를 반환합니다. */
  updateHero (hero: Hero): Observable<Hero> {
=======
  /** PUT: update the hero on the server. Returns the updated hero upon success. */
  updateHero(hero: Hero): Observable<Hero> {
>>>>>>> 81f4c065
    // #enddocregion updateHero
    // #docregion update-headers
    httpOptions.headers =
      httpOptions.headers.set('Authorization', 'my-new-auth-token');
    // #enddocregion update-headers

    // #docregion updateHero
    return this.http.put<Hero>(this.heroesUrl, hero, httpOptions)
      .pipe(
        catchError(this.handleError('updateHero', hero))
      );
  }
  // #enddocregion updateHero
}<|MERGE_RESOLUTION|>--- conflicted
+++ resolved
@@ -59,13 +59,8 @@
   //////// Save methods //////////
 
   // #docregion addHero
-<<<<<<< HEAD
   /** POST: DB에 새로운 히어로를 추가합니다. */
-  addHero (hero: Hero): Observable<Hero> {
-=======
-  /** POST: add a new hero to the database */
   addHero(hero: Hero): Observable<Hero> {
->>>>>>> 81f4c065
     return this.http.post<Hero>(this.heroesUrl, hero, httpOptions)
       .pipe(
         catchError(this.handleError('addHero', hero))
@@ -74,13 +69,8 @@
   // #enddocregion addHero
 
   // #docregion deleteHero
-<<<<<<< HEAD
   /** DELETE: DB에서 히어로를 삭제합니다. */
-  deleteHero (id: number): Observable<{}> {
-=======
-  /** DELETE: delete the hero from the server */
   deleteHero(id: number): Observable<{}> {
->>>>>>> 81f4c065
     const url = `${this.heroesUrl}/${id}`; // DELETE api/heroes/42
     return this.http.delete(url, httpOptions)
       .pipe(
@@ -90,13 +80,8 @@
   // #enddocregion deleteHero
 
   // #docregion updateHero
-<<<<<<< HEAD
   /** PUT: DB 데이터를 수정합니다. HTTP 요청이 성공하면 새로운 히어로 데이터를 반환합니다. */
-  updateHero (hero: Hero): Observable<Hero> {
-=======
-  /** PUT: update the hero on the server. Returns the updated hero upon success. */
   updateHero(hero: Hero): Observable<Hero> {
->>>>>>> 81f4c065
     // #enddocregion updateHero
     // #docregion update-headers
     httpOptions.headers =
