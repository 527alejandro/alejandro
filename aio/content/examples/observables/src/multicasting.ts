
import { Observable } from 'rxjs';

// #docregion delay_sequence

function sequenceSubscriber(observer) {
  const seq = [1, 2, 3];
  let timeoutId;

<<<<<<< HEAD
  // 배열을 순회하면서 배열의 항목을 1초마다 하나씩 발행합니다.
  function doSequence(arr, idx) {
=======
  // Will run through an array of numbers, emitting one value
  // per second until it gets to the end of the array.
  function doInSequence(arr, idx) {
>>>>>>> 81f4c065
    timeoutId = setTimeout(() => {
      observer.next(arr[idx]);
      if (idx === arr.length - 1) {
        observer.complete();
      } else {
        doInSequence(arr, ++idx);
      }
    }, 1000);
  }

  doInSequence(seq, 0);

  // 구독이 해지되면 타이머를 중지합니다.
  return {unsubscribe() {
    clearTimeout(timeoutId);
  }};
}

// 위에서 정의한 데이터 스트림을 발생하는 옵저버블을 생성합니다.
const sequence = new Observable(sequenceSubscriber);

sequence.subscribe({
  next(num) { console.log(num); },
  complete() { console.log('Finished sequence'); }
});

// 로그:
// (1초 후): 1
// (2초 후): 2
// (3초 후): 3
// (3초 후): Finished sequence

// #enddocregion delay_sequence

// #docregion subscribe_twice

// 구독을 시작하면 타이머가 시작되면서, 1초마다 데이터가 전달됩니다.
sequence.subscribe({
  next(num) { console.log('1st subscribe: ' + num); },
  complete() { console.log('1st sequence finished.'); }
});

// 0.5초 후에 새로운 구독을 시작합니다.
setTimeout(() => {
  sequence.subscribe({
    next(num) { console.log('2nd subscribe: ' + num); },
    complete() { console.log('2nd sequence finished.'); }
  });
}, 500);

// 로그:
// (1초 후): 1st subscribe: 1
// (1.5초 후): 2nd subscribe: 1
// (2초 후): 1st subscribe: 2
// (2.5초 후): 2nd subscribe: 2
// (3초 후): 1st subscribe: 3
// (3초 후): 1st sequence finished
// (3.5초 후): 2nd subscribe: 3
// (3.5초 후): 2nd sequence finished

// #enddocregion subscribe_twice

// #docregion multicast_sequence

function multicastSequenceSubscriber() {
  const seq = [1, 2, 3];
  // 구독중인 옵저버를 추적합니다.
  const observers = [];
  // 한 번 생성된 데이터는 모든 구독자에게 멀티캐스팅되기 때문에
  // 타이머 id는 하나로 관리합니다.
  let timeoutId;

  // 구독자 함수를 반환합니다.
  // 이 함수는 subscribe()가 실행될 때 함께 실행됩니다.
  return (observer) => {
    observers.push(observer);
    // 구독이 처음 실행되면 스트림을 발생하기 시작합니다.
    if (observers.length === 1) {
      timeoutId = doSequence({
        next(val) {
          // 모든 구독에 대해 스트림을 발행합니다.
          observers.forEach(obs => obs.next(val));
        },
        complete() {
          // 모든 구독에 종료 스트림을 전달합니다.
          observers.slice(0).forEach(obs => obs.complete());
        }
      }, seq, 0);
    }

    return {
      unsubscribe() {
        // 구독을 해지한 옵저버는 배열에서 제거합니다.
        observers.splice(observers.indexOf(observer), 1);
        // 구독자가 없으면 타이머를 종료합니다.
        if (observers.length === 0) {
          clearTimeout(timeoutId);
        }
      }
    };
  };
}

// 배열을 순회하면서 1초마다 하나씩 스트림을 발행합니다.
function doSequence(observer, arr, idx) {
  return setTimeout(() => {
    observer.next(arr[idx]);
    if (idx === arr.length - 1) {
      observer.complete();
    } else {
      doSequence(observer, arr, ++idx);
    }
  }, 1000);
}

// doSequence()에 정의된 스트림을 발행하는 옵저버블을 생성합니다.
const multicastSequence = new Observable(multicastSequenceSubscriber());

// 옵저버블을 구독하면 타이머를 시작하고 1초마다 스트림을 받습니다.
multicastSequence.subscribe({
  next(num) { console.log('1st subscribe: ' + num); },
  complete() { console.log('1st sequence finished.'); }
});

// 0.5초 후에 또 다른 구독을 시작합니다.
// (첫번째 값은 다시 받지 않습니다.)
setTimeout(() => {
  multicastSequence.subscribe({
    next(num) { console.log('2nd subscribe: ' + num); },
    complete() { console.log('2nd sequence finished.'); }
  });
}, 1500);

// 로그:
// (1초 후): 1st subscribe: 1
// (2초 후): 1st subscribe: 2
// (2초 후): 2nd subscribe: 2
// (3초 후): 1st subscribe: 3
// (3초 후): 1st sequence finished
// (3초 후): 2nd subscribe: 3
// (3초 후): 2nd sequence finished

// #enddocregion multicast_sequence<|MERGE_RESOLUTION|>--- conflicted
+++ resolved
@@ -7,14 +7,8 @@
   const seq = [1, 2, 3];
   let timeoutId;
 
-<<<<<<< HEAD
   // 배열을 순회하면서 배열의 항목을 1초마다 하나씩 발행합니다.
-  function doSequence(arr, idx) {
-=======
-  // Will run through an array of numbers, emitting one value
-  // per second until it gets to the end of the array.
   function doInSequence(arr, idx) {
->>>>>>> 81f4c065
     timeoutId = setTimeout(() => {
       observer.next(arr[idx]);
       if (idx === arr.length - 1) {
