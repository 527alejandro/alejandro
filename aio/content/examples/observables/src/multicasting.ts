--- conflicted
+++ resolved
@@ -93,11 +93,7 @@
           observers.forEach(obs => obs.next(val));
         },
         complete() {
-<<<<<<< HEAD
           // 모든 구독에 종료 스트림을 전달합니다.
-=======
-          // Notify all complete callbacks
->>>>>>> 6a797d54
           observers.slice(0).forEach(obs => obs.complete());
         }
       }, seq, 0);
@@ -128,18 +124,8 @@
   }, 1000);
 }
 
-<<<<<<< HEAD
-<<<<<<< HEAD
 // doSequence()에 정의된 스트림을 발행하는 옵저버블을 생성합니다.
-const multicastSequence = new Observable(multicastSequenceSubscriber);
-=======
-// Create a new Observable that will deliver the above sequence
 const multicastSequence = new Observable(multicastSequenceSubscriber());
->>>>>>> 6a797d540169ce979048e30abc619d4c6eaf7b1d
-=======
-// Create a new Observable that will deliver the above sequence
-const multicastSequence = new Observable(multicastSequenceSubscriber());
->>>>>>> 6a797d54
 
 // 옵저버블을 구독하면 타이머를 시작하고 1초마다 스트림을 받습니다.
 multicastSequence.subscribe({
