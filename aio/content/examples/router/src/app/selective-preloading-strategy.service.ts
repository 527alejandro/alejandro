--- conflicted
+++ resolved
@@ -10,13 +10,8 @@
   preloadedModules: string[] = [];
 
   preload(route: Route, load: () => Observable<any>): Observable<any> {
-<<<<<<< HEAD
-    if (route.data && route.data['preload']) {
+    if (route.data && route.data.preload) {
       // 사전로딩할 모듈의 라우팅 규칙을 배열에 추가합니다.
-=======
-    if (route.data && route.data.preload) {
-      // add the route path to the preloaded module array
->>>>>>> 81f4c065
       this.preloadedModules.push(route.path);
 
       // 라우팅 규칙을 확인하기 위해 콘솔에 출력합니다.
