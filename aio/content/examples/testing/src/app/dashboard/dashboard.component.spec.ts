--- conflicted
+++ resolved
@@ -102,11 +102,7 @@
     let router: Router;
 
      // Trigger component so it gets heroes and binds to them
-<<<<<<< HEAD
-    beforeEach(async(() => {
-=======
     beforeEach(waitForAsync(() => {
->>>>>>> 445ac15a
       router = fixture.debugElement.injector.get(Router);
       fixture.detectChanges(); // runs ngOnInit -> getHeroes
       fixture.whenStable() // No need for the `lastPromise` hack!
