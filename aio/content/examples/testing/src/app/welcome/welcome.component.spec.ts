--- conflicted
+++ resolved
@@ -74,13 +74,8 @@
     TestBed.configureTestingModule({
        declarations: [ WelcomeComponent ],
     // #enddocregion setup
-<<<<<<< HEAD
-    // providers:    [ UserService ]  // NO! 프로바이더에 실제 서비스 클래스를 등록하면 안됩니다!
-                                      // 목 서비스를 등록하세요.
-=======
-    // providers: [ UserService ],  // NO! Don't provide the real service!
-                                    // Provide a test-double instead
->>>>>>> 385cadf2
+    // providers: [ UserService ],  // NO! 프로바이더에 실제 서비스 클래스를 등록하면 안됩니다!
+                                    // 목 서비스를 등록하세요.
     // #docregion setup
        providers: [ { provide: UserService, useValue: userServiceStub } ],
     });
@@ -90,13 +85,8 @@
     comp    = fixture.componentInstance;
 
     // #enddocregion setup
-<<<<<<< HEAD
-   // #docregion injected-service
+    // #docregion injected-service
     // 컴포넌트에 주입된 UserService를 가져옵니다.
-=======
-    // #docregion injected-service
-    // UserService actually injected into the component
->>>>>>> 385cadf2
     userService = fixture.debugElement.injector.get(UserService);
     // #enddocregion injected-service
     componentUserService = userService;
@@ -142,17 +132,4 @@
   it('TestBed and Component UserService should be the same', () => {
     expect(userService === componentUserService).toBe(true);
   });
-<<<<<<< HEAD
-
-  // #docregion stub-not-injected
-  it('stub object and injected UserService should not be the same', () => {
-    expect(userServiceStub === userService).toBe(false);
-
-    // 목 객체의 프로퍼티 값을 변경해도 의존성으로 주입된 서비스에는 반영되지 않습니다.
-    userServiceStub.isLoggedIn = false;
-    expect(userService.isLoggedIn).toBe(true);
-  });
-  // #enddocregion stub-not-injected
-=======
->>>>>>> 385cadf2
 });