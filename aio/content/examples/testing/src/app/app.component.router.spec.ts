// For more examples:
//   https://github.com/angular/angular/blob/master/modules/@angular/router/test/integration.spec.ts

import { waitForAsync, ComponentFixture, fakeAsync, TestBed, tick } from '@angular/core/testing';

import { asyncData } from '../testing';

import { RouterTestingModule } from '@angular/router/testing';
import { SpyLocation } from '@angular/common/testing';

import { Router, RouterLinkWithHref } from '@angular/router';

import { By } from '@angular/platform-browser';
import { DebugElement, Type } from '@angular/core';
import { Location } from '@angular/common';

import { click } from '../testing';

import { routes } from './app-routing.module';
import { AppModule } from './app.module';
import { AppComponent } from './app.component';
import { AboutComponent } from './about/about.component';
import { DashboardComponent } from './dashboard/dashboard.component';
<<<<<<< HEAD
import { TwainService } from './twain/twain.service';
=======
>>>>>>> 445ac15a

import { HeroService, TestHeroService } from './model/testing/test-hero.service';
import { TwainService } from './twain/twain.service';

let comp: AppComponent;
let fixture: ComponentFixture<AppComponent>;
let page: Page;
let router: Router;
let location: SpyLocation;

describe('AppComponent & RouterTestingModule', () => {
  beforeEach(waitForAsync(() => {
    TestBed
        .configureTestingModule({
          imports: [
            AppModule,
            RouterTestingModule.withRoutes(routes),
          ],
          providers: [{provide: HeroService, useClass: TestHeroService}]
        })
        .compileComponents();
  }));

  it('should navigate to "Dashboard" immediately', fakeAsync(() => {
       createComponent();
       tick();  // wait for async data to arrive
       expectPathToBe('/dashboard', 'after initialNavigation()');
       expectElementOf(DashboardComponent);
     }));

  it('should navigate to "About" on click', fakeAsync(() => {
       createComponent();
       click(page.aboutLinkDe);
       // page.aboutLinkDe.nativeElement.click(); // ok but fails in phantom

       advance();
       expectPathToBe('/about');
       expectElementOf(AboutComponent);
     }));

  it('should navigate to "About" w/ browser location URL change', fakeAsync(() => {
       createComponent();
       location.simulateHashChange('/about');
       // location.go('/about'); // also works ... except, perhaps, in Stackblitz
       advance();
       expectPathToBe('/about');
       expectElementOf(AboutComponent);
     }));

  // Can't navigate to lazy loaded modules with this technique
  xit('should navigate to "Heroes" on click (not working yet)', fakeAsync(() => {
        createComponent();
        page.heroesLinkDe.nativeElement.click();
        advance();
        expectPathToBe('/heroes');
      }));
});


///////////////
import { NgModuleFactoryLoader } from '@angular/core';
import { SpyNgModuleFactoryLoader } from '@angular/router/testing';

import { HeroModule } from './hero/hero.module';  // should be lazy loaded
import { HeroListComponent } from './hero/hero-list.component';

let loader: SpyNgModuleFactoryLoader;

///////// Can't get lazy loaded Heroes to work yet
xdescribe('AppComponent & Lazy Loading (not working yet)', () => {
  beforeEach(waitForAsync(() => {
    TestBed
        .configureTestingModule({
          imports: [
            AppModule,
            RouterTestingModule.withRoutes(routes),
          ],
        })
        .compileComponents();
  }));

  beforeEach(fakeAsync(() => {
    createComponent();
    loader = TestBed.inject(NgModuleFactoryLoader) as SpyNgModuleFactoryLoader;
    loader.stubbedModules = {expected: HeroModule};
    router.resetConfig([{path: 'heroes', loadChildren: 'expected'}]);
  }));

  it('should navigate to "Heroes" on click', waitForAsync(() => {
       page.heroesLinkDe.nativeElement.click();
       advance();
       expectPathToBe('/heroes');
       expectElementOf(HeroListComponent);
     }));

  it('can navigate to "Heroes" w/ browser location URL change', fakeAsync(() => {
       location.go('/heroes');
       advance();
       expectPathToBe('/heroes');
       expectElementOf(HeroListComponent);
     }));
});

////// Helpers /////////

/**
 * Advance to the routed page
 * Wait a tick, then detect changes, and tick again
 */
function advance(): void {
  tick();                   // wait while navigating
  fixture.detectChanges();  // update view
  tick();                   // wait for async data to arrive
}

function createComponent() {
  fixture = TestBed.createComponent(AppComponent);
  comp = fixture.componentInstance;

  const injector = fixture.debugElement.injector;
  location = injector.get(Location) as SpyLocation;
  router = injector.get(Router);
  router.initialNavigation();
  spyOn(injector.get(TwainService), 'getQuote')
      // fake fast async observable
      .and.returnValue(asyncData('Test Quote'));
  advance();

  page = new Page();
}

class Page {
  aboutLinkDe: DebugElement;
  dashboardLinkDe: DebugElement;
  heroesLinkDe: DebugElement;

  // for debugging
  comp: AppComponent;
  location: SpyLocation;
  router: Router;
  fixture: ComponentFixture<AppComponent>;

  constructor() {
    const links = fixture.debugElement.queryAll(By.directive(RouterLinkWithHref));
    this.aboutLinkDe = links[2];
    this.dashboardLinkDe = links[0];
    this.heroesLinkDe = links[1];

    // for debugging
    this.comp = comp;
    this.fixture = fixture;
    this.router = router;
  }
}

function expectPathToBe(path: string, expectationFailOutput?: any) {
  expect(location.path()).toEqual(path, expectationFailOutput || 'location.path()');
}

function expectElementOf(type: Type<any>): any {
  const el = fixture.debugElement.query(By.directive(type));
  expect(el).toBeTruthy('expected an element for ' + type.name);
  return el;
}<|MERGE_RESOLUTION|>--- conflicted
+++ resolved
@@ -21,10 +21,6 @@
 import { AppComponent } from './app.component';
 import { AboutComponent } from './about/about.component';
 import { DashboardComponent } from './dashboard/dashboard.component';
-<<<<<<< HEAD
-import { TwainService } from './twain/twain.service';
-=======
->>>>>>> 445ac15a
 
 import { HeroService, TestHeroService } from './model/testing/test-hero.service';
 import { TwainService } from './twain/twain.service';
