<<<<<<< HEAD
// #docregion promise
// 실행 준비
const promise = new Promise<number>((resolve, reject) => {
  // 실행 함수
});

promise.then(value => {
  // 데이터 처리
});

// #enddocregion promise

// #docregion chain

promise.then(v => 2 * v);

// #enddocregion chain

// #docregion error

promise.then(() => {
  throw Error('my error');
});

// #enddocregion error
=======
// #docplaster

export function docRegionPromise(console: Console, inputValue: number) {
  // #docregion promise
  // initiate execution
  let promise = new Promise<number>((resolve, reject) => {
    // Executer fn...
    // #enddocregion promise
    // The below is used in the unit tests.
    resolve(inputValue);
    // #docregion promise
  });
  // #enddocregion promise
  promise =
  // #docregion promise
  promise.then(value => {
    // handle result here
    // #enddocregion promise
    // The below is used in the unit tests.
    console.log(value);
    return value;
    // #docregion promise
  });
  // #enddocregion promise
  promise =
  // #docregion chain
  promise.then(v => 2 * v);
  // #enddocregion chain

  return promise;
}

export function docRegionError() {
  let promise = Promise.resolve();
  promise =
  // #docregion error

  promise.then(() => {
    throw new Error('my error');
  });

  // #enddocregion error
  return promise;
}
>>>>>>> 81f4c065
<|MERGE_RESOLUTION|>--- conflicted
+++ resolved
@@ -1,30 +1,3 @@
-<<<<<<< HEAD
-// #docregion promise
-// 실행 준비
-const promise = new Promise<number>((resolve, reject) => {
-  // 실행 함수
-});
-
-promise.then(value => {
-  // 데이터 처리
-});
-
-// #enddocregion promise
-
-// #docregion chain
-
-promise.then(v => 2 * v);
-
-// #enddocregion chain
-
-// #docregion error
-
-promise.then(() => {
-  throw Error('my error');
-});
-
-// #enddocregion error
-=======
 // #docplaster
 
 export function docRegionPromise(console: Console, inputValue: number) {
@@ -68,5 +41,4 @@
 
   // #enddocregion error
   return promise;
-}
->>>>>>> 81f4c065
+}