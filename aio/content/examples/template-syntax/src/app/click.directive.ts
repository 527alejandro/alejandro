/* tslint:disable use-output-property-decorator directive-class-suffix */
// #docplaster
import { Directive, ElementRef, EventEmitter, Output } from '@angular/core';

@Directive({selector: '[myClick]'})
export class ClickDirective {
  // #docregion output-myClick
<<<<<<< HEAD
  @Output('myClick') clicks = new EventEmitter<string>(); //  @Output(별칭) 프로퍼티_이름 = ...
 // #enddocregion output-myClick
=======
  @Output('myClick') clicks = new EventEmitter<string>(); //  @Output(alias) propertyName = ...
  // #enddocregion output-myClick
>>>>>>> 3f98ac19

  toggle = false;

  constructor(el: ElementRef) {
    el.nativeElement
      .addEventListener('click', (event: Event) => {
        this.toggle = !this.toggle;
        this.clicks.emit(this.toggle ? 'Click!' : '');
      });
  }
}

// #docregion output-myClick2
@Directive({
  // #enddocregion output-myClick2
  selector: '[myClick2]',
  // tslint:disable: no-outputs-metadata-property
  // #docregion output-myClick2
  outputs: ['clicks:myClick']  // 프로퍼티_이름:별칭
})
// #enddocregion output-myClick2
// tslint:enable: no-outputs-metadata-property
export class ClickDirective2 {
  clicks = new EventEmitter<string>();
  toggle = false;

  constructor(el: ElementRef) {
    el.nativeElement
      .addEventListener('click', (event: Event) => {
        this.toggle = !this.toggle;
        this.clicks.emit(this.toggle ? 'Click2!' : '');
      });
  }
}<|MERGE_RESOLUTION|>--- conflicted
+++ resolved
@@ -5,13 +5,8 @@
 @Directive({selector: '[myClick]'})
 export class ClickDirective {
   // #docregion output-myClick
-<<<<<<< HEAD
   @Output('myClick') clicks = new EventEmitter<string>(); //  @Output(별칭) 프로퍼티_이름 = ...
- // #enddocregion output-myClick
-=======
-  @Output('myClick') clicks = new EventEmitter<string>(); //  @Output(alias) propertyName = ...
   // #enddocregion output-myClick
->>>>>>> 3f98ac19
 
   toggle = false;
 
