--- conflicted
+++ resolved
@@ -33,13 +33,8 @@
   private prevHero = '';
   comment = '';
 
-<<<<<<< HEAD
-  // `ChildComponent` 타입의 컨텐츠 차일드를 참조합니다.
-  @ContentChild(ChildComponent) contentChild: ChildComponent;
-=======
-  // Query for a CONTENT child of type `ChildComponent`
+  // `ChildComponent` 타입의 자식 컴포넌트를 참조합니다.
   @ContentChild(ChildComponent, {static: false}) contentChild: ChildComponent;
->>>>>>> 3f98ac19
 
 // #enddocregion hooks
   constructor(private logger: LoggerService) {
