// #docplaster
// #docregion
import { AfterViewChecked, AfterViewInit, Component, ViewChild } from '@angular/core';

import { LoggerService } from './logger.service';

//////////////////
// #docregion child-view
@Component({
  selector: 'app-child-view',
  template: '<input [(ngModel)]="hero">'
})
export class ChildViewComponent {
  hero = 'Magneta';
}
// #enddocregion child-view

//////////////////////
@Component({
  selector: 'after-view',
// #docregion template
  template: `
    <div>-- child view begins --</div>
      <app-child-view></app-child-view>
    <div>-- child view ends --</div>`
// #enddocregion template
   + `
    <p *ngIf="comment" class="comment">
      {{comment}}
    </p>
  `
})
// #docregion hooks
export class AfterViewComponent implements  AfterViewChecked, AfterViewInit {
  // #enddocregion hooks
  comment = '';
  // #docregion hooks
  private prevHero = '';

  // `ChildViewComponent` 타입의 뷰 자식 컴포넌트를 참조합니다.
  @ViewChild(ChildViewComponent) viewChild: ChildViewComponent;

  // #enddocregion hooks
  constructor(private logger: LoggerService) {
    this.logIt('AfterView constructor');
  }

  // #docregion hooks
  ngAfterViewInit() {
    // viewChild는 뷰가 모두 초기화된 이후에 값이 할당됩니다.
    this.logIt('AfterViewInit');
    this.doSomething();
  }

  ngAfterViewChecked() {
    // 뷰에서 변화감지 로직이 동작하면 viewChild가 갱신됩니다.
    if (this.prevHero === this.viewChild.hero) {
      this.logIt('AfterViewChecked (no change)');
    } else {
      this.prevHero = this.viewChild.hero;
      this.logIt('AfterViewChecked');
      this.doSomething();
    }
  }
  // #enddocregion hooks

<<<<<<< HEAD
  comment = '';

// #docregion do-something
  // 동작을 확인하기 위해 `comment` 값을 변경해 봅니다.
=======
  // #docregion do-something
  // This surrogate for real business logic sets the `comment`
>>>>>>> 81f4c065
  private doSomething() {
    const c = this.viewChild.hero.length > 10 ? `That's a long name` : '';
    if (c !== this.comment) {
      // 컴포넌트의 뷰는 방금 검사를 마쳤기 때문에 한 싸이클 뒤에 실행합니다.
      this.logger.tick_then(() => this.comment = c);
    }
  }
  // #enddocregion do-something

  private logIt(method: string) {
    const child = this.viewChild;
    const message = `${method}: ${child ? child.hero : 'no'} child view`;
    this.logger.log(message);
  }
  // #docregion hooks
  // ...
}
// #enddocregion hooks

//////////////
@Component({
  selector: 'after-view-parent',
  template: `
  <div class="parent">
    <h2>AfterView</h2>

    <after-view  *ngIf="show"></after-view>

    <h4>-- AfterView Logs --</h4>
    <p><button (click)="reset()">Reset</button></p>
    <div *ngFor="let msg of logger.logs">{{msg}}</div>
  </div>
  `,
  styles: ['.parent {background: burlywood}'],
  providers: [LoggerService]
})
export class AfterViewParentComponent {
  show = true;

  constructor(public logger: LoggerService) {
  }

  reset() {
    this.logger.clear();
    // quickly remove and reload AfterViewComponent which recreates it
    this.show = false;
    this.logger.tick_then(() => this.show = true);
  }
}<|MERGE_RESOLUTION|>--- conflicted
+++ resolved
@@ -64,15 +64,8 @@
   }
   // #enddocregion hooks
 
-<<<<<<< HEAD
-  comment = '';
-
-// #docregion do-something
+  // #docregion do-something
   // 동작을 확인하기 위해 `comment` 값을 변경해 봅니다.
-=======
-  // #docregion do-something
-  // This surrogate for real business logic sets the `comment`
->>>>>>> 81f4c065
   private doSomething() {
     const c = this.viewChild.hero.length > 10 ? `That's a long name` : '';
     if (c !== this.comment) {
