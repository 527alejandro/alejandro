/* tslint:disable:forin */
// #docregion
import { Component, DoCheck, Input, ViewChild } from '@angular/core';

class Hero {
  constructor(public name: string) {}
}

@Component({
  selector: 'do-check',
  template: `
  <div class="hero">
    <p>{{hero.name}} can {{power}}</p>

    <h4>-- Change Log --</h4>
    <div *ngFor="let chg of changeLog">{{chg}}</div>
  </div>
  `,
  styles: [
    '.hero {background: LightYellow; padding: 8px; margin-top: 8px}',
    'p {background: Yellow; padding: 8px; margin-top: 8px}'
  ]
})
export class DoCheckComponent implements DoCheck {
  @Input() hero: Hero;
  @Input() power: string;

  changeDetected = false;
  changeLog: string[] = [];
  oldHeroName = '';
  oldPower = '';
  oldLogLength = 0;
  noChangeCount = 0;

  // #docregion ng-do-check
  ngDoCheck() {

    if (this.hero.name !== this.oldHeroName) {
      this.changeDetected = true;
      this.changeLog.push(`DoCheck: Hero name changed to "${this.hero.name}" from "${this.oldHeroName}"`);
      this.oldHeroName = this.hero.name;
    }

    if (this.power !== this.oldPower) {
      this.changeDetected = true;
      this.changeLog.push(`DoCheck: Power changed to "${this.power}" from "${this.oldPower}"`);
      this.oldPower = this.power;
    }

    if (this.changeDetected) {
        this.noChangeCount = 0;
    } else {
<<<<<<< HEAD
        // 컴포넌트의 내용이 변경되지 않았으면 함수가 몇번 실행되었는지 로그를 출력합니다.
        let count = this.noChangeCount += 1;
        let noChangeMsg = `DoCheck called ${count}x when no change to hero or power`;
=======
        // log that hook was called when there was no relevant change.
        const count = this.noChangeCount += 1;
        const noChangeMsg = `DoCheck called ${count}x when no change to hero or power`;
>>>>>>> 81f4c065
        if (count === 1) {
          // "no change" 메시지를 추가합니다.
          this.changeLog.push(noChangeMsg);
        } else {
          // 마지막에 추가한 "no change" 메시지를 수정합니다.
          this.changeLog[this.changeLog.length - 1] = noChangeMsg;
        }
    }

    this.changeDetected = false;
  }
  // #enddocregion ng-do-check

  reset() {
    this.changeDetected = true;
    this.changeLog = [];
  }
}

@Component({
  selector: 'do-check-parent',
  templateUrl: './do-check-parent.component.html',
  styles: ['.parent {background: Lavender}']
})
export class DoCheckParentComponent {
  hero: Hero;
  power: string;
  title = 'DoCheck';
  @ViewChild(DoCheckComponent) childView: DoCheckComponent;

  constructor() { this.reset(); }

  reset() {
    this.hero = new Hero('Windstorm');
    this.power = 'sing';
    if (this.childView) { this.childView.reset(); }
  }
}<|MERGE_RESOLUTION|>--- conflicted
+++ resolved
@@ -50,15 +50,9 @@
     if (this.changeDetected) {
         this.noChangeCount = 0;
     } else {
-<<<<<<< HEAD
         // 컴포넌트의 내용이 변경되지 않았으면 함수가 몇번 실행되었는지 로그를 출력합니다.
-        let count = this.noChangeCount += 1;
-        let noChangeMsg = `DoCheck called ${count}x when no change to hero or power`;
-=======
-        // log that hook was called when there was no relevant change.
         const count = this.noChangeCount += 1;
         const noChangeMsg = `DoCheck called ${count}x when no change to hero or power`;
->>>>>>> 81f4c065
         if (count === 1) {
           // "no change" 메시지를 추가합니다.
           this.changeLog.push(noChangeMsg);
