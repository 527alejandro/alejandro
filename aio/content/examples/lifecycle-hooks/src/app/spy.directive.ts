--- conflicted
+++ resolved
@@ -6,15 +6,9 @@
 let nextId = 1;
 
 // #docregion spy-directive
-<<<<<<< HEAD
 // 엘리먼트에 스파이 디렉티브를 자유롭게 적용합니다.
-// 사용방법: <div mySpy>...</div>
-@Directive({selector: '[mySpy]'})
-=======
-// Spy on any element to which it is applied.
-// Usage: <div appSpy>...</div>
+// 사용방법: <div appSpy>...</div>
 @Directive({selector: '[appSpy]'})
->>>>>>> 81f4c065
 export class SpyDirective implements OnInit, OnDestroy {
 
   constructor(private logger: LoggerService) { }
