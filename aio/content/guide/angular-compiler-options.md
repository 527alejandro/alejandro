<!--
# Angular compiler options
-->
# Angular 컴파일러 옵션

<!--
When you use [AOT compilation](guide/aot-compiler), you can control how your application is compiled by specifying *template* compiler options in the [TypeScript configuration file](guide/typescript-configuration).

The template options object, `angularCompilerOptions`, is a sibling to the `compilerOptions` object that supplies standard options to the TypeScript compiler.
-->
[AOT 컴파일러](guide/aot-compiler)를 사용하는 환경이라면 [TypeScript 환경설정 파일](guide/typescript-configuration) `tsconfig.json` 에 컴파일러 옵션을 지정해서 애플리케이션의 템플릿이 어떻게 컴파일될지 지정할 수 있습니다.

템플릿 컴파일 옵션을 지정하는 객체 `angularCompilerOptions`는 TypeScript 컴파일러의 기본 옵션을 지정하는 `compilerOptions` 객체와 같은 계층에 존재합니다.


```json
    {
      "compilerOptions": {
        "experimentalDecorators": true,
                  ...
      },
      "angularCompilerOptions": {
        "fullTemplateTypeCheck": true,
        "preserveWhitespaces": true,
                  ...
      }
  }
  ```

{@a tsconfig-extends}

<!--
## Configuration inheritance with extends
-->
## 설정값 상속받기

Like the TypeScript compiler, The Angular AOT compiler also supports `extends` in the `angularCompilerOptions` section of the TypeScript configuration file.
<!--
Like the TypeScript compiler, The Angular AOT compiler also supports `extends` in the `angularCompilerOptions` section of the TypeScript configuration file.
The `extends` property is at the top level, parallel to `compilerOptions` and `angularCompilerOptions`.

A TypeScript configuration can inherit settings from another file using the `extends` property.
The configuration options from the base file are loaded first, then overridden by those in the inheriting configuration file.

For example:

```json
{
  "extends": "../tsconfig.base.json",
  "compilerOptions": {
    "experimentalDecorators": true,
    ...
  },
  "angularCompilerOptions": {
    "fullTemplateTypeCheck": true,
    "preserveWhitespaces": true,
    ...
  }
}
```

For more information, see the [TypeScript Handbook](https://www.typescriptlang.org/docs/handbook/tsconfig-json.html).
-->
TypeScript 컴파일러 설정과 마찬가지로 Angular AOT 컴파일러 설정도 `extends`로 상속받을 수 있습니다.
아래 예제 코드에서 제일 먼저 선언한 `extends` 프로퍼티는 `compilerOptions` 객체나 `angularCompilerOptions` 객체와 같은 계층에 존재합니다.

TypeScript 환경설정 파일을 상속하면 상속 대상이 되는 파일을 먼저 로드하고, 그 다음에 새로운 파일에서 선언한 값이 이전 파일의 값을 오버라이드합니다.

다음과 같이 사용하면 됩니다:

```json
{
  "extends": "../tsconfig.base.json",
  "compilerOptions": {
    "experimentalDecorators": true,
    ...
  },
  "angularCompilerOptions": {
    "fullTemplateTypeCheck": true,
    "preserveWhitespaces": true,
    ...
  }
}
```

더 자세한 내용은 [TypeScript 핸드북](https://www.typescriptlang.org/docs/handbook/tsconfig-json.html) 문서를 참고하세요.


<!--
## Template options
-->
## 템플릿 옵션

<!--
The following options are available for configuring the AOT template compiler.
-->
AOT 템플릿 컴파일러 옵션에는 이런 항목들을 사용할 수 있습니다.


### `allowEmptyCodegenFiles`

<!--
When `true`, generate all possible files even if they are empty. Default is `false`. Used by the Bazel build rules to simplify how Bazel rules track file dependencies. Do not use this option outside of the Bazel rules.
-->
`true`로 설정하면 빈 파일도 빌드합니다.
기본값은 `false`입니다.
이 옵션은 파일간 의존성을 추적하는 Bazel 빌드 규칙을 간단하게 만들 때 사용합니다.
Bazel 규칙이 아닌 곳에서는 사용하지 않는 것을 권장합니다.


### `annotationsAs`

<!--
Modifies how Angular-specific annotations are emitted to improve tree-shaking. Non-Angular annotations are not affected. One of `static fields` (the default) or `decorators`.

* By default, the compiler replaces decorators with a static field in the class, which allows advanced tree-shakers like [Closure compiler](https://github.com/google/closure-compiler) to remove unused classes.

* The `decorators` value leaves the decorators in place, which makes compilation faster. TypeScript emits calls to the` __decorate` helper. Use `--emitDecoratorMetadata` for runtime reflection (but note that the resulting code will not properly tree-shake.
-->
Angular용 어노테이션이 트리 셰이킹의 영향을 어떻게 받을지 지정하는 옵션입니다.
이 옵션값을 변경하더라도 Angular용이 아닌 어노테이션은 영향을 받지 않습니다.
기본값은 `static fields` 이며 `decorators` 값을 사용할 수 있습니다.

* `static fields`: 데코레이터를 클래스 정적 필드로 변환합니다.
이렇게 설정하면 [Closure 컴파일러](https://github.com/google/closure-compiler)처럼 트리 셰이킹 대상이 됩니다.

* `decorators`: 데코레이터를 그대로 둡니다.
이렇게 설정하면 TypeScript가 `_decorate` 헬퍼를 사용하기 때문에 컴파일 시간이 짧아집니다.
그리고 이렇게 빌드한 코드를 제대로 실행하려면 `--emitDecoratorMetadata` 옵션을 함께 설정해야 합니다.
Angular 데코레이터는 트리 셰이킹의 대상이 되지 않습니다.


### `annotateForClosureCompiler`

<!--
When `true`, use [Tsickle](https://github.com/angular/tsickle) to annotate the emitted JavaScript with [JSDoc](http://usejsdoc.org/) comments needed by the
[Closure Compiler](https://github.com/google/closure-compiler). Default is `false`.
-->
`true`로 설정하면 [Tsickle](https://github.com/angular/tsickle)을 사용해서 [Closure 컴파일러](https://github.com/google/closure-compiler)용 [JSDoc](http://usejsdoc.org/) 주석을 생성합니다.
기본값은 `false` 입니다.


### `disableExpressionLowering`

<!--
When `true` (the default), transforms code that is or could be used in an annotation, to allow it to be imported from template factory modules. See [metadata rewriting](guide/aot-compiler#metadata-rewriting) for more information.

When `false`, disables this rewriting, requiring the rewriting to be done manually.
-->
`true`로 설정하면 어노테이션에 사용되거나 사용될 수 있는 코드를 템플릿 팩토리 모듈용으로 변환합니다.
자세한 내용은 [메타데이터 재구축](guide/aot-compiler#metadata-rewriting) 문서를 참고하세요.

기본값은 `true`이며 `false`로 설정하면 메타데이터를 재구축하지 않습니다.
`false` 값은 메타데이터 재구축을 수동으로 진행하는 경우에 사용합니다.


### `disableTypeScriptVersionCheck`

<!--
When `true`, the compiler does not check the TypeScript version and does not report an error when an unsupported version of TypeScript is used. Not recommended, as unsupported versions of TypeScript might have undefined behavior. Default is `false`.
-->
`true`로 설정하면 컴파일러가 TypeScript 버전을 검사하지 않습니다.
그리고 지원되지 않는 TypeScript 버전을 사용하더라도 에러를 발생시키지 않습니다.
하지만 지원되지 않는 TypeScript 버전은 정상 동작을 보장할 수 없기 때문에 권장하지 않습니다.
기본값은 `false`입니다.


### `enableIvy`

<!--
Enables the [Ivy](guide/ivy) compilation and rendering pipeline. Default is `true`, as of version 9. In version 9, you can [opt out of Ivy](guide/ivy#opting-out-of-angular-ivy) to continue using the previous compiler, View Engine.

For library projects generated with the CLI, the `prod` configuration default is `false` in version 9.
-->
[Ivy](guide/ivy) 컴파일을 활성화합니다.
기본값은 `true`이며 Angular 9 버전부터 사용할 수 있습니다.
그리고 Angular 9 버전부터는 이전 버전에서 사용하던 View Engine 컴파일러를 사용하기 위해 [Ivy를 제거](guide/ivy#opting-out-of-angular-ivy) 할 수도 있습니다.

Angular 9 버전부터 Angular CLI로 라이브러리 프로젝트를 생성했을 때 `prod` 환경 기본값은 `false` 입니다.


### `enableResourceInlining`

<!--
When `true`, replaces the `templateUrl` and `styleUrls` property in all `@Component` decorators with inlined contents in `template` and `styles` properties.

When enabled, the `.js` output of `ngc` does not include any lazy-loaded template or style URLs.

For library projects generated with the CLI, the dev configuration default is `true`.
-->
`true`로 설정하면 `@Component` 데코레이터에 사용된 `templateUrl`과 `styleUrls` 프로퍼티를 인라인 `template`과 `styles` 프로퍼티로 변환합니다.

그리고 `ngc` 결과물이 만드는 `.js` 파일도 템플릿 파일과 스타일 파일을 지연로딩하지 않습니다.

Angular CLI로 라이브러리 프로젝트를 생성했을 때 `dev` 환경 기본값은 `true`입니다.


{@a enablelegacytemplate}

### `enableLegacyTemplate`

<!--
When `true`, enables use of the `<template>` element, which was deprecated in Angular 4.0, in favor of `<ng-template>` (to avoid colliding with the DOM's element of the same name). Default is `false`. Might be required by some third-party Angular libraries.
-->
`true`로 설정하면 Angular 4.0 부터 `<ng-template>`으로 대체된 `<template>` 엘리먼트 사용을 허용합니다.
기본값은 `false`이며 `<template>` 엘리먼트는 DOM 엘리먼트와 이름이 겹치는 것을 막기 위해 지원이 중단되었지만, 서드 파티 Angular 라이브러리가 이 엘리먼트를 사용할 때 `true`로 설정하면 됩니다.


### `flatModuleId`

<!--
The module ID to use for importing a flat module (when `flatModuleOutFile` is `true`). References generated by the template compiler use this module name when importing symbols
from the flat module. Ignored if `flatModuleOutFile` is `false`.
-->
`flatModuleOutFile`을 `true`로 설정했을 때 사용하는 플랫 모듈의 ID를 지정합니다.
이 ID는 플랫 모듈에서 심볼을 로드할 때 사용합니다.
`flatModuleOutFile`이 `false` 값이면 이 옵션을 무시합니다.


### `flatModuleOutFile`

<!--
When `true`, generates a flat module index of the given file name and the corresponding flat module metadata. Use to create flat modules that are packaged similarly to `@angular/core` and `@angular/common`. When this option is used, the `package.json` for the library should refer
to the generated flat module index instead of the library index file.

Produces only one `.metadata.json` file, which contains all the metadata necessary
for symbols exported from the library index. In the generated `.ngfactory.js` files, the flat
module index is used to import symbols that includes both the public API from the library index
as well as shrowded internal symbols.

By default the `.ts` file supplied in the `files` field is assumed to be the library index.
If more than one `.ts` file is specified, `libraryIndex` is used to select the file to use.
If more than one `.ts` file is supplied without a `libraryIndex`, an error is produced.

A flat module index `.d.ts` and `.js` is created with the given `flatModuleOutFile` name in the same location as the library index `.d.ts` file.

For example, if a library uses the `public_api.ts` file as the library index of the module, the `tsconfig.json` `files` field would be `["public_api.ts"]`.
The `flatModuleOutFile` option could then be set to (for example) `"index.js"`, which produces `index.d.ts` and  `index.metadata.json` files.
The `module` field of the library's `package.json` would be `"index.js"` and the `typings` field
would be `"index.d.ts"`.
-->
`true`로 설정하면 모듈 파일 이름에 맞게 플랫 모듈의 인덱스와 플랫 모듈 메타데이터를 생성합니다.
플랫 모듈을 만들면 `@angular/core`나 `@angular/common` 패키지와 비슷한 결과물을 생성할 수 있습니다.
이 옵션을 활성화하면 라이브러리의 `package.json`는 라이브러리의 인덱스 파일이 아니라 새로 생성된 플랫 모듈의 인덱스 파일을 참조해야 합니다.

`.metadata.json` 파일은 하나만 생성되는데, 이 파일에는 라이브러리에서 외부로 공개한 심볼이 모두 포함됩니다.
그리고 컴파일하면서 생성되는 `.ngfactory.js` 파일 안에서는 이 옵션을 활성화하면서 생성된 모듈 인덱스로 퍼블릭 심볼과 내부 심볼을 참조합니다.

기본 상태에서는 `files` 필드에 지정된 `.ts` 파일을 라이브러리 인덱스 파일로 간주합니다.
그리고 이 목록에 `.ts` 파일이 여러개라면 이 중 하나를 인덱스 파일로 참조하기 위해 `libraryIndex` 필드를 지정해야 합니다.
`files` 필드에 `.ts` 파일이 여러개 등록되었지만 `libraryIndex` 필드를 지정하지 않으면 에러가 발생합니다.

플랫 모듈을 생성하면 모듈 인덱스 파일 `.d.ts` 파일과 `.js` 파일도 `flatModuleOutFile`에 지정된 이름으로 생성됩니다.

예를 들어 봅시다.
라이브러리 인덱스 파일로 `public_api.ts` 파일을 사용하는 라이브러리가 있다고 합시다.
이 라이브러리의 `tsconfig.json` `files` 필드는 `["public_api.ts"]`라고 지정되어 있습니다.
이 상태에서 `flatModuleOutFile` 값을 `"index.js"`로 지정하면 `index.d.ts` 파일과 `index.metadata.json` 파일이 생성됩니다.
그리고 라이브러리 `package.json` 파일의 `module` 필드는 `"index.js"`로 지정하고 `typings` 필드는 `"index.d.ts"`로 지정하면 됩니다.


### `fullTemplateTypeCheck`

<!--
When `true` (recommended), enables the [binding expression validation](guide/aot-compiler#binding-expression-validation) phase of the template compiler, which uses TypeScript to validate binding expressions. For more information, see [Template type checking](guide/template-typecheck).

Default is `false`, but when you use the CLI command `ng new`, it is set to `true` by default in the generated project's configuration.
-->
`true`로 설정하면 템플릿을 컴파일할 때 TypeScript 컴파일러로 [바인딩 표현식의 유효성을 검사](guide/aot-compiler#binding-expression-validation)하는 단계가 활성화됩니다.
이 옵션은 `true`로 설정하는 것을 권장합니다.
더 자세한 내용은 [템플릿 타입 검사](guide/template-typecheck) 문서를 참고하세요.

이 옵션의 기본값은 `false`지만, Angular CLI `ng new` 명령을 사용하면 프로젝트 환경설정 파일을 수정하면서 `true`로 변경됩니다.


### `generateCodeForLibraries`

<!--
When `true` (the default), generates factory files (`.ngfactory.js` and `.ngstyle.js`)
for `.d.ts` files with a corresponding `.metadata.json` file.

When `false`, factory files are generated only for `.ts` files. Do this when using factory summaries.
-->
`true`로 설정하면 `.d.ts`파일과 `.metadata.json` 파일과 연관되는 `.ngfactory.js`, `.ngstyle.js`과 같은 팩토리 파일을 생성합니다.
기본값은 `true`입니다.

`false`로 설정하면 팩토리 파일은 `.ts` 파일만 생성됩니다.
이 옵션값은 팩토리 요약 파일을 생성할 때 사용합니다.


### `preserveWhitespaces`

<!--
When `false` (the default), removes blank text nodes from compiled templates, which results in smaller emitted template factory modules. Set to `true` to preserve blank text nodes.
-->
`false`로 설정하면 템플릿을 컴파일 한 후에 템플릿에 존재하는 빈 텍스트 노드를 제거하면서 템플릿 팩토리 모듈의 크기를 줄입니다.
그리고 `true`로 설정하면 비어 있는 텍스트 노드를 그대로 유지합니다.

기본값은 `false`입니다.


### `skipMetadataEmit`

<!--
When `true`, does not produce `.metadata.json` files. Default is `false`.

The `.metadata.json` files contain information needed by the template compiler from a `.ts`
file that is not included in the `.d.ts` file produced by the TypeScript compiler.
This information includes, for example, the content of annotations  (such as a component's template), which TypeScript emits to the `.js` file but not to the `.d.ts` file.

You can set to `true` when using factory summaries, because the factory summaries
include a copy of the information that is in the `.metadata.json` file.

Set to `true` if you are using TypeScript's `--outFile` option, because the metadata files
are not valid for this style of TypeScript output. However, we do not recommend using `--outFile` with Angular. Use a bundler, such as [webpack](https://webpack.js.org/), instead.
-->
`true`로 설정하면 `.metadata.json` 파일을 생성하지 않습니다.
기본값은 `false`입니다.

`.metadata.json` 파일에는 `.ts` 파일을 빌드하면서 생성된 `.d.ts` 파일에는 포함되지 않는 정보가 담겨 있습니다.
이 정보는 템플릿을 빌드할 때 필요하지만 TypeScript 컴파일러가 따로 생성하지 않습니다.
컴포넌트 템플릿과 같이 어노테이션 안에 있는 코드가 이런 정보에 해당됩니다.
TypeScript는 이 내용을 `.js` 파일에 생성하지만 `.d.ts` 파일에는 추가하지 않습니다.

팩토리 요약 파일을 생성하려면 `true`로 설정하면 됩니다.
팩토리 요약 파일에는 `.metadata.json` 파일에 있는 정보가 이미 담겨 있습니다.

TypeScript `--outFile` 옵션을 사용하는 경우에는 TypeScript가 생성하는 결과파일과 메타데이터 파일이 호환되지 않기 때문에 이 옵션값을 `true`로 설정해야 합니다.
그래서 Angular 프로젝트를 빌드할 때는 TypeScript `--outFile` 옵션 사용을 권장하지 않습니다.
이 기능이 꼭 필요하다면 [webpack](https://webpack.js.org/)과 같은 번들러를 사용하는 방식으로 우회할 수 있습니다.


### `skipTemplateCodegen`

<!--
When `true`, does not emit `.ngfactory.js` and `.ngstyle.js` files. This turns off most of the template compiler and disables the reporting of template diagnostics.

Can be used to instruct the template compiler to produce `.metadata.json` files for distribution with an `npm` package while avoiding the production of `.ngfactory.js` and `.ngstyle.js` files that cannot be distributed to `npm`.

For library projects generated with the CLI, the dev configuration default is `true`.
-->
`true`로 설정하면 `.ngfactory.js` 파일과 `.ngstyle.js` 파일을 생성하지 않습니다.
그리고 이 상태에서는 템플릿을 컴파일하면서 확인할 수 있는 분석 기능도 동작하지 않습니다.

이 옵션은 라이브러리를 npm 저장소에 배포하기 위해 `.ngfactory.js` 파일과 `.ngstyle.js` 파일 생성을 생략할 때 사용합니다.

Angular CLI로 라이브러리 프로젝트를 생성했을 때 `dev` 환경 기본값은 `true`입니다.


### `strictMetadataEmit`

<!--
When `true`, reports an error to the `.metadata.json` file if `"skipMetadataEmit"` is `false`.
Default is `false`. Use only when `"skipMetadataEmit"` is `false` and `"skipTemplateCodeGen"` is `true`.

This option is intended to validate the `.metadata.json` files emitted for bundling with an `npm` package. The validation is strict and can emit errors for metadata that would never produce an error when used by the template compiler. You can choose to suppress the error emitted by this option for an exported symbol by including `@dynamic` in the comment documenting the symbol.

It is valid for `.metadata.json` files to contain errors.
The template compiler reports these errors if the metadata is used to determine the contents of an annotation.
The metadata collector cannot predict the symbols that are designed for use in an annotation, so it preemptively includes error nodes in the metadata for the exported symbols.
The template compiler can then use the error nodes to report an error if these symbols are used.

If the client of a library intends to use a symbol in an annotation, the template compiler does not normally report this until the client uses the symbol.
This option allows detection of these errors during the build phase of
the library and is used, for example, in producing Angular libraries themselves.

For library projects generated with the CLI, the dev configuration default is `true`.
-->
`"skipMetadataEmit"` 옵션값이 `false`인 상태에서 `true`로 설정하면 컴파일하면서 발생한 에러를 `.metadata.json` 파일에 남깁니다.
기본값은 `false` 입니다.
이 옵션은 `"skipMetadataEmit"` 옵션값이 `false`이고 `"skipTemplateCodeGen"` 옵션값이 `true`일 때만 사용하세요.

이 옵션은 라이브러리를 `npm` 패키지로 배포하기 위해 번들링할 때 `.metadata.json` 파일의 유효성을 확인하기 위해 도입되었습니다.
이 유효성 검사를 활성화하면 이전까지 템플릿 컴파일러가 확인하지 못했던 에러가 추가로 발생할 수 있습니다.
추가로 확인된 에러는 코드를 수정해서 해결하거나 `@dynamic` 데코레이터를 심볼에 붙여서 무시할 수 있습니다.

`.metadata.json` 파일에는 에러가 포함되어도 괜찮습니다.
템플릿 컴파일러가 감지하는 에러는 어노테이션에 사용된 메타데이터에 관한 것입니다.
그런데 메타데이터 컬렉터는 어노테이션에 사용될 심볼을 사전에 예측할 수 없기 때문에 실제로 발생하지 않는 문제도 에러라고 감지할 수도 있습니다.
그렇기 때문에 이 단계에서 발생하는 에러를 반드시 해결해야 하는 것은 아닙니다.

라이브러리 사용자가 어노테이션에 어떤 심볼을 사용하면, 이 단계에서 발생한 에러가 문제되지 않는 상황이 될 수도 있습니다.
이 에러들은 나중에 발생할 수도 있는 에러를 빌드 단계에서 미리 확인해보기 위한 것일 뿐입니다.

Angular CLI로 라이브러리 프로젝트를 생성했을 때 `dev` 환경 기본값은 `true`입니다.


### `strictInjectionParameters`

<!--
When `true` (recommended), reports an error for a supplied parameter whose injection type cannot be determined. When `false` (currently the default), constructor parameters of classes marked with `@Injectable` whose type cannot be resolved produce a warning.

<<<<<<< HEAD
When you use the CLI command `ng new`, it is set to `true` by default in the generated project's configuration.
-->
`true`로 설정하면 의존성으로 주입되는 객체 타입을 인식할 수 없을 때 에러를 발생시킵니다.
그리고 `false`로 설정하면 생성자로 주입되는 의존성 객체 중에 `@Injectable`로 지정된 객체의 타입을 확인하지 못해도 단순하게 경고만 표시합니다.

기본값은 `false`지만 `true` 값을 권장합니다.

=======
When you use the CLI command `ng new --strict`, it is set to `true` in the generated project's configuration.
>>>>>>> 67e3ecc7

### `strictTemplates`

<!--
When `true`, enables [strict template type checking](guide/template-typecheck#strict-mode) in Angular version 9. Strict mode is only available when using [Ivy](guide/ivy).

Additional strictness flags allow you to enable and disable specific types of strict template type checking. See [troubleshooting template errors](guide/template-typecheck#troubleshooting-template-errors).
-->
`true`로 설정하면 [더 엄격한 템플릿 타입 검사](guide/template-typecheck#strict-mode)를 활성화 합니다.
이 기능은 Angular 9버전부터 도입되었으며 [Ivy](guide/ivy)를 대상으로 동작합니다.

세부 검사 옵션은 추가 옵션을 지정해서 제어할 수 있습니다.
[템플릿 에러 해결하기](guide/template-typecheck#troubleshooting-template-errors) 문서를 참고하세요.

When you use the CLI command `ng new --strict`, it is set to `true` in the generated project's configuration.

### `trace`

<!--
When `true`, prints extra information while compiling templates. Default is `false`.
-->
`true`로 설정하면 템플릿을 컴파일할 때 좀 더 많은 정보를 제공합니다.
기본값은 `false`입니다.<|MERGE_RESOLUTION|>--- conflicted
+++ resolved
@@ -387,20 +387,10 @@
 
 ### `strictInjectionParameters`
 
-<!--
 When `true` (recommended), reports an error for a supplied parameter whose injection type cannot be determined. When `false` (currently the default), constructor parameters of classes marked with `@Injectable` whose type cannot be resolved produce a warning.
 
-<<<<<<< HEAD
-When you use the CLI command `ng new`, it is set to `true` by default in the generated project's configuration.
--->
-`true`로 설정하면 의존성으로 주입되는 객체 타입을 인식할 수 없을 때 에러를 발생시킵니다.
-그리고 `false`로 설정하면 생성자로 주입되는 의존성 객체 중에 `@Injectable`로 지정된 객체의 타입을 확인하지 못해도 단순하게 경고만 표시합니다.
-
-기본값은 `false`지만 `true` 값을 권장합니다.
-
-=======
 When you use the CLI command `ng new --strict`, it is set to `true` in the generated project's configuration.
->>>>>>> 67e3ecc7
+
 
 ### `strictTemplates`
 
@@ -408,6 +398,8 @@
 When `true`, enables [strict template type checking](guide/template-typecheck#strict-mode) in Angular version 9. Strict mode is only available when using [Ivy](guide/ivy).
 
 Additional strictness flags allow you to enable and disable specific types of strict template type checking. See [troubleshooting template errors](guide/template-typecheck#troubleshooting-template-errors).
+
+When you use the CLI command `ng new --strict`, it is set to `true` in the generated project's configuration.
 -->
 `true`로 설정하면 [더 엄격한 템플릿 타입 검사](guide/template-typecheck#strict-mode)를 활성화 합니다.
 이 기능은 Angular 9버전부터 도입되었으며 [Ivy](guide/ivy)를 대상으로 동작합니다.
