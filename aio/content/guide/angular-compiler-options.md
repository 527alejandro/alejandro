<!--
# Angular compiler options
-->
# Angular 컴파일러 옵션

<<<<<<< HEAD
<!--
When you use [AOT compilation](guide/aot-compiler), you can control how your application is compiled by specifying *template* compiler options in the `tsconfig.json` [TypeScript configuration file](guide/typescript-configuration).
=======
When you use [AOT compilation](guide/aot-compiler), you can control how your application is compiled by specifying *template* compiler options in the [TypeScript configuration file](guide/typescript-configuration).
>>>>>>> 385cadf2

The template options object, `angularCompilerOptions`, is a sibling to the `compilerOptions` object that supplies standard options to the TypeScript compiler.
-->
[AOT 컴파일러](guide/aot-compiler)를 사용하는 환경이라면 [TypeScript 환경설정 파일](guide/typescript-configuration) `tsconfig.json` 에 컴파일러 옵션을 지정해서 애플리케이션의 템플릿이 어떻게 컴파일될지 지정할 수 있습니다.

템플릿 컴파일 옵션을 지정하는 객체 `angularCompilerOptions`는 TypeScript 컴파일러의 기본 옵션을 지정하는 `compilerOptions` 객체와 같은 계층에 존재합니다.


```json
    {
      "compilerOptions": {
        "experimentalDecorators": true,
                  ...
      },
      "angularCompilerOptions": {
        "fullTemplateTypeCheck": true,
        "preserveWhitespaces": true,
                  ...
      }
  }
  ```

{@a tsconfig-extends}

<!--
## Configuration inheritance with extends
-->
## 설정값 상속받기

<<<<<<< HEAD
<!--
Like the TypeScript compiler, The Angular AOT compiler also supports `extends` in the `angularCompilerOptions` section of the TypeScript configuration file, `tsconfig.json`.
=======
Like the TypeScript compiler, The Angular AOT compiler also supports `extends` in the `angularCompilerOptions` section of the TypeScript configuration file.
>>>>>>> 385cadf2
The `extends` property is at the top level, parallel to `compilerOptions` and `angularCompilerOptions`.

A TypeScript configuration can inherit settings from another file using the `extends` property.
The configuration options from the base file are loaded first, then overridden by those in the inheriting configuration file.

For example:

```json
{
  "extends": "../tsconfig.base.json",
  "compilerOptions": {
    "experimentalDecorators": true,
    ...
  },
  "angularCompilerOptions": {
    "fullTemplateTypeCheck": true,
    "preserveWhitespaces": true,
    ...
  }
}
```

For more information, see the [TypeScript Handbook](https://www.typescriptlang.org/docs/handbook/tsconfig-json.html).
-->
TypeScript 컴파일러 설정과 마찬가지로 Angular AOT 컴파일러 설정도 `extends`로 상속받을 수 있습니다.
아래 예제 코드에서 제일 먼저 선언한 `extends` 프로퍼티는 `compilerOptions` 객체나 `angularCompilerOptions` 객체와 같은 계층에 존재합니다.

TypeScript 환경설정 파일을 상속하면 상속 대상이 되는 파일을 먼저 로드하고, 그 다음에 새로운 파일에서 선언한 값이 이전 파일의 값을 오버라이드합니다.

다음과 같이 사용하면 됩니다:

```json
{
  "extends": "../tsconfig.base.json",
  "compilerOptions": {
    "experimentalDecorators": true,
    ...
  },
  "angularCompilerOptions": {
    "fullTemplateTypeCheck": true,
    "preserveWhitespaces": true,
    ...
  }
}
```

더 자세한 내용은 [TypeScript 핸드북](https://www.typescriptlang.org/docs/handbook/tsconfig-json.html) 문서를 참고하세요.


<!--
## Template options
-->
## 템플릿 옵션

<!--
The following options are available for configuring the AOT template compiler.
-->
AOT 템플릿 컴파일러 옵션에는 이런 항목들을 사용할 수 있습니다.


### `allowEmptyCodegenFiles`

<!--
When `true`, generate all possible files even if they are empty. Default is `false`. Used by the Bazel build rules to simplify how Bazel rules track file dependencies. Do not use this option outside of the Bazel rules.
-->
`true`로 설정하면 빈 파일도 빌드합니다.
기본값은 `false`입니다.
이 옵션은 파일간 의존성을 추적하는 Bazel 빌드 규칙을 간단하게 만들 때 사용합니다.
Bazel 규칙이 아닌 곳에서는 사용하지 않는 것을 권장합니다.


### `annotationsAs`

<!--
Modifies how Angular-specific annotations are emitted to improve tree-shaking. Non-Angular annotations are not affected. One of `static fields` (the default) or `decorators`.

* By default, the compiler replaces decorators with a static field in the class, which allows advanced tree-shakers like [Closure compiler](https://github.com/google/closure-compiler) to remove unused classes.

* The `decorators` value leaves the decorators in place, which makes compilation faster. TypeScript emits calls to the` __decorate` helper. Use `--emitDecoratorMetadata` for runtime reflection (but note that the resulting code will not properly tree-shake.
-->
Angular용 어노테이션이 트리 셰이킹의 영향을 어떻게 받을지 지정하는 옵션입니다.
이 옵션값을 변경하더라도 Angular용이 아닌 어노테이션은 영향을 받지 않습니다.
기본값은 `static fields` 이며 `decorators` 값을 사용할 수 있습니다.

* `static fields`: 데코레이터를 클래스 정적 필드로 변환합니다.
이렇게 설정하면 [Closure 컴파일러](https://github.com/google/closure-compiler)처럼 트리 셰이킹 대상이 됩니다.

* `decorators`: 데코레이터를 그대로 둡니다.
이렇게 설정하면 TypeScript가 `_decorate` 헬퍼를 사용하기 때문에 컴파일 시간이 짧아집니다.
그리고 이렇게 빌드한 코드를 제대로 실행하려면 `--emitDecoratorMetadata` 옵션을 함께 설정해야 합니다.
Angular 데코레이터는 트리 셰이킹의 대상이 되지 않습니다.


### `annotateForClosureCompiler`

<!--
When `true`, use [Tsickle](https://github.com/angular/tsickle) to annotate the emitted JavaScript with [JSDoc](http://usejsdoc.org/) comments needed by the
[Closure Compiler](https://github.com/google/closure-compiler). Default is `false`.
-->
`true`로 설정하면 [Tsickle](https://github.com/angular/tsickle)을 사용해서 [Closure 컴파일러](https://github.com/google/closure-compiler)용 [JSDoc](http://usejsdoc.org/) 주석을 생성합니다.
기본값은 `false` 입니다.


### `disableExpressionLowering`

<!--
When `true` (the default), transforms code that is or could be used in an annotation, to allow it to be imported from template factory modules. See [metadata rewriting](guide/aot-compiler#metadata-rewriting) for more information.

When `false`, disables this rewriting, requiring the rewriting to be done manually.
-->
`true`로 설정하면 어노테이션에 사용되거나 사용될 수 있는 코드를 템플릿 팩토리 모듈용으로 변환합니다.
자세한 내용은 [메타데이터 재구축](guide/aot-compiler#metadata-rewriting) 문서를 참고하세요.

기본값은 `true`이며 `false`로 설정하면 메타데이터를 재구축하지 않습니다.
`false` 값은 메타데이터 재구축을 수동으로 진행하는 경우에 사용합니다.


### `disableTypeScriptVersionCheck`

<!--
When `true`, the compiler does not check the TypeScript version and does not report an error when an unsupported version of TypeScript is used. Not recommended, as unsupported versions of TypeScript might have undefined behavior. Default is `false`.
-->
`true`로 설정하면 컴파일러가 TypeScript 버전을 검사하지 않습니다.
그리고 지원되지 않는 TypeScript 버전을 사용하더라도 에러를 발생시키지 않습니다.
하지만 지원되지 않는 TypeScript 버전은 정상 동작을 보장할 수 없기 때문에 권장하지 않습니다.
기본값은 `false`입니다.


### `enableIvy`

<!--
Enables the [Ivy](guide/ivy) compilation and rendering pipeline. Default is `true`, as of version 9. In version 9, you can [opt out of Ivy](guide/ivy#opting-out-of-angular-ivy) to continue using the previous compiler, View Engine.

For library projects generated with the CLI, the `prod` configuration default is `false` in version 9.
-->
[Ivy](guide/ivy) 컴파일을 활성화합니다.
기본값은 `true`이며 Angular 9 버전부터 사용할 수 있습니다.
그리고 Angular 9 버전부터는 이전 버전에서 사용하던 View Engine 컴파일러를 사용하기 위해 [Ivy를 제거](guide/ivy#opting-out-of-angular-ivy) 할 수도 있습니다.

Angular 9 버전부터 Angular CLI로 라이브러리 프로젝트를 생성했을 때 `prod` 환경 기본값은 `false` 입니다.


### `enableResourceInlining`

<!--
When `true`, replaces the `templateUrl` and `styleUrls` property in all `@Component` decorators with inlined contents in `template` and `styles` properties.

When enabled, the `.js` output of `ngc` does not include any lazy-loaded template or style URLs.

For library projects generated with the CLI, the dev configuration default is `true`.
-->
`true`로 설정하면 `@Component` 데코레이터에 사용된 `templateUrl`과 `styleUrls` 프로퍼티를 인라인 `template`과 `styles` 프로퍼티로 변환합니다.

그리고 `ngc` 결과물이 만드는 `.js` 파일도 템플릿 파일과 스타일 파일을 지연로딩하지 않습니다.

Angular CLI로 라이브러리 프로젝트를 생성했을 때 `dev` 환경 기본값은 `true`입니다.


{@a enablelegacytemplate}

### `enableLegacyTemplate`

<!--
When `true`, enables use of the `<template>` element, which was deprecated in Angular 4.0, in favor of `<ng-template>` (to avoid colliding with the DOM's element of the same name). Default is `false`. Might be required by some third-party Angular libraries.
-->
`true`로 설정하면 Angular 4.0 부터 `<ng-template>`으로 대체된 `<template>` 엘리먼트 사용을 허용합니다.
기본값은 `false`이며 `<template>` 엘리먼트는 DOM 엘리먼트와 이름이 겹치는 것을 막기 위해 지원이 중단되었지만, 서드 파티 Angular 라이브러리가 이 엘리먼트를 사용할 때 `true`로 설정하면 됩니다.


### `flatModuleId`

<!--
The module ID to use for importing a flat module (when `flatModuleOutFile` is `true`). References generated by the template compiler use this module name when importing symbols
from the flat module. Ignored if `flatModuleOutFile` is `false`.
-->
`flatModuleOutFile`을 `true`로 설정했을 때 사용하는 플랫 모듈의 ID를 지정합니다.
이 ID는 플랫 모듈에서 심볼을 로드할 때 사용합니다.
`flatModuleOutFile`이 `false` 값이면 이 옵션을 무시합니다.


### `flatModuleOutFile`

<!--
When `true`, generates a flat module index of the given file name and the corresponding flat module metadata. Use to create flat modules that are packaged similarly to `@angular/core` and `@angular/common`. When this option is used, the `package.json` for the library should refer
to the generated flat module index instead of the library index file.

Produces only one `.metadata.json` file, which contains all the metadata necessary
for symbols exported from the library index. In the generated `.ngfactory.js` files, the flat
module index is used to import symbols that includes both the public API from the library index
as well as shrowded internal symbols.

By default the `.ts` file supplied in the `files` field is assumed to be the library index.
If more than one `.ts` file is specified, `libraryIndex` is used to select the file to use.
If more than one `.ts` file is supplied without a `libraryIndex`, an error is produced.

A flat module index `.d.ts` and `.js` is created with the given `flatModuleOutFile` name in the same location as the library index `.d.ts` file.

For example, if a library uses the `public_api.ts` file as the library index of the module, the `tsconfig.json` `files` field would be `["public_api.ts"]`.
The `flatModuleOutFile` option could then be set to (for example) `"index.js"`, which produces `index.d.ts` and  `index.metadata.json` files.
The `module` field of the library's `package.json` would be `"index.js"` and the `typings` field
would be `"index.d.ts"`.
-->
`true`로 설정하면 모듈 파일 이름에 맞게 플랫 모듈의 인덱스와 플랫 모듈 메타데이터를 생성합니다.
플랫 모듈을 만들면 `@angular/core`나 `@angular/common` 패키지와 비슷한 결과물을 생성할 수 있습니다.
이 옵션을 활성화하면 라이브러리의 `package.json`는 라이브러리의 인덱스 파일이 아니라 새로 생성된 플랫 모듈의 인덱스 파일을 참조해야 합니다.

`.metadata.json` 파일은 하나만 생성되는데, 이 파일에는 라이브러리에서 외부로 공개한 심볼이 모두 포함됩니다.
그리고 컴파일하면서 생성되는 `.ngfactory.js` 파일 안에서는 이 옵션을 활성화하면서 생성된 모듈 인덱스로 퍼블릭 심볼과 내부 심볼을 참조합니다.

기본 상태에서는 `files` 필드에 지정된 `.ts` 파일을 라이브러리 인덱스 파일로 간주합니다.
그리고 이 목록에 `.ts` 파일이 여러개라면 이 중 하나를 인덱스 파일로 참조하기 위해 `libraryIndex` 필드를 지정해야 합니다.
`files` 필드에 `.ts` 파일이 여러개 등록되었지만 `libraryIndex` 필드를 지정하지 않으면 에러가 발생합니다.

플랫 모듈을 생성하면 모듈 인덱스 파일 `.d.ts` 파일과 `.js` 파일도 `flatModuleOutFile`에 지정된 이름으로 생성됩니다.

예를 들어 봅시다.
라이브러리 인덱스 파일로 `public_api.ts` 파일을 사용하는 라이브러리가 있다고 합시다.
이 라이브러리의 `tsconfig.json` `files` 필드는 `["public_api.ts"]`라고 지정되어 있습니다.
이 상태에서 `flatModuleOutFile` 값을 `"index.js"`로 지정하면 `index.d.ts` 파일과 `index.metadata.json` 파일이 생성됩니다.
그리고 라이브러리 `package.json` 파일의 `module` 필드는 `"index.js"`로 지정하고 `typings` 필드는 `"index.d.ts"`로 지정하면 됩니다.


### `fullTemplateTypeCheck`

<!--
When `true` (recommended), enables the [binding expression validation](guide/aot-compiler#binding-expression-validation) phase of the template compiler, which uses TypeScript to validate binding expressions. For more information, see [Template type checking](guide/template-typecheck).

Default is `false`, but when you use the CLI command `ng new`, it is set to `true` by default in the generated project's configuration.
-->
`true`로 설정하면 템플릿을 컴파일할 때 TypeScript 컴파일러로 [바인딩 표현식의 유효성을 검사](guide/aot-compiler#binding-expression-validation)하는 단계가 활성화됩니다.
이 옵션은 `true`로 설정하는 것을 권장합니다.
더 자세한 내용은 [템플릿 타입 검사](guide/template-typecheck) 문서를 참고하세요.

이 옵션의 기본값은 `false`지만, Angular CLI `ng new` 명령을 사용하면 프로젝트 환경설정 파일을 수정하면서 `true`로 변경됩니다.


### `generateCodeForLibraries`

<!--
When `true` (the default), generates factory files (`.ngfactory.js` and `.ngstyle.js`)
for `.d.ts` files with a corresponding `.metadata.json` file.

When `false`, factory files are generated only for `.ts` files. Do this when using factory summaries.
-->
`true`로 설정하면 `.d.ts`파일과 `.metadata.json` 파일과 연관되는 `.ngfactory.js`, `.ngstyle.js`과 같은 팩토리 파일을 생성합니다.
기본값은 `true`입니다.

`false`로 설정하면 팩토리 파일은 `.ts` 파일만 생성됩니다.
이 옵션값은 팩토리 요약 파일을 생성할 때 사용합니다.


### `preserveWhitespaces`

<!--
When `false` (the default), removes blank text nodes from compiled templates, which results in smaller emitted template factory modules. Set to `true` to preserve blank text nodes.
-->
`false`로 설정하면 템플릿을 컴파일 한 후에 템플릿에 존재하는 빈 텍스트 노드를 제거하면서 템플릿 팩토리 모듈의 크기를 줄입니다.
그리고 `true`로 설정하면 비어 있는 텍스트 노드를 그대로 유지합니다.

기본값은 `false`입니다.


### `skipMetadataEmit`

<!--
When `true`, does not produce `.metadata.json` files. Default is `false`.

The `.metadata.json` files contain information needed by the template compiler from a `.ts`
file that is not included in the `.d.ts` file produced by the TypeScript compiler.
This information includes, for example, the content of annotations  (such as a component's template), which TypeScript emits to the `.js` file but not to the `.d.ts` file.

You can set to `true` when using factory summaries, because the factory summaries
include a copy of the information that is in the `.metadata.json` file.

Set to `true` if you are using TypeScript's `--outFile` option, because the metadata files
are not valid for this style of TypeScript output. However, we do not recommend using `--outFile` with Angular. Use a bundler, such as [webpack](https://webpack.js.org/), instead.
-->
`true`로 설정하면 `.metadata.json` 파일을 생성하지 않습니다.
기본값은 `false`입니다.

`.metadata.json` 파일에는 `.ts` 파일을 빌드하면서 생성된 `.d.ts` 파일에는 포함되지 않는 정보가 담겨 있습니다.
이 정보는 템플릿을 빌드할 때 필요하지만 TypeScript 컴파일러가 따로 생성하지 않습니다.
컴포넌트 템플릿과 같이 어노테이션 안에 있는 코드가 이런 정보에 해당됩니다.
TypeScript는 이 내용을 `.js` 파일에 생성하지만 `.d.ts` 파일에는 추가하지 않습니다.

팩토리 요약 파일을 생성하려면 `true`로 설정하면 됩니다.
팩토리 요약 파일에는 `.metadata.json` 파일에 있는 정보가 이미 담겨 있습니다.

TypeScript `--outFile` 옵션을 사용하는 경우에는 TypeScript가 생성하는 결과파일과 메타데이터 파일이 호환되지 않기 때문에 이 옵션값을 `true`로 설정해야 합니다.
그래서 Angular 프로젝트를 빌드할 때는 TypeScript `--outFile` 옵션 사용을 권장하지 않습니다.
이 기능이 꼭 필요하다면 [webpack](https://webpack.js.org/)과 같은 번들러를 사용하는 방식으로 우회할 수 있습니다.


### `skipTemplateCodegen`

<!--
When `true`, does not emit `.ngfactory.js` and `.ngstyle.js` files. This turns off most of the template compiler and disables the reporting of template diagnostics.

Can be used to instruct the template compiler to produce `.metadata.json` files for distribution with an `npm` package while avoiding the production of `.ngfactory.js` and `.ngstyle.js` files that cannot be distributed to `npm`.

For library projects generated with the CLI, the dev configuration default is `true`.
-->
`true`로 설정하면 `.ngfactory.js` 파일과 `.ngstyle.js` 파일을 생성하지 않습니다.
그리고 이 상태에서는 템플릿을 컴파일하면서 확인할 수 있는 분석 기능도 동작하지 않습니다.

이 옵션은 라이브러리를 npm 저장소에 배포하기 위해 `.ngfactory.js` 파일과 `.ngstyle.js` 파일 생성을 생략할 때 사용합니다.

Angular CLI로 라이브러리 프로젝트를 생성했을 때 `dev` 환경 기본값은 `true`입니다.


### `strictMetadataEmit`

<!--
When `true`, reports an error to the `.metadata.json` file if `"skipMetadataEmit"` is `false`.
Default is `false`. Use only when `"skipMetadataEmit"` is `false` and `"skipTemplateCodeGen"` is `true`.

This option is intended to validate the `.metadata.json` files emitted for bundling with an `npm` package. The validation is strict and can emit errors for metadata that would never produce an error when used by the template compiler. You can choose to suppress the error emitted by this option for an exported symbol by including `@dynamic` in the comment documenting the symbol.

It is valid for `.metadata.json` files to contain errors.
The template compiler reports these errors if the metadata is used to determine the contents of an annotation.
The metadata collector cannot predict the symbols that are designed for use in an annotation, so it preemptively includes error nodes in the metadata for the exported symbols.
The template compiler can then use the error nodes to report an error if these symbols are used.

If the client of a library intends to use a symbol in an annotation, the template compiler does not normally report this until the client uses the symbol.
This option allows detection of these errors during the build phase of
the library and is used, for example, in producing Angular libraries themselves.

For library projects generated with the CLI, the dev configuration default is `true`.
-->
`"skipMetadataEmit"` 옵션값이 `false`인 상태에서 `true`로 설정하면 컴파일하면서 발생한 에러를 `.metadata.json` 파일에 남깁니다.
기본값은 `false` 입니다.
이 옵션은 `"skipMetadataEmit"` 옵션값이 `false`이고 `"skipTemplateCodeGen"` 옵션값이 `true`일 때만 사용하세요.

이 옵션은 라이브러리를 `npm` 패키지로 배포하기 위해 번들링할 때 `.metadata.json` 파일의 유효성을 확인하기 위해 도입되었습니다.
이 유효성 검사를 활성화하면 이전까지 템플릿 컴파일러가 확인하지 못했던 에러가 추가로 발생할 수 있습니다.
추가로 확인된 에러는 코드를 수정해서 해결하거나 `@dynamic` 데코레이터를 심볼에 붙여서 무시할 수 있습니다.

`.metadata.json` 파일에는 에러가 포함되어도 괜찮습니다.
템플릿 컴파일러가 감지하는 에러는 어노테이션에 사용된 메타데이터에 관한 것입니다.
그런데 메타데이터 컬렉터는 어노테이션에 사용될 심볼을 사전에 예측할 수 없기 때문에 실제로 발생하지 않는 문제도 에러라고 감지할 수도 있습니다.
그렇기 때문에 이 단계에서 발생하는 에러를 반드시 해결해야 하는 것은 아닙니다.

라이브러리 사용자가 어노테이션에 어떤 심볼을 사용하면, 이 단계에서 발생한 에러가 문제되지 않는 상황이 될 수도 있습니다.
이 에러들은 나중에 발생할 수도 있는 에러를 빌드 단계에서 미리 확인해보기 위한 것일 뿐입니다.

Angular CLI로 라이브러리 프로젝트를 생성했을 때 `dev` 환경 기본값은 `true`입니다.


### `strictInjectionParameters`

<!--
When `true` (recommended), reports an error for a supplied parameter whose injection type cannot be determined. When `false` (currently the default), constructor parameters of classes marked with `@Injectable` whose type cannot be resolved produce a warning.

When you use the CLI command `ng new`, it is set to `true` by default in the generated project's configuration.
-->
`true`로 설정하면 의존성으로 주입되는 객체 타입을 인식할 수 없을 때 에러를 발생시킵니다.
그리고 `false`로 설정하면 생성자로 주입되는 의존성 객체 중에 `@Injectable`로 지정된 객체의 타입을 확인하지 못해도 단순하게 경고만 표시합니다.

기본값은 `false`지만 `true` 값을 권장합니다.


### `strictTemplates`

<!--
When `true`, enables [strict template type checking](guide/template-typecheck#strict-mode) in Angular version 9. Strict mode is only available when using [Ivy](guide/ivy).

Additional strictness flags allow you to enable and disable specific types of strict template type checking. See [troubleshooting template errors](guide/template-typecheck#troubleshooting-template-errors).
-->
`true`로 설정하면 [더 엄격한 템플릿 타입 검사](guide/template-typecheck#strict-mode)를 활성화 합니다.
이 기능은 Angular 9버전부터 도입되었으며 [Ivy](guide/ivy)를 대상으로 동작합니다.

세부 검사 옵션은 추가 옵션을 지정해서 제어할 수 있습니다.
[템플릿 에러 해결하기](guide/template-typecheck#troubleshooting-template-errors) 문서를 참고하세요.


### `trace`

<!--
When `true`, prints extra information while compiling templates. Default is `false`.
-->
`true`로 설정하면 템플릿을 컴파일할 때 좀 더 많은 정보를 제공합니다.
기본값은 `false`입니다.<|MERGE_RESOLUTION|>--- conflicted
+++ resolved
@@ -3,12 +3,8 @@
 -->
 # Angular 컴파일러 옵션
 
-<<<<<<< HEAD
-<!--
-When you use [AOT compilation](guide/aot-compiler), you can control how your application is compiled by specifying *template* compiler options in the `tsconfig.json` [TypeScript configuration file](guide/typescript-configuration).
-=======
+<!--
 When you use [AOT compilation](guide/aot-compiler), you can control how your application is compiled by specifying *template* compiler options in the [TypeScript configuration file](guide/typescript-configuration).
->>>>>>> 385cadf2
 
 The template options object, `angularCompilerOptions`, is a sibling to the `compilerOptions` object that supplies standard options to the TypeScript compiler.
 -->
@@ -38,12 +34,9 @@
 -->
 ## 설정값 상속받기
 
-<<<<<<< HEAD
-<!--
-Like the TypeScript compiler, The Angular AOT compiler also supports `extends` in the `angularCompilerOptions` section of the TypeScript configuration file, `tsconfig.json`.
-=======
 Like the TypeScript compiler, The Angular AOT compiler also supports `extends` in the `angularCompilerOptions` section of the TypeScript configuration file.
->>>>>>> 385cadf2
+<!--
+Like the TypeScript compiler, The Angular AOT compiler also supports `extends` in the `angularCompilerOptions` section of the TypeScript configuration file.
 The `extends` property is at the top level, parallel to `compilerOptions` and `angularCompilerOptions`.
 
 A TypeScript configuration can inherit settings from another file using the `extends` property.
