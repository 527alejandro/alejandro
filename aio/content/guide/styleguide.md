# Style Guide

Looking for an opinionated guide to Angular syntax, conventions, and application structure?
Step right in!
This style guide presents preferred conventions and, as importantly, explains why.



{@a toc}

## Style vocabulary

Each guideline describes either a good or bad practice, and all have a consistent presentation.

The wording of each guideline indicates how strong the recommendation is.


<div class="s-rule do">



**Do** is one that should always be followed.
_Always_ might be a bit too strong of a word.
Guidelines that literally should always be followed are extremely rare.
On the other hand, you need a really unusual case for breaking a *Do* guideline.


</div>



<div class="s-rule consider">



**Consider** guidelines should generally be followed.
If you fully understand the meaning behind the guideline and have a good reason to deviate, then do so. Please strive to be consistent.


</div>



<div class="s-rule avoid">



**Avoid** indicates something you should almost never do. Code examples to *avoid* have an unmistakeable red header.


</div>



<div class="s-why">



**Why?** gives reasons for following the previous recommendations.


</div>




## File structure conventions

Some code examples display a file that has one or more similarly named companion files.
For example, `hero.component.ts` and `hero.component.html`.

The guideline uses the shortcut `hero.component.ts|html|css|spec` to represent those various files. Using this shortcut makes this guide's file structures easier to read and more terse.



{@a single-responsibility}


## Single responsibility

Apply the
<a href="https://wikipedia.org/wiki/Single_responsibility_principle"><i>single responsibility principle</i> (SRP)</a>
to all components, services, and other symbols.
This helps make the app cleaner, easier to read and maintain, and more testable.

{@a 01-01}

### Rule of One

#### Style 01-01


<div class="s-rule do">



**Do** define one thing, such as a service or component, per file.


</div>



<div class="s-rule consider">



**Consider** limiting files to 400 lines of code.


</div>



<div class="s-why">



**Why?** One component per file makes it far easier to read, maintain, and avoid
collisions with teams in source control.


</div>



<div class="s-why">



**Why?** One component per file avoids hidden bugs that often arise when combining components in a file where they may share variables, create unwanted closures, or unwanted coupling with dependencies.


</div>



<div class="s-why-last">



**Why?** A single component can be the default export for its file which facilitates lazy loading with the router.

</div>



The key is to make the code more reusable, easier to read, and less mistake prone.

The following *negative* example defines the `AppComponent`, bootstraps the app,
defines the `Hero` model object, and loads heroes from the server all in the same file.
*Don't do this*.


<code-example path="styleguide/src/01-01/app/heroes/hero.component.avoid.ts" title="app/heroes/hero.component.ts">

</code-example>



It is a better practice to redistribute the component and its
supporting classes into their own, dedicated files.


<code-tabs>

  <code-pane title="main.ts" path="styleguide/src/01-01/main.ts">

  </code-pane>

  <code-pane title="app/app.module.ts" path="styleguide/src/01-01/app/app.module.ts">

  </code-pane>

  <code-pane title="app/app.component.ts" path="styleguide/src/01-01/app/app.component.ts">

  </code-pane>

  <code-pane title="app/heroes/heroes.component.ts" path="styleguide/src/01-01/app/heroes/heroes.component.ts">

  </code-pane>

  <code-pane title="app/heroes/shared/hero.service.ts" path="styleguide/src/01-01/app/heroes/shared/hero.service.ts">

  </code-pane>

  <code-pane title="app/heroes/shared/hero.model.ts" path="styleguide/src/01-01/app/heroes/shared/hero.model.ts">

  </code-pane>

  <code-pane title="app/heroes/shared/mock-heroes.ts" path="styleguide/src/01-01/app/heroes/shared/mock-heroes.ts">

  </code-pane>

</code-tabs>



As the app grows, this rule becomes even more important.
<a href="#toc">Back to top</a>


{@a 01-02}

### Small functions

#### Style 01-02


<div class="s-rule do">



**Do** define small functions


</div>



<div class="s-rule consider">



**Consider** limiting to no more than 75 lines.


</div>



<div class="s-why">



**Why?** Small functions are easier to test, especially when they do one thing and serve one purpose.


</div>



<div class="s-why">



**Why?** Small functions promote reuse.


</div>



<div class="s-why">



**Why?** Small functions are easier to read.


</div>



<div class="s-why">



**Why?** Small functions are easier to maintain.


</div>



<div class="s-why-last">



**Why?** Small functions help avoid hidden bugs that come with large functions that share variables with external scope, create unwanted closures, or unwanted coupling with dependencies.


</div>

<a href="#toc">Back to top</a>


## Naming

Naming conventions are hugely important to maintainability and readability. This guide recommends naming conventions for the file name and the symbol name.



{@a 02-01}

### General Naming Guidelines

#### Style 02-01


<div class="s-rule do">



**Do** use consistent names for all symbols.


</div>



<div class="s-rule do">



**Do** follow a pattern that describes the symbol's feature then its type. The recommended pattern is `feature.type.ts`.


</div>



<div class="s-why">



**Why?** Naming conventions help provide a consistent way to find content at a glance. Consistency within the project is vital. Consistency with a team is important. Consistency across a company provides tremendous efficiency.


</div>



<div class="s-why">



**Why?** The naming conventions should simply help find desired code faster and make it easier to understand.


</div>



<div class="s-why-last">



**Why?** Names of folders and files should clearly convey their intent. For example, `app/heroes/hero-list.component.ts` may contain a component that manages a list of heroes.


</div>

<a href="#toc">Back to top</a>


{@a 02-02}

### Separate file names with dots and dashes

#### Style 02-02


<div class="s-rule do">



**Do** use dashes to separate words in the descriptive name.


</div>



<div class="s-rule do">



**Do** use dots to separate the descriptive name from the type.


</div>



<div class="s-rule do">



**Do** use consistent type names for all components following a pattern that describes the component's feature then its type. A recommended pattern is `feature.type.ts`.


</div>



<div class="s-rule do">



**Do** use conventional type names including `.service`, `.component`, `.pipe`, `.module`, and `.directive`.
Invent additional type names if you must but take care not to create too many.


</div>



<div class="s-why">



**Why?** Type names provide a consistent way to quickly identify what is in the file.


</div>



<div class="s-why">



**Why?** Type names make it easy to find a specific file type using an editor or IDE's fuzzy search techniques.


</div>



<div class="s-why">



**Why?** Unabbreviated type names such as `.service` are descriptive and unambiguous.
Abbreviations such as `.srv`, `.svc`, and `.serv` can be confusing.


</div>



<div class="s-why-last">



**Why?** Type names provide pattern matching for any automated tasks.


</div>

<a href="#toc">Back to top</a>


{@a 02-03}

### Symbols and file names

#### Style 02-03


<div class="s-rule do">



**Do** use consistent names for all assets named after what they represent.


</div>



<div class="s-rule do">



**Do** use upper camel case for class names.


</div>



<div class="s-rule do">



**Do** match the name of the symbol to the name of the file.


</div>



<div class="s-rule do">



**Do** append the symbol name with the conventional suffix (such as `Component`,
`Directive`, `Module`, `Pipe`, or `Service`) for a thing of that type.


</div>



<div class="s-rule do">



**Do** give the filename the conventional suffix (such as `.component.ts`, `.directive.ts`,
`.module.ts`, `.pipe.ts`, or `.service.ts`) for a file of that type.

</div>



<div class="s-why">



**Why?** Consistent conventions make it easy to quickly identify
and reference assets of different types.


</div>



<table width="100%">

  <col width="50%">

  </col>

  <col width="50%">

  </col>

  <tr>

    <th>
      Symbol Name
    </th>

    <th>
      File Name
    </th>

  </tr>

  <tr style=top>

    <td>

      <code-example hideCopy class="no-box">
        @Component({ ... })
        export class AppComponent { }
      </code-example>

    </td>

    <td>


      app.component.ts
    </td>

  </tr>

  <tr style=top>

    <td>

      <code-example hideCopy class="no-box">
        @Component({ ... })
        export class HeroesComponent { }
      </code-example>

    </td>

    <td>


      heroes.component.ts
    </td>

  </tr>

  <tr style=top>

    <td>

      <code-example hideCopy class="no-box">
        @Component({ ... })
        export class HeroListComponent { }
      </code-example>

    </td>

    <td>


      hero-list.component.ts
    </td>

  </tr>

  <tr style=top>

    <td>

      <code-example hideCopy class="no-box">
        @Component({ ... })
        export class HeroDetailComponent { }
      </code-example>

    </td>

    <td>


      hero-detail.component.ts
    </td>

  </tr>

  <tr style=top>

    <td>

      <code-example hideCopy class="no-box">
        @Directive({ ... })
        export class ValidationDirective { }
      </code-example>

    </td>

    <td>


      validation.directive.ts
    </td>

  </tr>

  <tr style=top>

    <td>

      <code-example hideCopy class="no-box">
        @NgModule({ ... })
        export class AppModule
      </code-example>

    </td>

    <td>


      app.module.ts
    </td>

  </tr>

  <tr style=top>

    <td>

      <code-example hideCopy class="no-box">
        @Pipe({ name: 'initCaps' })
        export class InitCapsPipe implements PipeTransform { }
      </code-example>

    </td>

    <td>


      init-caps.pipe.ts
    </td>

  </tr>

  <tr style=top>

    <td>

      <code-example hideCopy class="no-box">
        @Injectable()
        export class UserProfileService { }
      </code-example>

    </td>

    <td>


      user-profile.service.ts
    </td>

  </tr>

</table>



<a href="#toc">Back to top</a>


{@a 02-04}

### Service names

#### Style 02-04

<div class="s-rule do">



**Do** use consistent names for all services named after their feature.


</div>



<div class="s-rule do">



**Do** suffix a service class name with `Service`.
For example, something that gets data or heroes
should be called a `DataService` or a `HeroService`.

A few terms are unambiguously services. They typically
indicate agency by ending in "-er". You may prefer to name
a service that logs messages `Logger` rather than `LoggerService`.
Decide if this exception is agreeable in your project.
As always, strive for consistency.


</div>



<div class="s-why">



**Why?** Provides a consistent way to quickly identify and reference services.


</div>



<div class="s-why">



**Why?** Clear service names such as `Logger` do not require a suffix.


</div>



<div class="s-why-last">



**Why?** Service names such as `Credit` are nouns and require a suffix and should be named with a suffix when it is not obvious if it is a service or something else.


</div>



<table width="100%">

  <col width="50%">

  </col>

  <col width="50%">

  </col>

  <tr>

    <th>
      Symbol Name
    </th>

    <th>
      File Name
    </th>

  </tr>

  <tr style=top>

    <td>

      <code-example hideCopy class="no-box">
        @Injectable()
        export class HeroDataService { }
      </code-example>

    </td>

    <td>


      hero-data.service.ts
    </td>

  </tr>

  <tr style=top>

    <td>

      <code-example hideCopy class="no-box">
        @Injectable()
        export class CreditService { }
      </code-example>

    </td>

    <td>


      credit.service.ts
    </td>

  </tr>

  <tr style=top>

    <td>

      <code-example hideCopy class="no-box">
        @Injectable()
        export class Logger { }
      </code-example>

    </td>

    <td>


      logger.service.ts
    </td>

  </tr>

</table>



<a href="#toc">Back to top</a>


{@a 02-05}

### Bootstrapping

#### Style 02-05


<div class="s-rule do">



**Do** put bootstrapping and platform logic for the app in a file named `main.ts`.


</div>



<div class="s-rule do">



**Do** include error handling in the bootstrapping logic.


</div>



<div class="s-rule avoid">



**Avoid** putting app logic in `main.ts`. Instead, consider placing it in a component or service.


</div>



<div class="s-why">



**Why?** Follows a consistent convention for the startup logic of an app.


</div>



<div class="s-why-last">



**Why?** Follows a familiar convention from other technology platforms.


</div>



<code-example path="styleguide/src/02-05/main.ts" title="main.ts">

</code-example>



<a href="#toc">Back to top</a>

{@a 02-06}

### Directive selectors

#### Style 02-06


<div class="s-rule do">



**Do** Use lower camel case for naming the selectors of directives.


</div>



<div class="s-why">



**Why?** Keeps the names of the properties defined in the directives that are bound to the view consistent with the attribute names.


</div>



<div class="s-why-last">



**Why?** The Angular HTML parser is case sensitive and recognizes lower camel case.


</div>

<a href="#toc">Back to top</a>

{@a 02-07}

### Custom prefix for components

#### Style 02-07


<div class="s-rule do">



**Do** use a hyphenated, lowercase element selector value (e.g. `admin-users`).



</div>



<div class="s-rule do">



**Do** use a custom prefix for a component selector.
For example, the prefix `toh` represents from **T**our **o**f **H**eroes and the prefix `admin` represents an admin feature area.


</div>



<div class="s-rule do">



**Do** use a prefix that identifies the feature area or the app itself.


</div>



<div class="s-why">



**Why?** Prevents element name collisions with components in other apps and with native HTML elements.


</div>



<div class="s-why">



**Why?** Makes it easier to promote and share the component in other apps.


</div>



<div class="s-why-last">



**Why?** Components are easy to identify in the DOM.


</div>



<code-example path="styleguide/src/02-07/app/heroes/hero.component.avoid.ts" region="example" title="app/heroes/hero.component.ts">

</code-example>





<code-example path="styleguide/src/02-07/app/users/users.component.avoid.ts" region="example" title="app/users/users.component.ts">

</code-example>





<code-example path="styleguide/src/02-07/app/heroes/hero.component.ts" region="example" title="app/heroes/hero.component.ts">

</code-example>





<code-example path="styleguide/src/02-07/app/users/users.component.ts" region="example" title="app/users/users.component.ts">

</code-example>





{@a 02-08}

### Custom prefix for directives

#### Style 02-08

<div class="s-rule do">



**Do** use a custom prefix for the selector of directives (e.g, the prefix `toh` from **T**our **o**f **H**eroes).


</div>



<div class="s-rule do">



**Do** spell non-element selectors in lower camel case unless the selector is meant to match a native HTML attribute.


</div>



<div class="s-why">



**Why?** Prevents name collisions.


</div>



<div class="s-why-last">



**Why?** Directives are easily identified.


</div>



<code-example path="styleguide/src/02-08/app/shared/validate.directive.avoid.ts" region="example" title="app/shared/validate.directive.ts">

</code-example>





<code-example path="styleguide/src/02-08/app/shared/validate.directive.ts" region="example" title="app/shared/validate.directive.ts">

</code-example>



<a href="#toc">Back to top</a>


{@a 02-09}

### Pipe names

#### Style 02-09

<div class="s-rule do">



**Do** use consistent names for all pipes, named after their feature.


</div>



<div class="s-why-last">



**Why?** Provides a consistent way to quickly identify and reference pipes.


</div>



<table width="100%">

  <col width="50%">

  </col>

  <col width="50%">

  </col>

  <tr>

    <th>
      Symbol Name
    </th>

    <th>
      File Name
    </th>

  </tr>

  <tr style=top>

    <td>

      <code-example hideCopy class="no-box">
        @Pipe({ name: 'ellipsis' })
        export class EllipsisPipe implements PipeTransform { }
      </code-example>

    </td>

    <td>


      ellipsis.pipe.ts
    </td>

  </tr>

  <tr style=top>

    <td>

      <code-example hideCopy class="no-box">
        @Pipe({ name: 'initCaps' })
        export class InitCapsPipe implements PipeTransform { }
      </code-example>

    </td>

    <td>


      init-caps.pipe.ts
    </td>

  </tr>

</table>



<a href="#toc">Back to top</a>


{@a 02-10}

### Unit test file names

#### Style 02-10

<div class="s-rule do">



**Do** name test specification files the same as the component they test.


</div>



<div class="s-rule do">



**Do** name test specification files with a suffix of `.spec`.


</div>



<div class="s-why">



**Why?** Provides a consistent way to quickly identify tests.


</div>



<div class="s-why-last">



**Why?** Provides pattern matching for [karma](http://karma-runner.github.io/) or other test runners.


</div>





<table width="100%">

  <col width="50%">

  </col>

  <col width="50%">

  </col>

  <tr>

    <th>
      Test Type
    </th>

    <th>
      File Names
    </th>

  </tr>

  <tr style=top>

    <td>


      Components
    </td>

    <td>


      heroes.component.spec.ts

      hero-list.component.spec.ts

      hero-detail.component.spec.ts
    </td>

  </tr>

  <tr style=top>

    <td>


      Services
    </td>

    <td>


      logger.service.spec.ts

      hero.service.spec.ts

      filter-text.service.spec.ts
    </td>

  </tr>

  <tr style=top>

    <td>


      Pipes
    </td>

    <td>


      ellipsis.pipe.spec.ts

      init-caps.pipe.spec.ts
    </td>

  </tr>

</table>



<a href="#toc">Back to top</a>


{@a 02-11}

### _End-to-End_ (E2E) test file names

#### Style 02-11

<div class="s-rule do">



**Do** name end-to-end test specification files after the feature they test with a suffix of `.e2e-spec`.


</div>



<div class="s-why">



**Why?** Provides a consistent way to quickly identify end-to-end tests.


</div>



<div class="s-why-last">



**Why?** Provides pattern matching for test runners and build automation.


</div>







<table width="100%">

  <col width="50%">

  </col>

  <col width="50%">

  </col>

  <tr>

    <th>
      Test Type
    </th>

    <th>
      File Names
    </th>

  </tr>

  <tr style=top>

    <td>


      End-to-End Tests
    </td>

    <td>


      app.e2e-spec.ts

      heroes.e2e-spec.ts
    </td>

  </tr>

</table>



<a href="#toc">Back to top</a>

{@a 02-12}

### Angular _NgModule_ names

#### Style 02-12


<div class="s-rule do">



**Do** append the symbol name with the suffix `Module`.


</div>



<div class="s-rule do">



**Do** give the file name the `.module.ts` extension.


</div>



<div class="s-rule do">



**Do** name the module after the feature and folder it resides in.


</div>



<div class="s-why">



**Why?** Provides a consistent way to quickly identify and reference modules.


</div>



<div class="s-why">



**Why?** Upper camel case is conventional for identifying objects that can be instantiated using a constructor.


</div>



<div class="s-why-last">



**Why?** Easily identifies the module as the root of the same named feature.


</div>



<div class="s-rule do">



**Do** suffix a _RoutingModule_ class name with `RoutingModule`.


</div>



<div class="s-rule do">



**Do** end the filename of a _RoutingModule_ with `-routing.module.ts`.


</div>



<div class="s-why-last">



**Why?** A `RoutingModule` is a module dedicated exclusively to configuring the Angular router.
A consistent class and file name convention make these modules easy to spot and verify.

</div>



<table width="100%">

  <col width="50%">

  </col>

  <col width="50%">

  </col>

  <tr>

    <th>
      Symbol Name
    </th>

    <th>
      File Name
    </th>

  </tr>

  <tr style=top>

    <td>

      <code-example hideCopy class="no-box">
        @NgModule({ ... })
        export class AppModule { }
      </code-example>

    </td>

    <td>


      app.module.ts
    </td>

  </tr>

  <tr style=top>

    <td>

      <code-example hideCopy class="no-box">
        @NgModule({ ... })
        export class HeroesModule { }
      </code-example>

    </td>

    <td>


      heroes.module.ts
    </td>

  </tr>

  <tr style=top>

    <td>

      <code-example hideCopy class="no-box">
        @NgModule({ ... })
        export class VillainsModule { }
      </code-example>

    </td>

    <td>


      villains.module.ts
    </td>

  </tr>

  <tr style=top>

    <td>

      <code-example hideCopy class="no-box">
        @NgModule({ ... })
        export class AppRoutingModule { }
      </code-example>

    </td>

    <td>


      app-routing.module.ts
    </td>

  </tr>

  <tr style=top>

    <td>

      <code-example hideCopy class="no-box">
        @NgModule({ ... })
        export class HeroesRoutingModule { }
      </code-example>

    </td>

    <td>


      heroes-routing.module.ts
    </td>

  </tr>

</table>



<a href="#toc">Back to top</a>


## Coding conventions

Have a consistent set of coding, naming, and whitespace conventions.



{@a 03-01}

### Classes

#### Style 03-01

<div class="s-rule do">



**Do** use upper camel case when naming classes.


</div>



<div class="s-why">



**Why?** Follows conventional thinking for class names.


</div>



<div class="s-why-last">



**Why?** Classes can be instantiated and construct an instance.
By convention, upper camel case indicates a constructable asset.


</div>



<code-example path="styleguide/src/03-01/app/core/exception.service.avoid.ts" region="example" title="app/shared/exception.service.ts">

</code-example>





<code-example path="styleguide/src/03-01/app/core/exception.service.ts" region="example" title="app/shared/exception.service.ts">

</code-example>



<a href="#toc">Back to top</a>


{@a 03-02}

### Constants

#### Style 03-02

<div class="s-rule do">



**Do** declare variables with `const` if their values should not change during the application lifetime.


</div>



<div class="s-why">



**Why?** Conveys to readers that the value is invariant.


</div>



<div class="s-why-last">



**Why?** TypeScript helps enforce that intent by requiring immediate initialization and by
preventing subsequent re-assignment.


</div>



<div class="s-rule consider">



**Consider** spelling `const` variables in lower camel case.


</div>



<div class="s-why">



**Why?** Lower camel case variable names (`heroRoutes`) are easier to read and understand
than the traditional UPPER_SNAKE_CASE names (`HERO_ROUTES`).


</div>



<div class="s-why-last">



**Why?** The tradition of naming constants in UPPER_SNAKE_CASE reflects
an era before the modern IDEs that quickly reveal the `const` declaration.
TypeScript prevents accidental reassignment.


</div>



<div class="s-rule do">



**Do** tolerate _existing_ `const` variables that are spelled in UPPER_SNAKE_CASE.


</div>



<div class="s-why-last">



**Why?** The tradition of UPPER_SNAKE_CASE remains popular and pervasive,
especially in third party modules.
It is rarely worth the effort to change them at the risk of breaking existing code and documentation.


</div>



<code-example path="styleguide/src/03-02/app/core/data.service.ts" title="app/shared/data.service.ts">

</code-example>



<a href="#toc">Back to top</a>


{@a 03-03}

### Interfaces

#### Style 03-03

<div class="s-rule do">



**Do** name an interface using upper camel case.


</div>



<div class="s-rule consider">



**Consider** naming an interface without an `I` prefix.


</div>



<div class="s-rule consider">



**Consider** using a class instead of an interface for services and declarables (components, directives, and pipes).


</div>



<div class="s-rule consider">



**Consider** using an interface for data models.


</div>



<div class="s-why">



**Why?** <a href="https://github.com/Microsoft/TypeScript/wiki/Coding-guidelines">TypeScript guidelines</a>
discourage the `I` prefix.


</div>



<div class="s-why">



**Why?** A class alone is less code than a _class-plus-interface_.


</div>



<div class="s-why">



**Why?** A class can act as an interface (use `implements` instead of `extends`).


</div>



<div class="s-why-last">



**Why?** An interface-class can be a provider lookup token in Angular dependency injection.


</div>



<code-example path="styleguide/src/03-03/app/core/hero-collector.service.avoid.ts" region="example" title="app/shared/hero-collector.service.ts">

</code-example>





<code-example path="styleguide/src/03-03/app/core/hero-collector.service.ts" region="example" title="app/shared/hero-collector.service.ts">

</code-example>



<a href="#toc">Back to top</a>

{@a 03-04}

### Properties and methods

#### Style 03-04


<div class="s-rule do">



**Do** use lower camel case to name properties and methods.


</div>



<div class="s-rule avoid">



**Avoid** prefixing private properties and methods with an underscore.


</div>



<div class="s-why">



**Why?** Follows conventional thinking for properties and methods.


</div>



<div class="s-why">



**Why?** JavaScript lacks a true private property or method.


</div>



<div class="s-why-last">



**Why?** TypeScript tooling makes it easy to identify private vs. public properties and methods.


</div>



<code-example path="styleguide/src/03-04/app/core/toast.service.avoid.ts" region="example" title="app/shared/toast.service.ts">

</code-example>





<code-example path="styleguide/src/03-04/app/core/toast.service.ts" region="example" title="app/shared/toast.service.ts">

</code-example>



<a href="#toc">Back to top</a>

{@a 03-06}

### Import line spacing

#### Style 03-06


<div class="s-rule consider">



**Consider** leaving one empty line between third party imports and application imports.


</div>



<div class="s-rule consider">



**Consider** listing import lines alphabetized by the module.


</div>



<div class="s-rule consider">



**Consider** listing destructured imported symbols alphabetically.


</div>



<div class="s-why">



**Why?** The empty line separates _your_ stuff from _their_ stuff.


</div>



<div class="s-why-last">



**Why?** Alphabetizing makes it easier to read and locate symbols.


</div>



<code-example path="styleguide/src/03-06/app/heroes/shared/hero.service.avoid.ts" region="example" title="app/heroes/shared/hero.service.ts">

</code-example>





<code-example path="styleguide/src/03-06/app/heroes/shared/hero.service.ts" region="example" title="app/heroes/shared/hero.service.ts">

</code-example>



<a href="#toc">Back to top</a>


## Application structure and NgModules

Have a near-term view of implementation and a long-term vision. Start small but keep in mind where the app is heading down the road.

All of the app's code goes in a folder named `src`.
All feature areas are in their own folder, with their own NgModule.

All content is one asset per file. Each component, service, and pipe is in its own file.
All third party vendor scripts are stored in another folder and not in the `src` folder.
You didn't write them and you don't want them cluttering `src`.
Use the naming conventions for files in this guide.
<a href="#toc">Back to top</a>

{@a 04-01}

### _LIFT_

#### Style 04-01


<div class="s-rule do">



**Do** structure the app such that you can **L**ocate code quickly,
**I**dentify the code at a glance,
keep the **F**lattest structure you can, and
**T**ry to be DRY.


</div>



<div class="s-rule do">



**Do** define the structure to follow these four basic guidelines, listed in order of importance.


</div>



<div class="s-why-last">



**Why?** LIFT Provides a consistent structure that scales well, is modular, and makes it easier to increase developer efficiency by finding code quickly.
To confirm your intuition about a particular structure, ask:
_can I quickly open and start work in all of the related files for this feature_?


</div>

<a href="#toc">Back to top</a>

{@a 04-02}

### Locate

#### Style 04-02


<div class="s-rule do">



**Do** make locating code intuitive, simple and fast.


</div>



<div class="s-why-last">



**Why?** To work efficiently you must be able to find files quickly,
especially when you do not know (or do not remember) the file _names_.
Keeping related files near each other in an intuitive location saves time.
A descriptive folder structure makes a world of difference to you and the people who come after you.


</div>

<a href="#toc">Back to top</a>

{@a 04-03}

### Identify

#### Style 04-03


<div class="s-rule do">



**Do** name the file such that you instantly know what it contains and represents.


</div>



<div class="s-rule do">



**Do** be descriptive with file names and keep the contents of the file to exactly one component.


</div>



<div class="s-rule avoid">



**Avoid** files with multiple components, multiple services, or a mixture.


</div>



<div class="s-why-last">



**Why?** Spend less time hunting and pecking for code, and become more efficient.
Longer file names are far better than _short-but-obscure_ abbreviated names.


</div>



<div class="l-sub-section">



It may be advantageous to deviate from the _one-thing-per-file_ rule when
you have a set of small, closely-related features that are better discovered and understood
in a single file than as multiple files. Be wary of this loophole.


</div>

<a href="#toc">Back to top</a>


{@a 04-04}

### Flat

#### Style 04-04

<div class="s-rule do">



**Do** keep a flat folder structure as long as possible.


</div>



<div class="s-rule consider">



**Consider** creating sub-folders when a folder reaches seven or more files.


</div>



<div class="s-rule consider">



**Consider** configuring the IDE to hide distracting, irrelevant files such as generated `.js` and `.js.map` files.


</div>



<div class="s-why-last">



**Why?** No one wants to search for a file through seven levels of folders.
A flat structure is easy to scan.

On the other hand,
<a href="https://en.wikipedia.org/wiki/The_Magical_Number_Seven,_Plus_or_Minus_Two">psychologists believe</a>
that humans start to struggle when the number of adjacent interesting things exceeds nine.
So when a folder has ten or more files, it may be time to create subfolders.

Base your decision on your comfort level.
Use a flatter structure until there is an obvious value to creating a new folder.


</div>

<a href="#toc">Back to top</a>


{@a 04-05}

### _T-DRY_ (Try to be _DRY_)

#### Style 04-05

<div class="s-rule do">



**Do** be DRY (Don't Repeat Yourself).


</div>



<div class="s-rule avoid">



**Avoid** being so DRY that you sacrifice readability.


</div>



<div class="s-why-last">



**Why?** Being DRY is important, but not crucial if it sacrifices the other elements of LIFT.
That's why it's called _T-DRY_.
For example, it's redundant to name a template `hero-view.component.html` because
with the `.html` extension, it is obviously a view.
But if something is not obvious or departs from a convention, then spell it out.


</div>

<a href="#toc">Back to top</a>


{@a 04-06}

### Overall structural guidelines

#### Style 04-06

<div class="s-rule do">



**Do** start small but keep in mind where the app is heading down the road.


</div>



<div class="s-rule do">



**Do** have a near term view of implementation and a long term vision.


</div>



<div class="s-rule do">



**Do** put all of the app's code in a folder named `src`.


</div>



<div class="s-rule consider">



**Consider** creating a folder for a component when it has multiple accompanying files (`.ts`, `.html`, `.css` and `.spec`).


</div>



<div class="s-why">



**Why?** Helps keep the app structure small and easy to maintain in the early stages, while being easy to evolve as the app grows.


</div>



<div class="s-why-last">



**Why?** Components often have four files (e.g. `*.html`, `*.css`, `*.ts`, and `*.spec.ts`) and can clutter a folder quickly.


</div>



{@a file-tree}


Here is a compliant folder and file structure:


<div class='filetree'>

  <div class='file'>
    &lt;project root&gt;
  </div>

  <div class='children'>

    <div class='file'>
      src
    </div>

    <div class='children'>

      <div class='file'>
        app
      </div>

      <div class='children'>

        <div class='file'>
          core
        </div>

        <div class='children'>

          <div class='file'>
            core.module.ts
          </div>

          <div class='file'>
            exception.service.ts|spec.ts
          </div>

          <div class='file'>
            user-profile.service.ts|spec.ts
          </div>

        </div>

        <div class='file'>
          heroes
        </div>

        <div class='children'>

          <div class='file'>
            hero
          </div>

          <div class='children'>

            <div class='file'>
              hero.component.ts|html|css|spec.ts
            </div>

          </div>

          <div class='file'>
            hero-list
          </div>

          <div class='children'>

            <div class='file'>
              hero-list.component.ts|html|css|spec.ts
            </div>

          </div>

          <div class='file'>
            shared
          </div>

          <div class='children'>

            <div class='file'>
              hero-button.component.ts|html|css|spec.ts
            </div>

            <div class='file'>
              hero.model.ts
            </div>

            <div class='file'>
              hero.service.ts|spec.ts
            </div>

          </div>

          <div class='file'>
            heroes.component.ts|html|css|spec.ts
          </div>

          <div class='file'>
            heroes.module.ts
          </div>

          <div class='file'>
            heroes-routing.module.ts
          </div>

        </div>

        <div class='file'>
          shared
        </div>

        <div class='children'>

          <div class='file'>
            shared.module.ts
          </div>

          <div class='file'>
            init-caps.pipe.ts|spec.ts
          </div>

          <div class='file'>
            text-filter.component.ts|spec.ts
          </div>

          <div class='file'>
            text-filter.service.ts|spec.ts
          </div>

        </div>

        <div class='file'>
          villains
        </div>

        <div class='children'>

          <div class='file'>
            villain
          </div>

          <div class='children'>

            <div class='file'>
              ...
            </div>

          </div>

          <div class='file'>
            villain-list
          </div>

          <div class='children'>

            <div class='file'>
              ...
            </div>

          </div>

          <div class='file'>
            shared
          </div>

          <div class='children'>

            <div class='file'>
              ...
            </div>

          </div>

          <div class='file'>
            villains.component.ts|html|css|spec.ts
          </div>

          <div class='file'>
            villains.module.ts
          </div>

          <div class='file'>
            villains-routing.module.ts
          </div>

        </div>

        <div class='file'>
          app.component.ts|html|css|spec.ts
        </div>

        <div class='file'>
          app.module.ts
        </div>

        <div class='file'>
          app-routing.module.ts
        </div>

      </div>

      <div class='file'>
        main.ts
      </div>

      <div class='file'>
        index.html
      </div>

      <div class='file'>
        ...
      </div>

    </div>

    <div class='file'>
      node_modules/...
    </div>

    <div class='file'>
      ...
    </div>

  </div>

</div>





<div class="l-sub-section">



While components in dedicated folders are widely preferred,
another option for small apps is to keep components flat (not in a dedicated folder).
This adds up to four files to the existing folder, but also reduces the folder nesting.
Whatever you choose, be consistent.


</div>

<a href="#toc">Back to top</a>

{@a 04-07}

### _Folders-by-feature_ structure

#### Style 04-07


<div class="s-rule do">



**Do** create folders named for the feature area they represent.


</div>



<div class="s-why">



**Why?** A developer can locate the code and identify what each file represents
at a glance. The structure is as flat as it can be and there are no repetitive or redundant names.


</div>



<div class="s-why">



**Why?** The LIFT guidelines are all covered.


</div>



<div class="s-why">



**Why?** Helps reduce the app from becoming cluttered through organizing the
content and keeping them aligned with the LIFT guidelines.


</div>



<div class="s-why">



**Why?** When there are a lot of files, for example 10+,
locating them is easier with a consistent folder structure
and more difficult in a flat structure.


</div>



<div class="s-rule do">



**Do** create an NgModule for each feature area.


</div>



<div class="s-why">



**Why?** NgModules make it easy to lazy load routable features.


</div>



<div class="s-why-last">



**Why?** NgModules make it easier to isolate, test, and re-use features.


</div>



<div class='file-tree-reference'>
  <a href="#file-tree">Refer to this _folder and file structure_ example.</a>
</div>

<a href="#toc">Back to top

</a>


{@a 04-08}

### App _root module_

#### Style 04-08

<div class="s-rule do">



**Do** create an NgModule in the app's root folder,
for example, in `/src/app`.


</div>



<div class="s-why">



**Why?** Every app requires at least one root NgModule.


</div>



<div class="s-rule consider">



**Consider** naming the root module `app.module.ts`.


</div>



<div class="s-why-last">



**Why?** Makes it easier to locate and identify the root module.


</div>



<code-example path="styleguide/src/04-08/app/app.module.ts" region="example" title="app/app.module.ts">

</code-example>



<a href="#toc">Back to top</a>


{@a 04-09}

### Feature modules

#### Style 04-09


<div class="s-rule do">



**Do** create an NgModule for all distinct features in an application;
for example, a `Heroes` feature.


</div>



<div class="s-rule do">



**Do** place the feature module in the same named folder as the feature area;
for example, in `app/heroes`.


</div>



<div class="s-rule do">



**Do** name the feature module file reflecting the name of the feature area
and folder; for example, `app/heroes/heroes.module.ts`.


</div>



<div class="s-rule do">



**Do** name the feature module symbol reflecting the name of the feature
area, folder, and file; for example, `app/heroes/heroes.module.ts` defines `HeroesModule`.


</div>



<div class="s-why">



**Why?** A feature module can expose or hide its implementation from other modules.


</div>



<div class="s-why">



**Why?** A feature module identifies distinct sets of related components that comprise the feature area.


</div>



<div class="s-why">



**Why?** A feature module can easily be routed to both eagerly and lazily.


</div>



<div class="s-why">



**Why?** A feature module defines clear boundaries between specific functionality and other application features.


</div>



<div class="s-why">



**Why?** A feature module helps clarify and make it easier to assign development responsibilities to different teams.


</div>



<div class="s-why-last">



**Why?** A feature module can easily be isolated for testing.


</div>

<a href="#toc">Back to top</a>

{@a 04-10}

### Shared feature module

#### Style 04-10


<div class="s-rule do">



**Do** create a feature module named `SharedModule` in a `shared` folder;
for example, `app/shared/shared.module.ts` defines `SharedModule`.


</div>



<div class="s-rule do">



**Do** declare components, directives, and pipes in a shared module when those
items will be re-used and referenced by the components declared in other feature modules.


</div>



<div class="s-rule consider">



**Consider** using the name SharedModule when the contents of a shared
module are referenced across the entire application.


</div>



<div class="s-rule avoid">



**Avoid** providing services in shared modules. Services are usually
singletons that are provided once for the entire application or
in a particular feature module.


</div>



<div class="s-rule do">



**Do** import all modules required by the assets in the `SharedModule`;
for example, `CommonModule` and `FormsModule`.


</div>



<div class="s-why">



**Why?** `SharedModule` will contain components, directives and pipes
that may need features from another common module; for example,
`ngFor` in `CommonModule`.


</div>



<div class="s-rule do">



**Do** declare all components, directives, and pipes in the `SharedModule`.


</div>



<div class="s-rule do">



**Do** export all symbols from the `SharedModule` that other feature modules need to use.


</div>



<div class="s-why">



**Why?** `SharedModule` exists to make commonly used components, directives and pipes available for use in the templates of components in many other modules.


</div>



<div class="s-rule avoid">



**Avoid** specifying app-wide singleton providers in a `SharedModule`. Intentional singletons are OK. Take care.


</div>



<div class="s-why">



**Why?** A lazy loaded feature module that imports that shared module will make its own copy of the service and likely have undesirable results.


</div>



<div class="s-why-last">



**Why?** You don't want each module to have its own separate instance of singleton services.
Yet there is a real danger of that happening if the `SharedModule` provides a service.


</div>



<div class='filetree'>

  <div class='file'>
    src
  </div>

  <div class='children'>

    <div class='file'>
      app
    </div>

    <div class='children'>

      <div class='file'>
        shared
      </div>

      <div class='children'>

        <div class='file'>
          shared.module.ts
        </div>

        <div class='file'>
          init-caps.pipe.ts|spec.ts
        </div>

        <div class='file'>
          text-filter.component.ts|spec.ts
        </div>

        <div class='file'>
          text-filter.service.ts|spec.ts
        </div>

      </div>

      <div class='file'>
        app.component.ts|html|css|spec.ts
      </div>

      <div class='file'>
        app.module.ts
      </div>

      <div class='file'>
        app-routing.module.ts
      </div>

    </div>

    <div class='file'>
      main.ts
    </div>

    <div class='file'>
      index.html
    </div>

  </div>

  <div class='file'>
    ...
  </div>

</div>





<code-tabs>

  <code-pane title="app/shared/shared.module.ts" path="styleguide/src/04-10/app/shared/shared.module.ts">

  </code-pane>

  <code-pane title="app/shared/init-caps.pipe.ts" path="styleguide/src/04-10/app/shared/init-caps.pipe.ts">

  </code-pane>

  <code-pane title="app/shared/filter-text/filter-text.component.ts" path="styleguide/src/04-10/app/shared/filter-text/filter-text.component.ts">

  </code-pane>

  <code-pane title="app/shared/filter-text/filter-text.service.ts" path="styleguide/src/04-10/app/shared/filter-text/filter-text.service.ts">

  </code-pane>

  <code-pane title="app/heroes/heroes.component.ts" path="styleguide/src/04-10/app/heroes/heroes.component.ts">

  </code-pane>

  <code-pane title="app/heroes/heroes.component.html" path="styleguide/src/04-10/app/heroes/heroes.component.html">

  </code-pane>

</code-tabs>



<a href="#toc">Back to top</a>

{@a 04-11}

### Core feature module

#### Style 04-11


<div class="s-rule consider">



**Consider** collecting numerous, auxiliary, single-use classes inside a core module
to simplify the apparent structure of a feature module.


</div>



<div class="s-rule consider">



**Consider** calling the application-wide core module, `CoreModule`.
Importing `CoreModule` into the root `AppModule` reduces its complexity
and emphasizes its role as orchestrator of the application as a whole.


</div>



<div class="s-rule do">



**Do** create a feature module named `CoreModule` in a `core` folder (e.g. `app/core/core.module.ts` defines `CoreModule`).


</div>



<div class="s-rule do">



**Do** put a singleton service whose instance will be shared throughout the application in the `CoreModule` (e.g. `ExceptionService` and `LoggerService`).


</div>



<div class="s-rule do">



**Do** import all modules required by the assets in the `CoreModule` (e.g. `CommonModule` and `FormsModule`).


</div>



<div class="s-why">



**Why?** `CoreModule` provides one or more singleton services. Angular registers the providers with the app root injector, making a singleton instance of each service available to any component that needs them, whether that component is eagerly or lazily loaded.


</div>



<div class="s-why">



**Why?** `CoreModule` will contain singleton services. When a lazy loaded module imports these, it will get a new instance and not the intended app-wide singleton.


</div>



<div class="s-rule do">



**Do** gather application-wide, single use components in the `CoreModule`.
Import it once (in the `AppModule`) when the app starts and never import it anywhere else. (e.g. `NavComponent` and `SpinnerComponent`).


</div>



<div class="s-why">



**Why?** Real world apps can have several single-use components (e.g., spinners, message toasts, and modal dialogs) that appear only in the `AppComponent` template.
They are not imported elsewhere so they're not shared in that sense.
Yet they're too big and messy to leave loose in the root folder.


</div>



<div class="s-rule avoid">



**Avoid** importing the `CoreModule` anywhere except in the `AppModule`.


</div>



<div class="s-why">



**Why?** A lazily loaded feature module that directly imports the `CoreModule` will make its own copy of services and likely have undesirable results.


</div>



<div class="s-why">



**Why?** An eagerly loaded feature module already has access to the `AppModule`'s injector, and thus the `CoreModule`'s services.


</div>



<div class="s-rule do">



**Do** export all symbols from the `CoreModule` that the `AppModule` will import and make available for other feature modules to use.


</div>



<div class="s-why">



**Why?** `CoreModule` exists to make commonly used singleton services available for use in the many other modules.


</div>



<div class="s-why-last">



**Why?** You want the entire app to use the one, singleton instance.
You don't want each module to have its own separate instance of singleton services.
Yet there is a real danger of that happening accidentally if the `CoreModule` provides a service.



</div>



<div class='filetree'>

  <div class='file'>
    src
  </div>

  <div class='children'>

    <div class='file'>
      app
    </div>

    <div class='children'>

      <div class='file'>
        core
      </div>

      <div class='children'>

        <div class='file'>
          core.module.ts
        </div>

        <div class='file'>
          logger.service.ts|spec.ts
        </div>

        <div class='file'>
          nav
        </div>

        <div class='children'>

          <div class='file'>
            nav.component.ts|html|css|spec.ts
          </div>

        </div>

        <div class='file'>
          spinner
        </div>

        <div class='children'>

          <div class='file'>
            spinner.component.ts|html|css|spec.ts
          </div>

          <div class='file'>
            spinner.service.ts|spec.ts
          </div>

        </div>

      </div>

      <div class='file'>
        app.component.ts|html|css|spec.ts
      </div>

      <div class='file'>
        app.module.ts
      </div>

      <div class='file'>
        app-routing.module.ts
      </div>

    </div>

    <div class='file'>
      main.ts
    </div>

    <div class='file'>
      index.html
    </div>

  </div>

  <div class='file'>
    ...
  </div>

</div>





<code-tabs>

  <code-pane title="app/app.module.ts" path="styleguide/src/04-11/app/app.module.ts" region="example">

  </code-pane>

  <code-pane title="app/core/core.module.ts" path="styleguide/src/04-11/app/core/core.module.ts">

  </code-pane>

  <code-pane title="app/core/logger.service.ts" path="styleguide/src/04-11/app/core/logger.service.ts">

  </code-pane>

  <code-pane title="app/core/nav/nav.component.ts" path="styleguide/src/04-11/app/core/nav/nav.component.ts">

  </code-pane>

  <code-pane title="app/core/nav/nav.component.html" path="styleguide/src/04-11/app/core/nav/nav.component.html">

  </code-pane>

  <code-pane title="app/core/spinner/spinner.component.ts" path="styleguide/src/04-11/app/core/spinner/spinner.component.ts">

  </code-pane>

  <code-pane title="app/core/spinner/spinner.component.html" path="styleguide/src/04-11/app/core/spinner/spinner.component.html">

  </code-pane>

  <code-pane title="app/core/spinner/spinner.service.ts" path="styleguide/src/04-11/app/core/spinner/spinner.service.ts">

  </code-pane>

</code-tabs>





<div class="l-sub-section">



`AppModule` is a little smaller because many app/root classes have moved to other modules.
`AppModule` is stable because you will add future components and providers to other modules, not this one.
`AppModule` delegates to imported modules rather than doing work.
`AppModule` is focused on its main task, orchestrating the app as a whole.


</div>

<a href="#toc">Back to top</a>

{@a 04-12}

### Prevent re-import of the core module

#### Style 04-12

Only the root `AppModule` should import the `CoreModule`.


<div class="s-rule do">



**Do** guard against reimporting of `CoreModule` and fail fast by adding guard logic.


</div>



<div class="s-why">



**Why?** Guards against reimporting of the `CoreModule`.


</div>



<div class="s-why-last">



**Why?** Guards against creating multiple instances of assets intended to be singletons.


</div>



<code-tabs>

  <code-pane title="app/core/module-import-guard.ts" path="styleguide/src/04-12/app/core/module-import-guard.ts">

  </code-pane>

  <code-pane title="app/core/core.module.ts" path="styleguide/src/04-12/app/core/core.module.ts">

  </code-pane>

</code-tabs>



<a href="#toc">Back to top</a>

{@a 04-13}

### Lazy Loaded folders

#### Style 04-13

A distinct application feature or workflow may be *lazy loaded* or *loaded on demand* rather than when the application starts.


<div class="s-rule do">



**Do** put the contents of lazy loaded features in a *lazy loaded folder*.
A typical *lazy loaded folder* contains a *routing component*, its child components, and their related assets and modules.


</div>



<div class="s-why-last">



**Why?** The folder makes it easy to identify and isolate the feature content.


</div>

<a href="#toc">Back to top</a>

{@a 04-14}

### Never directly import lazy loaded folders

#### Style 04-14


<div class="s-rule avoid">



**Avoid** allowing modules in sibling and parent folders to directly import a module in a *lazy loaded feature*.


</div>



<div class="s-why-last">



**Why?** Directly importing and using a module will load it immediately when the intention is to load it on demand.


</div>

<a href="#toc">Back to top</a>


## Components

{@a 05-02}

### Component selector names

#### Style 05-02


<div class="s-rule do">



**Do** use _dashed-case_ or _kebab-case_ for naming the element selectors of components.


</div>



<div class="s-why-last">



**Why?** Keeps the element names consistent with the specification for [Custom Elements](https://www.w3.org/TR/custom-elements/).


</div>



<code-example path="styleguide/src/05-02/app/heroes/shared/hero-button/hero-button.component.avoid.ts" region="example" title="app/heroes/shared/hero-button/hero-button.component.ts">

</code-example>





<code-tabs>

  <code-pane title="app/heroes/shared/hero-button/hero-button.component.ts" path="styleguide/src/05-02/app/heroes/shared/hero-button/hero-button.component.ts" region="example">

  </code-pane>

  <code-pane title="app/app.component.html" path="styleguide/src/05-02/app/app.component.html">

  </code-pane>

</code-tabs>



<a href="#toc">Back to top</a>

{@a 05-03}

### Components as elements

#### Style 05-03


<div class="s-rule do">


**Consider** giving components an _element_ selector, as opposed to _attribute_ or _class_ selectors.


</div>



<div class="s-why">



**Why?** components have templates containing HTML and optional Angular template syntax.
They display content.
Developers place components on the page as they would native HTML elements and web components.


</div>



<div class="s-why-last">



**Why?** It is easier to recognize that a symbol is a component by looking at the template's html.


</div>

<div class="l-sub-section">
<<<<<<< HEAD

There are a few cases where you give a component an attribute, such as when you want to augment a built-in element. For example, [Material Design](https://material.angular.io/components/button/overview) uses this technique with `<button mat-button>`. However, you wouldn't use this technique on a custom element.

=======

There are a few cases where you give a component an attribute, such as when you want to augment a built-in element. For example, [Material Design](https://material.angular.io/components/button/overview) uses this technique with `<button mat-button>`. However, you wouldn't use this technique on a custom element.

>>>>>>> 77ff72f9
</div>

<code-example path="styleguide/src/05-03/app/heroes/shared/hero-button/hero-button.component.avoid.ts" region="example" title="app/heroes/hero-button/hero-button.component.ts">

</code-example>





<code-example path="styleguide/src/05-03/app/app.component.avoid.html" title="app/app.component.html">

</code-example>



<code-tabs>

  <code-pane title="app/heroes/shared/hero-button/hero-button.component.ts" path="styleguide/src/05-03/app/heroes/shared/hero-button/hero-button.component.ts" region="example">

  </code-pane>

  <code-pane title="app/app.component.html" path="styleguide/src/05-03/app/app.component.html">

  </code-pane>

</code-tabs>



<a href="#toc">Back to top</a>

{@a 05-04}

### Extract templates and styles to their own files

#### Style 05-04


<div class="s-rule do">



**Do** extract templates and styles into a separate file, when more than 3 lines.


</div>



<div class="s-rule do">



**Do** name the template file `[component-name].component.html`, where [component-name] is the component name.


</div>



<div class="s-rule do">



**Do** name the style file `[component-name].component.css`, where [component-name] is the component name.


</div>



<div class="s-rule do">



**Do** specify _component-relative_ URLs, prefixed with `./`.


</div>



<div class="s-why">



**Why?** Large, inline templates and styles obscure the component's purpose and implementation, reducing readability and maintainability.


</div>



<div class="s-why">



**Why?** In most editors, syntax hints and code snippets aren't available when developing inline templates and styles.
The Angular TypeScript Language Service (forthcoming) promises to overcome this deficiency for HTML templates
in those editors that support it; it won't help with CSS styles.


</div>



<div class="s-why">



**Why?** A _component relative_ URL requires no change when you move the component files, as long as the files stay together.


</div>



<div class="s-why-last">



**Why?** The `./` prefix is standard syntax for relative URLs; don't depend on Angular's current ability to do without that prefix.



</div>



<code-example path="styleguide/src/05-04/app/heroes/heroes.component.avoid.ts" region="example" title="app/heroes/heroes.component.ts">

</code-example>





<code-tabs>

  <code-pane title="app/heroes/heroes.component.ts" path="styleguide/src/05-04/app/heroes/heroes.component.ts" region="example">

  </code-pane>

  <code-pane title="app/heroes/heroes.component.html" path="styleguide/src/05-04/app/heroes/heroes.component.html">

  </code-pane>

  <code-pane title="app/heroes/heroes.component.css" path="styleguide/src/05-04/app/heroes/heroes.component.css">

  </code-pane>

</code-tabs>



<a href="#toc">Back to top</a>

{@a 05-12}

### Decorate _input_ and _output_ properties

#### Style 05-12


<div class="s-rule do">



**Do** use the `@Input()` and `@Output()` class decorators instead of the `inputs` and `outputs` properties of the
`@Directive` and `@Component` metadata:


</div>



<div class="s-rule consider">



**Consider** placing `@Input()` or `@Output()` on the same line as the property it decorates.


</div>



<div class="s-why">



**Why?** It is easier and more readable to identify which properties in a class are inputs or outputs.


</div>



<div class="s-why">



**Why?** If you ever need to rename the property or event name associated with
`@Input` or `@Output`, you can modify it in a single place.


</div>



<div class="s-why">



**Why?** The metadata declaration attached to the directive is shorter and thus more readable.


</div>



<div class="s-why-last">



**Why?** Placing the decorator on the same line _usually_ makes for shorter code and still easily identifies the property as an input or output.
Put it on the line above when doing so is clearly more readable.


</div>



<code-example path="styleguide/src/05-12/app/heroes/shared/hero-button/hero-button.component.avoid.ts" region="example" title="app/heroes/shared/hero-button/hero-button.component.ts">

</code-example>





<code-example path="styleguide/src/05-12/app/heroes/shared/hero-button/hero-button.component.ts" region="example" title="app/heroes/shared/hero-button/hero-button.component.ts">

</code-example>



<a href="#toc">Back to top</a>


{@a 05-13}

### Avoid aliasing _inputs_ and _outputs_

#### Style 05-13


<div class="s-rule avoid">



**Avoid** _input_ and _output_ aliases except when it serves an important purpose.


</div>



<div class="s-why">



**Why?** Two names for the same property (one private, one public) is inherently confusing.


</div>



<div class="s-why-last">



**Why?** You should use an alias when the directive name is also an _input_ property,
and the directive name doesn't describe the property.


</div>



<code-example path="styleguide/src/05-13/app/heroes/shared/hero-button/hero-button.component.avoid.ts" region="example" title="app/heroes/shared/hero-button/hero-button.component.ts">

</code-example>





<code-example path="styleguide/src/05-13/app/app.component.avoid.html" title="app/app.component.html">

</code-example>





<code-tabs>

  <code-pane title="app/heroes/shared/hero-button/hero-button.component.ts" path="styleguide/src/05-13/app/heroes/shared/hero-button/hero-button.component.ts" region="example">

  </code-pane>

  <code-pane title="app/heroes/shared/hero-button/hero-highlight.directive.ts" path="styleguide/src/05-13/app/heroes/shared/hero-highlight.directive.ts">

  </code-pane>

  <code-pane title="app/app.component.html" path="styleguide/src/05-13/app/app.component.html">

  </code-pane>

</code-tabs>



<a href="#toc">Back to top</a>

{@a 05-14}

### Member sequence

#### Style 05-14


<div class="s-rule do">



**Do** place properties up top followed by methods.


</div>



<div class="s-rule do">



**Do** place private members after public members, alphabetized.


</div>



<div class="s-why-last">



**Why?** Placing members in a consistent sequence makes it easy to read and
helps instantly identify which members of the component serve which purpose.


</div>



<code-example path="styleguide/src/05-14/app/shared/toast/toast.component.avoid.ts" region="example" title="app/shared/toast/toast.component.ts">

</code-example>





<code-example path="styleguide/src/05-14/app/shared/toast/toast.component.ts" region="example" title="app/shared/toast/toast.component.ts">

</code-example>



<a href="#toc">Back to top</a>

{@a 05-15}

### Delegate complex component logic to services

#### Style 05-15


<div class="s-rule do">



**Do** limit logic in a component to only that required for the view. All other logic should be delegated to services.


</div>



<div class="s-rule do">



**Do** move reusable logic to services and keep components simple and focused on their intended purpose.


</div>



<div class="s-why">



**Why?** Logic may be reused by multiple components when placed within a service and exposed via a function.


</div>



<div class="s-why">



**Why?** Logic in a service can more easily be isolated in a unit test, while the calling logic in the component can be easily mocked.


</div>



<div class="s-why">



**Why?** Removes dependencies and hides implementation details from the component.


</div>



<div class="s-why-last">



**Why?** Keeps the component slim, trim, and focused.


</div>



<code-example path="styleguide/src/05-15/app/heroes/hero-list/hero-list.component.avoid.ts" title="app/heroes/hero-list/hero-list.component.ts">

</code-example>





<code-example path="styleguide/src/05-15/app/heroes/hero-list/hero-list.component.ts" region="example" title="app/heroes/hero-list/hero-list.component.ts">

</code-example>



<a href="#toc">Back to top</a>

{@a 05-16}

### Don't prefix _output_ properties

#### Style 05-16


<div class="s-rule do">



**Do** name events without the prefix `on`.


</div>



<div class="s-rule do">



**Do** name event handler methods with the prefix `on` followed by the event name.


</div>



<div class="s-why">



**Why?** This is consistent with built-in events such as button clicks.


</div>



<div class="s-why-last">


<!--
**Why?** Angular allows for an [alternative syntax](guide/template-syntax#binding-syntax) `on-*`. If the event itself was prefixed with `on` this would result in an `on-onEvent` binding expression.
-->
**Why?** Angular allows for an [alternative syntax](guide/template-syntax#바인딩-문법) `on-*`. If the event itself was prefixed with `on` this would result in an `on-onEvent` binding expression.

</div>



<code-example path="styleguide/src/05-16/app/heroes/hero.component.avoid.ts" region="example" title="app/heroes/hero.component.ts">

</code-example>





<code-example path="styleguide/src/05-16/app/app.component.avoid.html" title="app/app.component.html">

</code-example>





<code-tabs>

  <code-pane title="app/heroes/hero.component.ts" path="styleguide/src/05-16/app/heroes/hero.component.ts" region="example">

  </code-pane>

  <code-pane title="app/app.component.html" path="styleguide/src/05-16/app/app.component.html">

  </code-pane>

</code-tabs>



<a href="#toc">Back to top</a>

{@a 05-17}

### Put presentation logic in the component class

#### Style 05-17


<div class="s-rule do">



**Do** put presentation logic in the component class, and not in the template.


</div>



<div class="s-why">



**Why?** Logic will be contained in one place (the component class) instead of being spread in two places.


</div>



<div class="s-why-last">



**Why?** Keeping the component's presentation logic in the class instead of the template improves testability, maintainability, and reusability.


</div>



<code-example path="styleguide/src/05-17/app/heroes/hero-list/hero-list.component.avoid.ts" region="example" title="app/heroes/hero-list/hero-list.component.ts">

</code-example>





<code-example path="styleguide/src/05-17/app/heroes/hero-list/hero-list.component.ts" region="example" title="app/heroes/hero-list/hero-list.component.ts">

</code-example>



<a href="#toc">Back to top</a>


## Directives

{@a 06-01}

### Use directives to enhance an element

#### Style 06-01


<div class="s-rule do">



**Do** use attribute directives when you have presentation logic without a template.


</div>



<div class="s-why">



**Why?** Attribute directives don't have an associated template.


</div>



<div class="s-why-last">



**Why?** An element may have more than one attribute directive applied.


</div>



<code-example path="styleguide/src/06-01/app/shared/highlight.directive.ts" region="example" title="app/shared/highlight.directive.ts">

</code-example>





<code-example path="styleguide/src/06-01/app/app.component.html" title="app/app.component.html">

</code-example>



<a href="#toc">Back to top</a>

{@a 06-03}

### _HostListener_/_HostBinding_ decorators versus _host_ metadata

#### Style 06-03


<div class="s-rule consider">



**Consider** preferring the `@HostListener` and `@HostBinding` to the
`host` property of the `@Directive` and `@Component` decorators.


</div>



<div class="s-rule do">



**Do** be consistent in your choice.


</div>



<div class="s-why-last">



**Why?** The property associated with `@HostBinding` or the method associated with `@HostListener`
can be modified only in a single place&mdash;in the directive's class.
If you use the `host` metadata property, you must modify both the property/method declaration in the 
directive's class and the metadata in the decorator associated with the directive.


</div>



<code-example path="styleguide/src/06-03/app/shared/validator.directive.ts" title="app/shared/validator.directive.ts">

</code-example>



Compare with the less preferred `host` metadata alternative.


<div class="s-why-last">



**Why?** The `host` metadata is only one term to remember and doesn't require extra ES imports.


</div>



<code-example path="styleguide/src/06-03/app/shared/validator2.directive.ts" title="app/shared/validator2.directive.ts">

</code-example>



<a href="#toc">Back to top</a>


## Services

{@a 07-01}

### Services are singletons

#### Style 07-01


<div class="s-rule do">



**Do** use services as singletons within the same injector. Use them for sharing data and functionality.


</div>



<div class="s-why">



**Why?** Services are ideal for sharing methods across a feature area or an app.


</div>



<div class="s-why-last">



**Why?** Services are ideal for sharing stateful in-memory data.


</div>



<code-example path="styleguide/src/07-01/app/heroes/shared/hero.service.ts" region="example" title="app/heroes/shared/hero.service.ts">

</code-example>



<a href="#toc">Back to top</a>

{@a 07-02}

### Single responsibility

#### Style 07-02


<div class="s-rule do">



**Do** create services with a single responsibility that is encapsulated by its context.


</div>



<div class="s-rule do">



**Do** create a new service once the service begins to exceed that singular purpose.


</div>



<div class="s-why">



**Why?** When a service has multiple responsibilities, it becomes difficult to test.


</div>



<div class="s-why-last">



**Why?** When a service has multiple responsibilities, every component or service that injects it now carries the weight of them all.


</div>

<a href="#toc">Back to top</a>

{@a 07-03}

### Providing a service

#### Style 07-03


<div class="s-rule do">



**Do** provide a service with the app root injector in the `@Injectable` decorator of the service.


</div>



<div class="s-why">



**Why?** The Angular injector is hierarchical.


</div>



<div class="s-why">



**Why?** When you provide the service to a root injector, that instance of the service is shared and available in every class that needs the service. This is ideal when a service is sharing methods or state.



</div>



<div class="s-why">



**Why?** When you register a service in the `@Injectable` decorator of the service, optimization tools such as those used by the CLI's production builds can perform tree shaking and remove services that aren't used by your app.

</div>



<div class="s-why-last">



**Why?** This is not ideal when two different components need different instances of a service. In this scenario it would be better to provide the service at the component level that needs the new and separate instance.


</div>

<code-example path="dependency-injection/src/app/tree-shaking/service.ts" title="src/app/treeshaking/service.ts" linenums="false"> </code-example> 




<a href="#toc">Back to top</a>

{@a 07-04}

### Use the @Injectable() class decorator

#### Style 07-04


<div class="s-rule do">



**Do** use the `@Injectable()` class decorator instead of the `@Inject` parameter decorator when using types as tokens for the dependencies of a service.


</div>



<div class="s-why">



**Why?** The Angular Dependency Injection (DI) mechanism resolves a service's own
dependencies based on the declared types of that service's constructor parameters.


</div>



<div class="s-why-last">



**Why?** When a service accepts only dependencies associated with type tokens, the `@Injectable()` syntax is much less verbose compared to using `@Inject()` on each individual constructor parameter.


</div>



<code-example path="styleguide/src/07-04/app/heroes/shared/hero-arena.service.avoid.ts" region="example" title="app/heroes/shared/hero-arena.service.ts">

</code-example>





<code-example path="styleguide/src/07-04/app/heroes/shared/hero-arena.service.ts" region="example" title="app/heroes/shared/hero-arena.service.ts">

</code-example>



<a href="#toc">Back to top</a>


## Data Services

{@a 08-01}

### Talk to the server through a service

#### Style 08-01


<div class="s-rule do">



**Do** refactor logic for making data operations and interacting with data to a service.


</div>



<div class="s-rule do">



**Do** make data services responsible for XHR calls, local storage, stashing in memory, or any other data operations.


</div>



<div class="s-why">



**Why?** The component's responsibility is for the presentation and gathering of information for the view. It should not care how it gets the data, just that it knows who to ask for it. Separating the data services moves the logic on how to get it to the data service, and lets the component be simpler and more focused on the view.


</div>



<div class="s-why">



**Why?** This makes it easier to test (mock or real) the data calls when testing a component that uses a data service.


</div>



<div class="s-why-last">



**Why?** The details of data management, such as headers, HTTP methods,
caching, error handling, and retry logic, are irrelevant to components
and other data consumers.

A data service encapsulates these details. It's easier to evolve these
details inside the service without affecting its consumers. And it's
easier to test the consumers with mock service implementations.


</div>

<a href="#toc">Back to top</a>


## Lifecycle hooks

Use Lifecycle hooks to tap into important events exposed by Angular.

<a href="#toc">Back to top</a>

{@a 09-01}

### Implement lifecycle hook interfaces

#### Style 09-01


<div class="s-rule do">



**Do** implement the lifecycle hook interfaces.


</div>



<div class="s-why-last">



**Why?** Lifecycle interfaces prescribe typed method
signatures. use those signatures to flag spelling and syntax mistakes.


</div>



<code-example path="styleguide/src/09-01/app/heroes/shared/hero-button/hero-button.component.avoid.ts" region="example" title="app/heroes/shared/hero-button/hero-button.component.ts">

</code-example>





<code-example path="styleguide/src/09-01/app/heroes/shared/hero-button/hero-button.component.ts" region="example" title="app/heroes/shared/hero-button/hero-button.component.ts">

</code-example>



<a href="#toc">Back to top</a>


## Appendix

Useful tools and tips for Angular.

<a href="#toc">Back to top</a>

{@a A-01}

### Codelyzer

#### Style A-01


<div class="s-rule do">



**Do** use [codelyzer](https://www.npmjs.com/package/codelyzer) to follow this guide.


</div>



<div class="s-rule consider">



**Consider** adjusting the rules in codelyzer to suit your needs.


</div>

<a href="#toc">Back to top</a>

{@a A-02}

### File templates and snippets

#### Style A-02


<div class="s-rule do">



**Do** use file templates or snippets to help follow consistent styles and patterns. Here are templates and/or snippets for some of the web development editors and IDEs.


</div>



<div class="s-rule consider">



**Consider** using [snippets](https://marketplace.visualstudio.com/items?itemName=johnpapa.Angular2) for [Visual Studio Code](https://code.visualstudio.com/) that follow these styles and guidelines.

<a href="https://marketplace.visualstudio.com/items?itemName=johnpapa.Angular2">
  <img src="generated/images/guide/styleguide/use-extension.gif" alt="Use Extension">
</a>

**Consider** using [snippets](https://atom.io/packages/angular-2-typescript-snippets) for [Atom](https://atom.io/) that follow these styles and guidelines.

**Consider** using [snippets](https://github.com/orizens/sublime-angular2-snippets) for [Sublime Text](http://www.sublimetext.com/) that follow these styles and guidelines.

**Consider** using [snippets](https://github.com/mhartington/vim-angular2-snippets) for [Vim](http://www.vim.org/) that follow these styles and guidelines.


</div>

<a href="#toc">Back to top</a><|MERGE_RESOLUTION|>--- conflicted
+++ resolved
@@ -3803,15 +3803,9 @@
 </div>
 
 <div class="l-sub-section">
-<<<<<<< HEAD
 
 There are a few cases where you give a component an attribute, such as when you want to augment a built-in element. For example, [Material Design](https://material.angular.io/components/button/overview) uses this technique with `<button mat-button>`. However, you wouldn't use this technique on a custom element.
 
-=======
-
-There are a few cases where you give a component an attribute, such as when you want to augment a built-in element. For example, [Material Design](https://material.angular.io/components/button/overview) uses this technique with `<button mat-button>`. However, you wouldn't use this technique on a custom element.
-
->>>>>>> 77ff72f9
 </div>
 
 <code-example path="styleguide/src/05-03/app/heroes/shared/hero-button/hero-button.component.avoid.ts" region="example" title="app/heroes/hero-button/hero-button.component.ts">
@@ -4329,10 +4323,9 @@
 <div class="s-why-last">
 
 
-<!--
+
 **Why?** Angular allows for an [alternative syntax](guide/template-syntax#binding-syntax) `on-*`. If the event itself was prefixed with `on` this would result in an `on-onEvent` binding expression.
--->
-**Why?** Angular allows for an [alternative syntax](guide/template-syntax#바인딩-문법) `on-*`. If the event itself was prefixed with `on` this would result in an `on-onEvent` binding expression.
+
 
 </div>
 
