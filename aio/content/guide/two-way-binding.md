--- conflicted
+++ resolved
@@ -1,47 +1,17 @@
-<<<<<<< HEAD
-<!--
-# Two-way binding `[(...)]`
--->
-# 양방향 바인딩 `[(...)]`
-
-<!--
-Two-way binding gives your app a way to share data between a component class and
-its template.
-=======
 # Two-way binding
 
 Two-way binding gives components in your application a way to share data.
 Use two-way binding binding to listen for events and update values simultaneously between parent and child components.
->>>>>>> 9af6fbf6
 
 <div class="alert is-helpful">
 
 See the <live-example></live-example> for a working example containing the code snippets in this guide.
 
 </div>
--->
-양방향 바인딩(two-way binding)을 활용하면 컴포넌트 클래스와 컴포넌트 템플릿 사이에 데이터를 공유할 수 있습니다.
 
-<<<<<<< HEAD
-<div class="alert is-helpful">
-
-이 문서에서 다루는 예제는 <live-example></live-example>에서 직접 확인하거나 다운받아 확인할 수 있습니다.
-
-</div>
-
-
-<!--
-## Basics of two-way binding
--->
-## 기본 개념
-
-<!--
-Two-way binding does two things:
-=======
 ## Prerequisites
 
 To get the most out of two-way binding, you should have a basic understanding of the following concepts:
->>>>>>> 9af6fbf6
 
 * [Property binding](guide/property-binding)
 * [Event binding](guide/event-binding)
@@ -100,81 +70,7 @@
 
 The `$event` variable contains the data of the `SizerComponent.sizeChange` event.
 Angular assigns the `$event` value to the `AppComponent.fontSizePx` when the user clicks the buttons.
--->
-양방향 바인딩은 이런 용도로 사용합니다:
 
-1. 엘리먼트 프로퍼티의 값을 설정합니다.
-1. 엘리먼트에서 변경(`change`) 이벤트가 발생하는 것을 감지합니다.
-
-양방향 바인딩은 특별한 _양방향 데이터 바인딩_ 문법을 사용합니다.
-`[()]`라는 형태인데, 이 문법은 프로퍼티 바인딩(`[]`)과 이벤트 바인딩(`()`)이 합쳐진 형태입니다.
-
-
-<div class="callout is-important">
-
-<header>
-  [( )] = 상자 안에 든 바나나
-</header>
-
-대괄호와 소괄호의 순서를 헷갈리지 않으려면 *상자 안에 있는 바나나* 모양을 생각해 보세요.
-소괄호는 대괄호 _안에_ 위치합니다.
-
-</div>
-
-
-<<<<<<< HEAD
-`[()]` 문법이 사용되었다면 엘리먼트에 있는 `x` 프로퍼티 값을 외부에서 지정할 수 있고, `xChange` 이벤트도 발생한다는 것을 의미합니다.
-`SizerComponent` 코드를 보며 알아봅시다.
-이 컴포넌트에는 `size` 프로퍼티가 있으며 `sizeChange` 이벤트도 선언되어 있습니다:
-
-<code-example path="two-way-binding/src/app/sizer/sizer.component.ts" header="src/app/sizer.component.ts"></code-example>
-
-<code-example path="two-way-binding/src/app/sizer/sizer.component.html" header="src/app/sizer.component.html"></code-example>
-
-`size` 프로퍼티의 초기값은 프로퍼티 바인딩에 의해 할당됩니다.
-그리고 증감 버튼을 누를 때마다 최소값/최대값 범위 안에서 `size` 값이 변경되는데, 이 때 `sizeChange` 이벤트가 발생합니다.
-
-`SizerComponent`에 양방향 바인딩으로 연결된 `AppComponent.fontSizePx` 코드를 봅시다.
-
-<code-example path="two-way-binding/src/app/app.component.html" header="src/app/app.component.html (양방향-바인딩-1)" region="two-way-1"></code-example>
-
-`SizerComponent.size` 프로퍼티의 초기값은 `AppComponent.fontSizePx` 프로퍼티에 의해 할당됩니다.
-
-<code-example path="two-way-binding/src/app/app.component.ts" header="src/app/app.component.ts" region="font-size"></code-example>
-
-이제 증감 버튼을 누르면 양방향 바인딩에 의해 `AppComponent.fontSizePx` 프로퍼티 값이 변경됩니다.
-그리고 `AppComponent.fontSizePx`이 _스타일_ 바인딩으로 연결되어 있기 때문에 이 프로퍼티 값이 변경되는 것은 화면에 표시되는 문자열이 커지고 작아지는 것으로 확인할 수 있습니다.
-
-사실 양방향 바인딩 문법은 _프로퍼티_ 바인딩과 _이벤트_ 바인딩을 엮어서 다르게 표현한 것입니다.
-그래서 양방향 바인딩 문법을 사용하지 않고 이렇게 구현할 수도 있습니다:
-
-<code-example path="two-way-binding/src/app/app.component.html" header="src/app/app.component.html (양방향-바인딩-2)" region="two-way-2"></code-example>
-
-`SizerComponent.sizeChange`에는 이벤트에 대한 정보가 담겨 `$event` 객체로 전달됩니다.
-그래서 사용자가 증감 버튼을 클릭하면 `AppComponent.fontSizePx` 값이 `$event`로 전달됩니다.
-
-
-<!--
-## Two-way binding in forms
--->
-## 폼에서 양방향 바인딩 사용하기
-
-<!--
-The two-way binding syntax is a great convenience compared to
-separate property and event bindings. It would be convenient to
-use two-way binding with HTML form elements like `<input>` and
-`<select>`. However, no native HTML element follows the `x`
-value and `xChange` event pattern.
-
-For more on how to use two-way binding in forms, see
-Angular [NgModel](guide/built-in-directives#ngModel).
--->
-양방향 바인딩 문법은 프로퍼티 바인딩 문법과 이벤트 바인딩 문법을 따로 사용하는 것보다 훨씬 편합니다.
-그래서 `<input>`이나 `<select>`와 같은 HTML 폼 엘리먼트에 양방향 바인딩을 활용하는 것도 아주 좋습니다.
-하지만 기본 HTML 엘리먼트에는 `x`라는 프로퍼티가 없으며 `xChange`와 같은 이벤트 패턴을 따르지도 않습니다.
-
-폼에 양방향 바인딩을 활용하는 방법에 대해 알아보려면 [NgModel](guide/built-in-directives#ngModel) 문서를 참고하세요.
-=======
 <div class="callout is-helpful">
 
   <header>Two-way binding in forms</header>
@@ -182,5 +78,4 @@
   Because no native HTML element follows the `x` value and `xChange` event pattern, two-way binding with form elements requires `NgModel`.
   For more information on how to use two-way binding in forms, see Angular [NgModel](guide/built-in-directives#ngModel).
 
-</div>
->>>>>>> 9af6fbf6
+</div>