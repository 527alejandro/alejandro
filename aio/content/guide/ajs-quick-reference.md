--- conflicted
+++ resolved
@@ -114,9 +114,7 @@
       The context of the binding is implied and is always the
       associated component, so it needs no reference variable.
 
-<<<<<<< HEAD
-      For more information, see the [Interpolation](guide/template-syntax#interpolation)
-      section of the [Template Syntax](guide/template-syntax) page.
+      For more information, see the [Interpolation](guide/interpolation) guide.
       -->
       ### 바인딩/문자열 바인딩
 
@@ -126,10 +124,7 @@
       그리고 이 바인딩은 컴포넌트 프로퍼티 값을 템플릿 엘리먼트로 연결하는 방향입니다.
       바인딩할 수 있는 컨텍스트는 언제나 컴포넌트와 관련되어 있으며 컴포넌트 자체를 따로 지정할 필요는 없습니다.
 
-      자세한 내용은 [템플릿 문법](guide/template-syntax) 문서의 [문자열 바인딩](guide/template-syntax#interpolation) 섹션을 참고하세요.
-=======
-      For more information, see the [Interpolation](guide/interpolation) guide.
->>>>>>> 67e3ecc7
+      자세한 내용은 [문자열 바인딩](guide/interpolation) 섹션을 참고하세요.
     </td>
 
   </tr>
@@ -227,18 +222,12 @@
       <!--
       Angular has true template input variables that are explicitly defined using the `let` keyword.
 
-<<<<<<< HEAD
-      For more information, see the [ngFor micro-syntax](guide/template-syntax#microsyntax)
-      section of the [Template Syntax](guide/template-syntax) page.
-      -->
-      Angular 템플릿에서는 `let` 키워드를 사용해서 입력 변수를 정의할 수 있습니다.
-
-      자세한 내용은 [템플릿 문법](guide/template-syntax) 문서의 [ngFor 세부 문법](guide/template-syntax#microsyntax) 섹션을 참고하세요.
-
-=======
       For more information, see the [ngFor micro-syntax](guide/built-in-directives#microsyntax)
       section of the [Built-in Directives](guide/built-in-directives) page.
->>>>>>> 67e3ecc7
+      -->
+      Angular 템플릿에서는 `let` 키워드를 사용해서 입력 변수를 정의할 수 있습니다.
+
+      자세한 내용은 [기본 디렉티브](guide/built-in-directives) 문서의 [ngFor 세부 문법](guide/built-in-directives#microsyntax) 섹션을 참고하세요.
     </td>
 
   </tr>
@@ -384,9 +373,7 @@
       Angular also has **class binding**, which is a good way to add or remove a single class,
       as shown in the third example.
 
-<<<<<<< HEAD
-      For more information see the [Attribute, class, and style bindings](guide/template-syntax#other-bindings)
-      section of the [Template Syntax](guide/template-syntax) page.
+      For more information see [Attribute, class, and style bindings](guide/attribute-binding) page.
       -->
       `ngClass`도 비슷하게 동작합니다.
       이 디렉티브도 표현식이 반환하는 결과에 따라 엘리먼트의 CSS 클래스를 추가하거나 제거합니다.
@@ -397,10 +384,7 @@
 
       세번째 예제 코드에 사용한 것은 **클래스 바인딩** 문법입니다. 조작하려는 클래스가 하나라면 이 방법을 사용하는 것도 좋습니다.
 
-      더 자세한 내용은 [템플릿 문법](guide/template-syntax) 문서의 [어트리뷰트, 클래스, 스타일 바인딩](guide/template-syntax#other-bindings) 섹션을 참고하세요.
-=======
-      For more information see [Attribute, class, and style bindings](guide/attribute-binding) page.
->>>>>>> 67e3ecc7
+      더 자세한 내용은 [어트리뷰트, 클래스, 스타일 바인딩](guide/attribute-binding) 섹션을 참고하세요.
 
     </td>
 
@@ -458,9 +442,7 @@
 
       For a list of DOM events, see: https://developer.mozilla.org/en-US/docs/Web/Events.
 
-<<<<<<< HEAD
-      For more information, see the [Event binding](guide/template-syntax#event-binding)
-      section of the [Template Syntax](guide/template-syntax) page.
+      For more information, see the [Event binding](guide/event-binding) page.
       -->
       ### `click` 이벤트 바인딩
       
@@ -479,10 +461,7 @@
 
       DOM에서 발생하는 이벤트 목록은 https://developer.mozilla.org/en-US/docs/Web/Events 를 참고하세요.
 
-      그리고 이벤트 바인딩에 대해 자세하게 알아보려면 [템플릿 문법](guide/template-syntax) 문서의 [이벤트 바인딩](guide/template-syntax#event-binding) 섹션을 참고하세요.
-=======
-      For more information, see the [Event binding](guide/event-binding) page.
->>>>>>> 67e3ecc7
+      그리고 이벤트 바인딩에 대해 자세하게 알아보려면 [이벤트 바인딩](guide/event-binding) 섹션을 참고하세요.
 
     </td>
 
@@ -633,7 +612,7 @@
       Angular는 *href* 디렉티브를 제공하지 않습니다. 이 방식 대신 프로퍼티 바인딩을 사용합니다.
       엘리먼트의 `href` 프로퍼티를 대괄호(`[`, `]`)로 감싸고 등호 오른쪽에 템플릿 표현식을 작성하면 됩니다.
 
-      더 자세한 내용은 [템플릿 문법](guide/template-syntax) 문서의 [프로퍼티 바인딩](guide/template-syntax#property-binding) 섹션을 참고하세요.
+      더 자세한 내용은 [프로퍼티 바인딩](guide/property-binding) 문서를 참고하세요.
 
       Angular에서 라우팅을 한다면 `href`는 더이상 사용하지 않습니다.
       이 프로퍼티 대신 아래 예제처럼 `routerLink`를 활용합니다.
@@ -728,18 +707,13 @@
       and event binding (from the view to the component), thereby providing two-way binding.
 
       For more information on two-way binding with `ngModel`, see the [NgModel&mdash;Two-way binding to
-<<<<<<< HEAD
-      form elements with `[(ngModel)]`](../guide/template-syntax.html#ngModel)
-      section of the [Template Syntax](guide/template-syntax) page.
+      form elements with `[(ngModel)]`](../guide/built-in-directives#ngModel)
+      section of the [Built-in directives](guide/built-in-directives) page.
       -->
       Angular에서는 `[()]`라는 문법으로 **양방향 바인딩**을 사용할 수 있습니다. 괄호 순서를 헷갈리지 않게 "상자에 든 바나나" 라고도 합니다.
       그런데 이 문법은 사실 프로퍼티 바인딩(컴포넌트에서 화면으로)과 이벤트 바인딩(화면에서 컴포넌트로)을 함께 엮어 양방향 바인딩시키는 문법을 간략화한 것입니다.
 
-      `ngModel`을 사용해서 양방향 바인딩을 활용하는 방법에 대해 자세하게 알아보려면 [템플릿 문법](guide/template-syntax) 문서의 [`[(NgModel)]: 양방향 바인딩](guide/template-syntax#ngModel) 섹션을 참고하세요.
-=======
-      form elements with `[(ngModel)]`](../guide/built-in-directives#ngModel)
-      section of the [Built-in directives](guide/built-in-directives) page.
->>>>>>> 67e3ecc7
+      `ngModel`을 사용해서 양방향 바인딩을 활용하는 방법에 대해 자세하게 알아보려면 [기본 디렉티브](guide/built-in-directives) 문서의 `[(ngModel)]`](../guide/built-in-directives#ngModel) 섹션을 참고하세요.
     </td>
 
   </tr>
@@ -840,9 +814,7 @@
 
       In this example, the `<div>` element is hidden if the `favoriteHero` variable is not truthy.
 
-<<<<<<< HEAD
-      For more information on property binding, see the [Property binding](guide/template-syntax#property-binding)
-      section of the [Template Syntax](guide/template-syntax) page.
+      For more information on property binding, see the [Property binding](guide/property-binding) page.
       -->
       ### `hidden` 프로퍼티 바인딩
 
@@ -854,12 +826,8 @@
 
       위 예제 코드에서 `<div>` 엘리먼트는 `favoriteHero` 변수의 값이 거짓으로 평가되면 화면에 표시되지 않습니다.
 
-      프로퍼티 바인딩에 대해 더 자세하게 알아보려면 [템플릿 문법](guide/template-syntax) 문서의 [프로퍼티 바인딩](guide/template-syntax#property-binding) 섹션을 참고하세요.
-
-
-=======
-      For more information on property binding, see the [Property binding](guide/property-binding) page.
->>>>>>> 67e3ecc7
+      프로퍼티 바인딩에 대해 더 자세하게 알아보려면 [프로퍼티 바인딩](guide/property-binding) 섹션을 참고하세요.
+
     </td>
 
   </tr>
@@ -896,9 +864,7 @@
       Angular uses property binding; there is no built-in *src* directive.
       Place the `src` property in square brackets and set it to a quoted template expression.
 
-<<<<<<< HEAD
-      For more information on property binding, see the [Property binding](guide/template-syntax#property-binding)
-      section of the [Template Syntax](guide/template-syntax) page.
+      For more information on property binding, see the [Property binding](guide/property-binding) page.
       -->
       ### `src` 프로퍼티 바인딩
 
@@ -907,10 +873,7 @@
       Angular는 `src` 디렉티브를 제공하지 않습니다. 이 방식 대신 프로퍼티 바인딩을 사용합니다.
       Angular에서는 `src` 프로퍼티를 대괄호(`[`, `]`)로 감싸고 템플릿 표현식을 연결하면 됩니다.
 
-      프로퍼티 바인딩에 대해 더 자세하게 알아보려면 [템플릿 문법](guide/template-syntax) 문서의 [프로퍼티 바인딩](guide/template-syntax#property-binding) 섹션을 참고하세요.
-=======
-      For more information on property binding, see the [Property binding](guide/property-binding) page.
->>>>>>> 67e3ecc7
+      프로퍼티 바인딩에 대해 더 자세하게 알아보려면 [프로퍼티 바인딩](guide/property-binding) 섹션을 참고하세요.
     </td>
 
   </tr>
@@ -957,9 +920,8 @@
       For more information on style binding, see the [Style binding](guide/attribute-binding#style-binding) section of the
       [Attribute binding](guide/attribute-binding) page.
 
-<<<<<<< HEAD
-      For more information on the `ngStyle` directive, see [NgStyle](guide/template-syntax#ngStyle)
-      section of the [Template Syntax](guide/template-syntax) page.
+      For more information on the `ngStyle` directive, see the [NgStyle](guide/built-in-directives#ngStyle)
+      section of the [Built-in directives](guide/built-in-directives) page.
       -->
       Angular에서는 `ngStyle`가 비슷한 동작을 합니다.
       이 디렉티브도 템플릿 표현식의 결과에 따라 HTML 엘리먼트에 CSS 스타일을 적용합니다.
@@ -968,13 +930,9 @@
 
       그리고 Angular는 두번째 예제 코드처럼 사용하는 **스타일 바인딩** 문법도 제공합니다.
 
-      스타일 바인딩에 대해 더 자세하게 알아보려면 [템플릿 문법](guide/template-syntax) 문서의 [스타일 바인딩](guide/template-syntax#style-binding) 섹션을 참고하세요.
-
-      그리고 `ngStyle` 디렉티브에 대해 알아보려면 [템플릿 문법](guide/template-syntax) 문서의 [NgStyle](guide/template-syntax#ngStyle) 섹션을 참고하세요.
-=======
-      For more information on the `ngStyle` directive, see the [NgStyle](guide/built-in-directives#ngStyle)
-      section of the [Built-in directives](guide/built-in-directives) page.
->>>>>>> 67e3ecc7
+      스타일 바인딩에 대해 더 자세하게 알아보려면 [어트리뷰트 바인딩](guide/attribute-binding) 문서의 [스타일 바인딩](guide/attribute-binding#style-binding) 섹션을 참고하세요.
+
+      그리고 `ngStyle` 디렉티브에 대해 알아보려면 [기본 디렉티브](guide/built-in-directives) 문서의 [NgStyle](guide/built-in-directives#ngStyle) 섹션을 참고하세요.
     </td>
 
   </tr>
@@ -1039,9 +997,8 @@
 
       The (*) before `ngSwitchCase` and `ngSwitchDefault` is required in this example.
 
-<<<<<<< HEAD
-      For more information, see [The NgSwitch directives](guide/template-syntax#ngSwitch)
-      section of the [Template Syntax](guide/template-syntax) page.
+      For more information, see [The NgSwitch directives](guide/built-in-directives#ngSwitch)
+      section of the [Built-in directives](guide/built-in-directives) page.
       -->
       Angular의 `ngSwitch` 디렉티브도 비슷하게 동작합니다.
       이 디렉티브는 `ngSwitch`과 바인딩된 표현식의 결과에 맞는 `*ngSwitchCase`를 찾아서 화면에 표시합니다.
@@ -1053,11 +1010,7 @@
 
       `ngSwitchCase`와 `ngSwitchDefault` 앞에는 별표(`*`)가 붙는다는 것에 주의하세요.
 
-      더 자세한 내용을 알아보려면 [템플릿 문법](guide/template-syntax) 문서의 [NgSwitch 디렉티브](guide/template-syntax#ngSwitch) 섹션을 참고하세요.
-=======
-      For more information, see [The NgSwitch directives](guide/built-in-directives#ngSwitch)
-      section of the [Built-in directives](guide/built-in-directives) page.
->>>>>>> 67e3ecc7
+      더 자세한 내용을 알아보려면 [기본 디렉티브](guide/built-in-directives) 문서의 [NgSwitch 디렉티브](guide/built-in-directives#ngSwitch) 섹션을 참고하세요.
     </td>
 
   </tr>
