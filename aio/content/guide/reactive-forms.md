<!--
# Reactive forms
-->
# 반응형 폼 (Reactive Forms)

<!--
Reactive forms provide a model-driven approach to handling form inputs whose values change over time. This guide shows you how to create and update a basic form control, progress to using multiple controls in a group, validate form values, and create dynamic forms where you can add or remove controls at run time.

<div class="alert is-helpful">

Try this <live-example title="Reactive Forms in Stackblitz">Reactive Forms live-example</live-example>.

</div>

**Prerequisites**

Before going further into reactive forms, you should have a basic understanding of the following:

* TypeScript programming.
* Angular app-design fundamentals, as described in [Angular Concepts](guide/architecture "Introduction to Angular concepts.").
* The form-design concepts that are presented in [Introduction to Forms](guide/forms-overview "Overview of Angular forms.").
-->
반응형 폼은 화면에 있는 입력 필드의 값이 변경될 때마다 원하는 로직이 실행하게 하는 모델-드리븐 방식의 폼입니다.
이 문서에서는 폼 컨트롤을 만드는 방법부터 시작해서 폼 컨트롤의 값을 갱신하는 방법, 폼 컨트롤 여러개를 그룹으로 묶어서 한 번에 처리하는 방법, 폼 컨트롤의 유효성을 검사하는 방법, 동적으로 폼 컨트롤을 추가하고 제거하는 방법에 대해 안내합니다.

<div class="alert is-helpful">

이 문서에서 다루는 예제는 <live-example title="Reactive Forms in Stackblitz">Reactive Forms live-example</live-example>에서 직접 실행하거나 다운받아 확인할 수 있습니다.

</div>


**사전지식**

반응형 폼에 대해 알아보기 전에 이런 내용을 미리 알아두는 것이 좋습니다:

* TypeScript 프로그래밍
* [Angular 개요](guide/architecture "Introduction to Angular concepts.") 문서에서 설명하는 Angular 앱 설계 개념
* [폼 소개](guide/forms-overview "Overview of Angular forms.") 문서에서 설명하는 폼 구성 개념


{@a intro}

<!--
## Overview of reactive forms
-->
## 반응형 폼 개요

<!--
Reactive forms use an explicit and immutable approach to managing the state of a form at a given point in time. Each change to the form state returns a new state, which maintains the integrity of the model between changes. Reactive forms are built around [observable](guide/glossary#observable "Observable definition.") streams, where form inputs and values are provided as streams of input values, which can be accessed synchronously.

Reactive forms also provide a straightforward path to testing because you are assured that your data is consistent and predictable when requested. Any consumers of the streams have access to manipulate that data safely.

Reactive forms differ from [template-driven forms](guide/forms "Template-driven forms guide") in distinct ways. Reactive forms provide more predictability with synchronous access to the data model, immutability with observable operators, and change tracking through observable streams.

Template-driven forms allow direct access to modify data in your template, but are less explicit than reactive forms because they rely on directives embedded in the template, along with mutable data to track changes asynchronously. See the [Forms Overview](guide/forms-overview "Overview of Angular forms.") for detailed comparisons between the two paradigms.
-->
반응형 폼이란 원하는 시점에 명시적으로 폼에 접근해서 상태를 참조하는 방식을 이야기합니다.
반응형 폼에서 폼 상태가 변경되면 새로운 상태를 반환하기 때문에 전체 폼 모델 중 어느 부분이 변경되었는지 추적할 수 있습니다.
반응형 폼은 [옵저버블](guide/glossary#observable "Observable definition.") 스트림을 기반으로 동작하기 때문에, 폼에 입력되는 값도 스트림 형태로 전달됩니다.

반응형 폼을 사용하면 개발자가 의도한 대로만 데이터가 변경되며, 현재 상태를 쉽게 예측할 수 있기 때문에 테스트하기도 편합니다.
데이터가 변경되는 것을 감지하는 쪽에서 값을 받아 반응하는 것도 쉽습니다.

반응형 폼은 여러가지 면에서 [템플릿 기반 폼](guide/forms "Template-driven forms guide")과 다릅니다.
반응형 폼은 데이터 모델에 동기 방식으로 접근할 수 있기 때문에 동작을 예측하기 쉬우며, 옵저버블 연산자를 활용해서 조작할 수 있고, 옵저버블 스트림을 추적하는 방식으로 변화를 감지할 수도 있습니다.

반면에 템플릿 기반 폼은 템플릿 안에서만 동작하며 템플릿 안에 있는 디렉티브를 기반으로 동작하기 때문에 동작을 폼 모델에 직접 접근할 수 없으며 비동기 방식으로만 변화를 감지할 수 있습니다.
두가지 방식이 어떻게 다른지 비교하려면 [폼 개요](guide/forms-overview "Overview of Angular forms.") 문서를 참고하세요.


<!--
## Adding a basic form control
-->
## 기본 폼 컨트롤 추가하기

<!--
There are three steps to using form controls.

1. Register the reactive forms module in your app. This module declares the reactive-form directives that you need to use reactive forms.
2. Generate a new `FormControl` instance and save it in the component.
3. Register the `FormControl` in the template.

You can then display the form by adding the component to the template.

The following examples show how to add a single form control. In the example, the user enters their name into an input field, captures that input value, and displays the current value of the form control element.
-->
폼 컨트롤은 3단계를 거쳐 정의합니다.

1. 앱에 반응형 폼 모듈을 로드합니다. 이 모듈은 반응형 폼에서 사용하는 디렉티브를 제공하는 모듈입니다.
2. 컴포넌트에 `FormControl` 인스턴스를 정의합니다.
3. 템플릿에 `FormControl`을 등록합니다.

그러면 컴포넌트 템플릿에서 폼이 동작하는 것을 확인할 수 있습니다.

아래 예제는 폼 컨트롤 하나를 정의하는 예제 코드입니다.
이 예제 코드에서 사용자가 입력 필드에 이름을 입력하면 폼이 이벤트를 감지해서 현재 값을 화면에 표시합니다.


<!--
**Register the reactive forms module**

To use reactive form controls, import `ReactiveFormsModule` from the `@angular/forms` package and add it to your NgModule's `imports` array.

<code-example path="reactive-forms/src/app/app.module.ts" region="imports" header="src/app/app.module.ts (excerpt)"></code-example>
-->
**반응형 폼 모듈 로드하기**

반응형 폼 컨트롤을 사용하려면 `@angular/forms` 패키지가 제공하는 `ReactiveFormsModule`을 로드해서 NgModule `imports` 배열에 추가하면 됩니다.

<code-example path="reactive-forms/src/app/app.module.ts" region="imports" header="src/app/app.module.ts (일부)"></code-example>


<!--
**Generate a new `FormControl`**
-->
**`FormControl` 생성하기**

<!--
Use the [CLI command](cli "Using the Angular command-line interface.") `ng generate` to generate a component in your project to host the control.

<code-example language="sh" class="code-shell">

  ng generate component NameEditor

</code-example>

To register a single form control, import the `FormControl` class and create a new instance of `FormControl` to save as a class property.

<code-example path="reactive-forms/src/app/name-editor/name-editor.component.ts" region="create-control" header="src/app/name-editor/name-editor.component.ts"></code-example>

Use the constructor of `FormControl` to set its initial value, which in this case is an empty string. By creating these controls in your component class, you get immediate access to listen for, update, and validate the state of the form input.
-->
[Angular CLI 명령](cli "Using the Angular command-line interface.")  `ng generate`를 실행하면 프로젝트에 컴포넌트를 추가할 수 있습니다.

<code-example language="sh" class="code-shell">

  ng generate component NameEditor

</code-example>

그리고 폼 컨트롤을 하나 추가하려면 이 컴포넌트 파일에 `FormControl` 클래스를 로드하고 클래스 프로퍼티로 `FormControl`을 선언하면 됩니다.

<code-example path="reactive-forms/src/app/name-editor/name-editor.component.ts" region="create-control" header="src/app/name-editor/name-editor.component.ts"></code-example>

그러면 `FormControl`의 생성자가 실행되면서 인자로 전달한 빈 문자열이 초기값으로 설정됩니다.
이렇게 클래스 프로퍼티에 폼 컨트롤을 선언하면 폼에서 입력되는 이벤트나 값, 유효성 검사 결과를 컴포넌트 코드에서 간단하게 확인할 수 있습니다.


<!--
**Register the control in the template**
-->
**템플릿에 폼 컨트롤 연결하기**

<!--
After you create the control in the component class, you must associate it with a form control element in the template. Update the template with the form control using the `formControl` binding provided by `FormControlDirective`, which is also included in the `ReactiveFormsModule`.

<code-example path="reactive-forms/src/app/name-editor/name-editor.component.html" region="control-binding" header="src/app/name-editor/name-editor.component.html"></code-example>

<div class="alert is-helpful">

* For a summary of the classes and directives provided by `ReactiveFormsModule`, see the [Reactive forms API](#reactive-forms-api "API summary.") section below.

* For complete syntax details of these classes and directives, see the API reference documentation for the [Forms package](api/forms "API reference.").

</div>

Using the template binding syntax, the form control is now registered to the `name` input element in the template. The form control and DOM element communicate with each other: the view reflects changes in the model, and the model reflects changes in the view.
-->
컴포넌트 클래스에 폼 컨트롤을 추가하고 나면, 컴포넌트 템플릿에도 폼 컨트롤을 연결해야 이 폼 컨트롤을 사용할 수 있습니다.
그래서 `FormControlDirective`를 의미하는 `formControl`을 입력 필드에 지정하면 템플릿과 컴포넌트의 폼 컨트롤을 연결할 수 있습니다.
이 디렉티브는 `ReactiveFormsModule`에서 제공하는 디렉티브입니다.

<code-example path="reactive-forms/src/app/name-editor/name-editor.component.html" region="control-binding" header="src/app/name-editor/name-editor.component.html"></code-example>

<div class="alert is-helpful">

**참고** : `ReactiveFormsModule`에서 제공하는 클래스나 디렉티브에 대해 좀 더 알아보려면 아래 [반응형 폼 API](#reactive-forms-api "API summary.") 섹션을 참고하세요.

</div>

이렇게 템플릿 바인딩 문법을 사용하면 템플릿에 있는 `name` 입력 필드가 폼 컨트롤과 연결됩니다.
이제 폼 컨트롤과 DOM 엘리먼트는 서로 연동되는데, 화면에서 값이 변경되면 모델값도 변경되고, 모델의 값이 변경되면 화면의 값도 변경됩니다.


<!--
**Display the component**
-->
**컴포넌트 표시하기**

<!--
The form control assigned to `name` is displayed when the component is added to a template.

<code-example path="reactive-forms/src/app/app.component.1.html" region="app-name-editor" header="src/app/app.component.html (name editor)"></code-example>

<div class="lightbox">
  <img src="generated/images/guide/reactive-forms/name-editor-1.png" alt="Name Editor">
</div>
-->
이제 `NameEditorComponent`를 템플릿에 추가하면 다음과 같은 입력 필드가 화면에 표시됩니다.

<code-example path="reactive-forms/src/app/app.component.1.html" region="app-name-editor" header="src/app/app.component.html (NameEditorComponent)"></code-example>

<div class="lightbox">
  <img src="generated/images/guide/reactive-forms/name-editor-1.png" alt="Name Editor">
</div>


{@a display-value}

<!--
### Displaying a form control value
-->
### 폼 컨트롤 값 표시하기

<!--
You can display the value in the following ways.

* Through the `valueChanges` observable where you can listen for changes in the form's value in the template using `AsyncPipe` or in the component class using the `subscribe()` method.

* With the `value` property, which gives you a snapshot of the current value.

The following example shows you how to display the current value using interpolation in the template.

<code-example path="reactive-forms/src/app/name-editor/name-editor.component.html" region="display-value" header="src/app/name-editor/name-editor.component.html (control value)"></code-example>

The displayed value changes as you update the form control element.

Reactive forms provide access to information about a given control through properties and methods provided with each instance.
These properties and methods of the underlying [AbstractControl](api/forms/AbstractControl "API reference.") class are used to control form state and determine when to display messages when handling [input validation](#basic-form-validation "Learn more about validating form input.").

Read about other `FormControl` properties and methods in the [API Reference](api/forms/FormControl "Detailed syntax reference.").
-->
폼 컨트롤의 값을 표시하려면 다음과 같은 방법을 사용할 수 있습니다:

* 폼 값이 변경된 것을 알려주는 `valueChanges` 옵저버블을 `AsyncPipe` 파이프와 함께 사용할 수 있습니다. 이 옵저버블은 컴포넌트 클래스에서 `subscribe()` 메소드로 구독해도 됩니다.
* 폼 컨트롤의 현재 값을 표현하는 `value` 프로퍼티를 사용해도 됩니다.

다음 예제는 폼 컨트롤의 값을 문자열 삽입으로 템플릿에 표시하는 예제 코드입니다.

<code-example path="reactive-forms/src/app/name-editor/name-editor.component.html" region="display-value" header="src/app/name-editor/name-editor.component.html (값 표시하기)"></code-example>

그리고 이 값은 폼 컨트롤 엘리먼트의 값이 변경될 때마다 자동으로 갱신됩니다.

반응형 폼에서는 각 폼 컨트롤의 프로퍼티나 메소드를 사용해서 폼 컨트롤이 제공하는 정보에 접근할 수 있습니다. 프로퍼티와 메소드는 [AbstractControl](api/forms/AbstractControl "API reference.") 클래스에 정의되어 있으며, 폼 컨트롤의 값을 확인하는 것외에도 폼 컨트롤의 상태를 확인하거나 유효성을 검사하는 용도로도 사용할 수 있습니다. 더 자세한 내용은 이후에 나오는 [폼 유효성 검사하기](#basic-form-validation "Learn more about validating form input.") 섹션을 참고하세요.

그리고 `FormControl`에서 제공하는 프로퍼티와 메소드를 확인하려면 [API 문서](api/forms/FormControl "Detailed syntax reference.")를 참고하세요.


<!--
### Replacing a form control value
-->
### 폼 컨트롤 값 변경하기

<!--
Reactive forms have methods to change a control's value programmatically, which gives you the flexibility to update the value without user interaction. A form control instance provides a `setValue()` method that updates the value of the form control and validates the structure of the value provided against the control's structure. For example, when retrieving form data from a backend API or service, use the `setValue()` method to update the control to its new value, replacing the old value entirely.

The following example adds a method to the component class to update the value of the control to *Nancy* using the `setValue()` method.

<code-example path="reactive-forms/src/app/name-editor/name-editor.component.ts" region="update-value" header="src/app/name-editor/name-editor.component.ts (update value)">

</code-example>

Update the template with a button to simulate a name update. When you click the **Update Name** button, the value entered in the form control element is reflected as its current value.

<code-example path="reactive-forms/src/app/name-editor/name-editor.component.html" region="update-value" header="src/app/name-editor/name-editor.component.html (update value)"></code-example>

The form model is the source of truth for the control, so when you click the button, the value of the input is changed within the component class, overriding its current value.

<div class="lightbox">
  <img src="generated/images/guide/reactive-forms/name-editor-2.png" alt="Name Editor Update">
</div>

<div class="alert is-helpful">

**Note:** In this example, you're using a single control. When using the `setValue()` method with a [form group](#grouping-form-controls "Learn more about form groups.") or [form array](#creating-dynamic-forms "Learn more about dynamic forms.") instance, the value needs to match the structure of the group or array.

</div>
-->
반응형 폼에서 제공하는 메소드를 사용하면 사용자의 동작 없이도 폼 컨트롤의 값을 컴포넌트 코드에서 변경할 수 있습니다.
이 중 `setValue()` 메소드를 사용하면 폼 컨트롤의 값을 변경할 수 있으며, 이 때 폼 컨트롤의 구조에 맞지 않는 데이터가 전달되는 유효성 검사도 수행합니다.
그래서 백엔드 API나 서비스에서 데이터를 가져온 후에 `setValue()` 메소드를 사용하면 현재 폼 컨트롤의 값 전체를 한 번에 변경할 수 있습니다.

다음 예제 코드는 `setValue()` 메소드를 사용해서 폼 컨트롤의 값을 *Nancy*로 변경하는 예제 코드입니다.

<code-example path="reactive-forms/src/app/name-editor/name-editor.component.ts" region="update-value" header="src/app/name-editor/name-editor.component.ts (값 변경하기)">

</code-example>

이 메소드를 실행할 수 있도록 템플릿을 수정합니다.
다음과 같이 구현한 후에 **Update Name** 버튼을 클릭하면, 폼 컨트롤 엘리먼트에 입력된 값에 관계없이 지정된 값으로 변경됩니다.

<code-example path="reactive-forms/src/app/name-editor/name-editor.component.html" region="update-value" header="src/app/name-editor/name-editor.component.html (값 변경하기)"></code-example>

그리고 이 때 폼 컨트롤의 값은 폼 모델과 연결되어 있기 때문에, 버튼을 눌러서 폼 컨트롤의 값이 변경되면 컴포넌트 클래스에 있는 폼 모델 값도 함께 변경됩니다.

<div class="lightbox">
  <img src="generated/images/guide/reactive-forms/name-editor-2.png" alt="Name Editor Update">
</div>

<div class="alert is-helpful">

**참고**: 이 예제에서는 폼 컨트롤 하나를 대상으로 `setValue()` 메소드를 사용했지만, 이 메소드의 인자로 전달하는 타입에 따라 [폼 그룹](#grouping-form-controls "Learn more about form groups.")이나 [폼 배열](#creating-dynamic-forms "Learn more about dynamic forms.")에도 사용할 수 있습니다.

</div>


{@a grouping-form-controls}
<!--
## Grouping form controls
-->
## 연관된 폼 컨트롤 묶기

<!--
Forms typically contain several related controls. Reactive forms provide two ways of grouping multiple related controls into a single input form.

* A form *group* defines a form with a fixed set of controls that you can manage together. Form group basics are discussed in this section. You can also [nest form groups](#nested-groups "See more about nesting groups.") to create more complex forms.
* A form *array* defines a dynamic form, where you can add and remove controls at run time. You can also nest form arrays to create more complex forms. For more about this option, see [Creating dynamic forms](#dynamic-forms "See more about form arrays.") below.

Just as a form control instance gives you control over a single input field, a form group instance tracks the form state of a group of form control instances (for example, a form). Each control in a form group instance is tracked by name when creating the form group. The following example shows how to manage multiple form control instances in a single group.

Generate a `ProfileEditor` component and import the `FormGroup` and `FormControl` classes from the `@angular/forms` package.

<code-example language="sh" class="code-shell">

  ng generate component ProfileEditor

</code-example>

<code-example path="reactive-forms/src/app/profile-editor/profile-editor.component.1.ts" region="imports" header="src/app/profile-editor/profile-editor.component.ts (imports)">

</code-example>

To add a form group to this component, take the following steps.

1. Create a `FormGroup` instance.
2. Associate the `FormGroup` model and view.
3. Save the form data.
-->
폼은 보통 몇개 폼이 연관되는 방식으로 구성됩니다.
반응형 폼을 사용하면 두가지 방법으로 폼 컨트롤을 묶어서 관리할 수 있습니다.

* 관련된 폼 컨트롤을 그룹으로 정의할 수 있습니다.
이번 섹션에서는 폼 그룹에 대해 이야기 해봅시다.
폼이 복잡하다면 [중첩된 폼 그룹](#nested-groups "See more about nesting groups.")을 구성할 수도 있습니다.

* 폼이 동적으로 변경된다면 폼 *배열*을 정의할 수 있습니다.
그리고 이 경우에도 폼이 복잡하다면 폼 배열을 중첩할 수도 있습니다.
자세한 내용은 [동적 폼 구성하기](#dynamic-forms "See more about form arrays.") 문서를 참고하세요.

입력 필드 하나를 의미하는 폼 컨트롤 여러 개는 함께 묶어서 폼 그룹으로 처리할 수 있습니다.
실제로 폼을 구성할 때도 개별 폼 컨트롤을 처리하지 않고 폼 그룹으로 한 번에 처리하는 것이 효율적이며, 폼 그룹에 포함된 폼 컨트롤은 이름으로 구분합니다.
폼 컨트롤 여러개를 폼 그룹으로 한 번에 처리하는 방법을 알아봅시다.

다음 명령을 실행해서 `ProfileEditor` 컴포넌트를 생성하고 이 컴포넌트에 `@angular/forms` 패키지에서 제공하는 `FormGroup` 클래스와 `FormControl` 클래스를 로드합니다.

<code-example language="sh" class="code-shell">

  ng generate component ProfileEditor

</code-example>

<code-example path="reactive-forms/src/app/profile-editor/profile-editor.component.1.ts" region="imports" header="src/app/profile-editor/profile-editor.component.ts (심볼 로드하기)">

</code-example>

폼 그룹은 다음과 같은 단계로 추가합니다.

1. `FormGroup` 인스턴스를 추가합니다.
2. `FormGroup` 모델과 화면을 연결합니다.
3. 폼 데이터를 저장합니다.


<!--
**Create a FormGroup instance**
-->
**FormGroup 인스턴스 생성하기**

<!--
Create a property in the component class named `profileForm` and set the property to a new form group instance. To initialize the form group, provide the constructor with an object of named keys mapped to their control.

For the profile form, add two form control instances with the names `firstName` and `lastName`.

<code-example path="reactive-forms/src/app/profile-editor/profile-editor.component.1.ts" region="formgroup" header="src/app/profile-editor/profile-editor.component.ts (form group)">

</code-example>

The individual form controls are now collected within a group. A `FormGroup` instance provides its model value as an object reduced from the values of each control in the group. A form group instance has the same properties (such as `value` and `untouched`) and methods (such as `setValue()`) as a form control instance.
-->
컴포넌트 클래스에 `profileForm` 프로퍼티를 선언하고 이 프로퍼티에 폼 그룹 인스턴스를 생성해서 할당합니다.
폼 그룹을 생성하려면 폼 컨트롤과 키를 매칭시켜서 생성자에 인자로 전달하면 됩니다.

그러면 이 폼 안에 `firstName` 인스턴스와 `lastName` 인스턴스가 선언됩니다.

<code-example path="reactive-forms/src/app/profile-editor/profile-editor.component.1.ts" region="formgroup" header="src/app/profile-editor/profile-editor.component.ts (폼 그룹)">

</code-example>

이제 폼 컨트롤을 그룹으로 묶었습니다.
폼 컨트롤을 그룹으로 묶으면 폼 컨트롤의 값을 번거롭게 하나씩 참조할 필요 없이 폼 그룹에서 제공하는 모델을 사용할 수 있습니다.
폼 그룹 인스턴스도 폼 컨트롤 인스턴스와 비슷하게 `value`나 `untouched` 프로퍼티, `setValue()` 메소드를 제공합니다.


<!--
**Associate the FormGroup model and view**
-->
**FormGroup 모델과 화면 연결하기**

<!--
A form group tracks the status and changes for each of its controls, so if one of the controls changes, the parent control also emits a new status or value change. The model for the group is maintained from its members. After you define the model, you must update the template to reflect the model in the view.

<code-example path="reactive-forms/src/app/profile-editor/profile-editor.component.1.html" region="formgroup" header="src/app/profile-editor/profile-editor.component.html (template form group)"></code-example>

<<<<<<< HEAD
Note that just as a form group contains a group of controls, the *profile form* `FormGroup` is bound to the `form` element with the `FormGroup` directive, creating a communication layer between the model and the form containing the inputs. The `formControlName` input provided by the `FormControlName` directive binds each individual input to the form control defined in `FormGroup`. The form controls communicate with their respective elements. They also communicate changes to the form group instance, which provides the source of truth for the model value.
-->
폼 그룹도 각각의 폼 컨트롤의 상태와 변화를 추적합니다.
그래서 폼 컨트롤 중 하나의 상태나 값이 변경되면 이 폼 컨트롤을 감싸고 있는 부모 폼 컨트롤도 새로운 상태로 변경되고 값도 변경됩니다.
이 폼 그룹이 관리하는 모델은 각각의 폼 컨트롤로 구성됩니다.
그래서 이 모델을 템플릿에 연결하면 폼 컨트롤을 처리했던 것과 비슷하게 폼 그룹을 처리할 수 있습니다.
=======
Note that just as a form group contains a group of controls, the *profileForm* `FormGroup` is bound to the `form` element with the `FormGroup` directive, creating a communication layer between the model and the form containing the inputs. The `formControlName` input provided by the `FormControlName` directive binds each individual input to the form control defined in `FormGroup`. The form controls communicate with their respective elements. They also communicate changes to the form group instance, which provides the source of truth for the model value.
>>>>>>> 9af6fbf6

<code-example path="reactive-forms/src/app/profile-editor/profile-editor.component.1.html" region="formgroup" header="src/app/profile-editor/profile-editor.component.html (폼 그룹 템플릿)"></code-example>

폼 그룹은 폼 컨트롤의 묶음을 표현하며, 이 예제 코드에서는 `FormGroup` 타입의 *profileForm* 이 `form` 엘리먼트와 바인딩되어 폼 모델과 입력 필드를 연결합니다.
이 코드에 사용된 `formControlName` 은 `FormControlName` 디렉티브의 셀렉터이며, 개별 입력 필드를 `FormGroup` 안에 있는 폼 컨트롤과 연결하는 동작을 수행합니다.
그러면 각각의 폼 컨트롤에 연결된 엘리먼트는 해당 폼 컨트롤이 관리하며, 폼 그룹 인스턴스를 통해 전체 모델에 접근할 수도 있습니다.


<!--
**Save form data**
-->
**데이터 저장하기**

<!--
The `ProfileEditor` component accepts input from the user, but in a real scenario you want to capture the form value and make available for further processing outside the component. The `FormGroup` directive listens for the `submit` event emitted by the `form` element and emits an `ngSubmit` event that you can bind to a callback function.

Add an `ngSubmit` event listener to the `form` tag with the `onSubmit()` callback method.

<code-example path="reactive-forms/src/app/profile-editor/profile-editor.component.html" region="ng-submit" header="src/app/profile-editor/profile-editor.component.html (submit event)"></code-example>

The `onSubmit()` method in the `ProfileEditor` component captures the current value of `profileForm`. Use `EventEmitter` to keep the form encapsulated and to provide the form value outside the component. The following example uses `console.warn` to log a message to the browser console.

<code-example path="reactive-forms/src/app/profile-editor/profile-editor.component.ts" region="on-submit" header="src/app/profile-editor/profile-editor.component.ts (submit method)">

</code-example>

The `submit` event is emitted by the `form` tag using the native DOM event. You trigger the event by clicking a button with `submit` type. This allows the user to press the **Enter** key to submit the completed form.

Use a `button` element to add a button to the bottom of the form to trigger the form submission.

<code-example path="reactive-forms/src/app/profile-editor/profile-editor.component.html" region="submit-button" header="src/app/profile-editor/profile-editor.component.html (submit button)"></code-example>

<div class="alert is-helpful">

**Note:** The button in the snippet above also has a `disabled` binding attached to it to disable the button when `profileForm` is invalid. You aren't performing any validation yet, so the button is always enabled. Basic form validation is covered in the [Validating form input](#basic-form-validation "Basic form validation.") section.

</div>
-->
이 예제에서는 `ProfileEditor` 컴포넌트가 사용자의 입력을 받기만 하지만, 실제 애플리케이션이라면 폼에 입력된 값을 컴포넌트 외부로 전달해서 어떤 동작을 수행해야 할 것입니다.
`FormGroup` 디렉티브는 `form` 엘리먼트에서 발생하는 `submit` 이벤트를 감지하며, `submit` 이벤트가 발생했을 때 폼에 바인딩 된 콜백 함수를 실행하기 위해 `ngSubmit` 이벤트를 새로 발생시킵니다.

다음과 같이 `form` 태그에 `ngSubmit` 이벤트를 바인딩해서 `onSubmit()` 콜백 메소드가 실행되게 작성해 봅시다.

<code-example path="reactive-forms/src/app/profile-editor/profile-editor.component.html" region="ng-submit" header="src/app/profile-editor/profile-editor.component.html (폼 제출 이벤트 처리)"></code-example>

그러면 `ProfileEditor` 컴포넌트에 정의된 `onSubmit()` 메소드가 `profileForm`의 현재 값을 읽어서 특정 동작을 실행하게 할 수 있습니다.
이 때 컴포넌트와 폼의 캡슐화를 보장하기 위해 `EventEmitter`를 사용해서 폼 값을 컴포넌트 외부로 전달하는 것이 좋습니다.
다음 예제는 이렇게 가져온 폼 값을 `console.warn` 함수로 브라우저 콘솔에 출력하는 예제입니다.

<code-example path="reactive-forms/src/app/profile-editor/profile-editor.component.ts" region="on-submit" header="src/app/profile-editor/profile-editor.component.ts (폼 제출 메소드)">

</code-example>

`submit` 이벤트는 `form` 태그에서 발생하는 네이티브 DOM 이벤트입니다.
이 이벤트는 `submit` 타입의 버튼을 클릭했을 때 발생하며, 사용자가 폼 내용을 입력하고 **엔터** 키를 눌렀을 때도 발생합니다.

이 이벤트를 발생시키기 위해 폼 아래에 `button` 엘리먼트를 다음과 같이 추가합니다.

<code-example path="reactive-forms/src/app/profile-editor/profile-editor.component.html" region="submit-button" header="src/app/profile-editor/profile-editor.component.html (폼 제출 버튼)"></code-example>

<div class="alert is-helpful">

**팁:** 예제로 구현한 버튼은 `profileForm`의 유효성 검사 결과가 유효하지 않을 때 `disabled` 어트리뷰트를 지정하도록 바인딩되어 있습니다.
아직 유효성 검사 로직은 아무것도 적용하지 않았기 때문에 버튼은 항상 활성화되어 있을 것이며, 이후에 [폼 유효성 검사하기](#basic-form-validation "Basic form validation.") 섹션에서 이 내용을 다시 한 번 살펴봅니다.

</div>


<!--
**Display the component**
-->
**컴포넌트 표시하기**

<!--
To display the `ProfileEditor` component that contains the form, add it to a component template.

<code-example path="reactive-forms/src/app/app.component.1.html" region="app-profile-editor" header="src/app/app.component.html (profile editor)"></code-example>

`ProfileEditor` allows you to manage the form control instances for the `firstName` and `lastName` controls within the form group instance.

<div class="lightbox">
  <img src="generated/images/guide/reactive-forms/profile-editor-1.png" alt="Profile Editor">
</div>
-->
`ProileEditor` 컴포넌트를 화면에 표시하기 위해 `AppComponent` 템플릿에 다음과 같이 컴포넌트를 추가합니다.

<code-example path="reactive-forms/src/app/app.component.1.html" region="app-profile-editor" header="src/app/app.component.html (개인정보 수정 화면)"></code-example>

그러면 `ProfileEditor` 컴포넌트가 화면에 표시되며, 이 컴포넌트에 정의된 폼 그룹 안에 있는 `firstName`과 `lastName` 폼 컨트롤도 화면에 함께 표시됩니다.

<div class="lightbox">
  <img src="generated/images/guide/reactive-forms/profile-editor-1.png" alt="Profile Editor">
</div>


{@a nested-groups}

<!--
### Creating nested form groups
-->
### 중첩 폼 그룹(Nesting form groups) 만들기

<!--
Form groups can accept both individual form control instances and other form group instances as children. This makes composing complex form models easier to maintain and logically group together.

When building complex forms, managing the different areas of information is easier in smaller sections. Using a nested form group instance allows you to break large forms groups into smaller, more manageable ones.

To make more complex forms, use the following steps.

1. Create a nested group.
2. Group the nested form in the template.

Some types of information naturally fall into the same group. A name and address are typical examples of such nested groups, and are used in the following examples.
-->
폼 그룹은 폼 그룹안에 있는 개별 폼 컨트롤 인스턴스에 직접 접근할 수 있으며 다른 폼 그룹도 자식 폼 컨트롤로 가질 수 있습니다.
그래서 폼 그룹을 논리적으로 구성하면 폼 전체를 한 번에 관리하기도 편합니다.

복잡한 폼을 구성할 때는 관련된 영역끼리 작게 묶어서 관리하는 것이 편합니다.
결국 관련된 영역을 작게 묶는 것이 폼 그룹의 역할입니다.

복잡한 폼을 구성할 때는 이렇게 구현해 보세요.

1. 중첩된 그룹을 정의합니다.
2. 템플릿에서도 중첩된 그룹을 묶어서 관리하세요.

데이터들 중에는 같은 그룹으로 묶는 것이 자연스러운 경우가 있습니다.
사용자의 이름과 주소가 그런 경우에 해당됩니다.


<!--
**Create a nested group**
-->
**중첩 그룹 만들기**

<!--
To create a nested group in `profileForm`, add a nested `address` element to the form group instance.

<code-example path="reactive-forms/src/app/profile-editor/profile-editor.component.1.ts" region="nested-formgroup" header="src/app/profile-editor/profile-editor.component.ts (nested form group)"></code-example>

In this example, `address group` combines the current `firstName` and `lastName` controls with the new `street`, `city`, `state`, and `zip` controls. Even though the `address` element in the form group is a child of the overall `profileForm` element in the form group, the same rules apply with value and status changes. Changes in status and value from the nested form group propagate to the parent form group, maintaining consistency with the overall model.
-->
`profileForm` 폼 안에 중첩된 폼을 만들기 위해 `address` 그룹을 이렇게 구성해 봅시다.

<code-example path="reactive-forms/src/app/profile-editor/profile-editor.component.1.ts" region="nested-formgroup" header="src/app/profile-editor/profile-editor.component.ts (중첩된 폼 그룹)"></code-example>

이 예제에서 `firstName`과 `lastName`은 폼 컨트롤이지만 `address`는 `street`와 `city`, `state`, `zip`으로 이루어진 폼 그룹입니다.
`address` `FormGroup`은 그 자체로도 폼 그룹이지만 부모 폼 그룹인 `profileForm`의 자식 폼 그룹이며, 기존에 사용하던 폼 상태와 값이 변경되는 상황도 이전과 마찬가지로 참조할 수 있습니다.
자식 객체에서 발생하는 상태/값 변화는 부모 폼 그룹으로 전파되기 때문에, 전체 폼 그룹을 참조해도 개별 값이 변경되는 것을 감지할 수 있습니다.


<!--
**Group the nested form in the template**
-->
**템플릿에서 중첩 폼 묶기**

<!--
After you update the model in the component class, update the template to connect the form group instance and its input elements.

Add the `address` form group containing the `street`, `city`, `state`, and `zip` fields to the `ProfileEditor` template.

<code-example path="reactive-forms/src/app/profile-editor/profile-editor.component.1.html" region="formgroupname" header="src/app/profile-editor/profile-editor.component.html (template nested form group)"></code-example>

The `ProfileEditor` form is displayed as one group, but the model is broken down further to represent the logical grouping areas.

<div class="lightbox">
  <img src="generated/images/guide/reactive-forms/profile-editor-2.png" alt="Profile Editor Update">
</div>

<div class="alert is-helpful">

**Tip** Display the value for the form group instance in the component template using the `value` property and `JsonPipe`.

</div>
-->
컴포넌트 클래스의 모델을 수정하고 나면, 템플릿에도 이 내용과 관련된 폼 그룹 인스턴스와 입력 엘리먼트를 수정해야 합니다.

`ProfileEditor` 템플릿에 다음과 같이 `address` 폼 그룹을 추가합니다.

<code-example path="reactive-forms/src/app/profile-editor/profile-editor.component.1.html" region="formgroupname" header="src/app/profile-editor/profile-editor.component.html (중첩된 폼 그룹 템플릿)"></code-example>

그러면 `ProfileEditor` 폼에서 `address` 부분이 다시 한 번 그룹으로 묶여 다음과 같이 화면에 표시됩니다.

<div class="lightbox">
  <img src="generated/images/guide/reactive-forms/profile-editor-2.png" alt="Profile Editor Update">
</div>

<div class="alert is-helpful">

**팁:** 폼 그룹의 내용을 컴포넌트 템플릿에 표시하려면 `value` 프로퍼티에 `JsonPipe`를 사용하면 됩니다.

</div>


<!--
### Updating parts of the data model
-->
### 데이터 모델 일부만 갱신하기

<!--
When updating the value for a form group instance that contains multiple controls, you may only want to update parts of the model. This section covers how to update specific parts of a form control data model.

There are two ways to update the model value:

* Use the `setValue()` method to set a new value for an individual control. The `setValue()` method strictly adheres to the structure of the form group and replaces the entire value for the control.

* Use the `patchValue()` method to replace any properties defined in the object that have changed in the form model.

The strict checks of the `setValue()` method help catch nesting errors in complex forms, while `patchValue()` fails silently on those errors.

In `ProfileEditorComponent`, use the `updateProfile` method with the example below to update the first name and street address for the user.

<code-example path="reactive-forms/src/app/profile-editor/profile-editor.component.1.ts" region="patch-value" header="src/app/profile-editor/profile-editor.component.ts (patch value)">

</code-example>

Simulate an update by adding a button to the template to update the user profile on demand.

<code-example path="reactive-forms/src/app/profile-editor/profile-editor.component.1.html" region="patch-value" header="src/app/profile-editor/profile-editor.component.html (update value)"></code-example>

When a user clicks the button, the `profileForm` model is updated with new values for `firstName` and `street`. Notice that `street` is provided in an object inside the `address` property. This is necessary because the `patchValue()` method applies the update against the model structure. `PatchValue()` only updates properties that the form model defines.
-->
폼 그룹을 처리하면서 매번 전체 폼 값을 한 번에 갱신하는 것은 번거롭기 때문에, 일부 폼 컨트롤의 값만 변경하는 것이 더 편한 경우도 있습니다.
이번에는 폼 모델의 일부 값만 변경하는 방법을 알아봅시다.

모델 값은 두 가지 방법으로 변경할 수 있습니다.

* 폼 컨트롤에 `setValue()` 메소드를 사용할 수 있습니다.
`setValue()` 메소드는 폼 그룹의 구조와 정확하게 일치하는 객체를 받았을 때만 폼 그룹 전체값을 한 번에 갱신합니다.

* 폼 모델의 특정 부분만 변경하려면 `patchValue()` 메소드를 사용할 수 있습니다.

`setValue()` 메소드를 사용하면 인자의 형태가 복잡한 폼 구조에 맞을 때만 값을 변경할 수 있습니다.
반면에 `patchValue()` 메소드는 폼 그룹의 구조와 다른 인자가 전달되어도 에러를 발생하지 않습니다.

아래 예제는 `ProfileEditorComponent`에 선언된 `updateProfile` 메소드를 사용해서 사용자의 이름과 주소를 변경하는 예제 코드입니다.

<code-example path="reactive-forms/src/app/profile-editor/profile-editor.component.1.ts" region="patch-value" header="src/app/profile-editor/profile-editor.component.ts (일부 값 변경하기)">

</code-example>

그리고 이 메소드를 실행하는 버튼을 템플릿에 다음과 같이 추가합니다.

<code-example path="reactive-forms/src/app/profile-editor/profile-editor.component.1.html" region="patch-value" header="src/app/profile-editor/profile-editor.component.html (값 변경하기)"></code-example>

이제 사용자가 이 버튼을 클릭하면 `profileForm` 모델의 `firstName` 값과 `street` 값이 새로운 값으로 변경됩니다.
이 때 폼 그룹의 구조에 맞추기 위해 `street` 필드의 값은 `address` 객체 안에 지정했습니다.
`patchValue()` 메소드는 전달된 인자 중에서 폼 모델의 구조에 맞는 값만 변경합니다.


<!--
## Using the FormBuilder service to generate controls
-->
## FormBuilder로 폼 컨트롤 생성하기

<!--
Creating form control instances manually can become repetitive when dealing with multiple forms. The `FormBuilder` service provides convenient methods for generating controls.

Use the following steps to take advantage of this service.

1. Import the `FormBuilder` class.
2. Inject the `FormBuilder` service.
3. Generate the form contents.

The following examples show how to refactor the `ProfileEditor` component to use the form builder service to create form control and form group instances.
-->
폼 컨트롤을 매번 직접 생성해야 하는데, 이런 폼이 여러개라면 귀찮은 반복작업이 될 것입니다.
이 때 `FormBuilder` 서비스를 사용하면 좀 더 편하게 폼을 구성할 수 있습니다.

`FormBuilder` 서비스는 이렇게 사용합니다.

1. `FormBuilder` 클래스를 로드합니다.
2. `FormBuilder` 서비스를 의존성으로 주입합니다.
3. `FormBuilder` 서비스로 폼을 구성합니다.

아래 예제를 보면서 `ProfileEditor` 컴포넌트에서 폼을 정의하는 부분을 폼 빌더 서비스를 사용하는 방식으로 리팩토링하려면 어떻게 해야 하는지 확인해 보세요.


<!--
**Import the FormBuilder class**
-->
**FormBuilder 클래스 로드하기**

<!--
Import the `FormBuilder` class from the `@angular/forms` package.

<code-example path="reactive-forms/src/app/profile-editor/profile-editor.component.2.ts" region="form-builder-imports" header="src/app/profile-editor/profile-editor.component.ts (import)">

</code-example>
-->
먼저 `@angular/forms` 패키지에서 `FormBuilder` 클래스를 로드합니다.

<code-example path="reactive-forms/src/app/profile-editor/profile-editor.component.2.ts" region="form-builder-imports" header="src/app/profile-editor/profile-editor.component.ts (심볼 로드하기)">

</code-example>


<!--
**Inject the FormBuilder service**
-->
**FormBuilder 서비스를 의존성으로 주입하기**

<!--
The `FormBuilder` service is an injectable provider that is provided with the reactive forms module. Inject this dependency by adding it to the component constructor.

<code-example path="reactive-forms/src/app/profile-editor/profile-editor.component.2.ts" region="inject-form-builder" header="src/app/profile-editor/profile-editor.component.ts (constructor)">

</code-example>
-->
폼 빌더는 `ReactiveFormsModule`에서 제공하며, 의존성으로 주입할 수 있도록 서비스로 정의되어 있습니다.
다음과 같이 컴포넌트 생성자에 `FormBuilder` 서비스를 주입합니다.

<code-example path="reactive-forms/src/app/profile-editor/profile-editor.component.2.ts" region="inject-form-builder" header="src/app/profile-editor/profile-editor.component.ts (생성자)">

</code-example>


<!--
**Generate form controls**
-->
**폼 컨트롤 생성하기**

<!--
The `FormBuilder` service has three methods: `control()`, `group()`, and `array()`. These are factory methods for generating instances in your component classes including form controls, form groups, and form arrays.

Use the `group` method to create the `profileForm` controls.

<code-example path="reactive-forms/src/app/profile-editor/profile-editor.component.2.ts" region="form-builder" header="src/app/profile-editor/profile-editor.component.ts (form builder)">

</code-example>

In the example above, you use the `group()` method with the same object to define the properties in the model. The value for each control name is an array containing the initial value as the first item in the array.

<div class="alert is-helpful">

**Tip** You can define the control with just the initial value, but if your controls need sync or async validation, add sync and async validators as the second and third items in the array.

</div>

Compare using the form builder to creating the instances manually.

<code-tabs>

  <code-pane path="reactive-forms/src/app/profile-editor/profile-editor.component.1.ts" region="formgroup-compare" header="src/app/profile-editor/profile-editor.component.ts (instances)">

  </code-pane>

  <code-pane path="reactive-forms/src/app/profile-editor/profile-editor.component.2.ts" region="formgroup-compare" header="src/app/profile-editor/profile-editor.component.ts (form builder)">

  </code-pane>

</code-tabs>
-->
`FormBuilder` 서비스는 `control()`, `group()`, `array()` 메소드를 제공하는데, 이 메소드는 각각 폼 컨트롤, 폼 그룹, 폼 배열 인스턴스를 생성해서 반환하는 팩토리 메소드입니다.

`group()` 메소드를 사용해서 `profileForm` 컨트롤을 만들어 봅시다.

<code-example path="reactive-forms/src/app/profile-editor/profile-editor.component.2.ts" region="form-builder" header="src/app/profile-editor/profile-editor.component.ts (폼 빌더)">

</code-example>

위 코드에서 `group()` 메소드에 전달하는 객체의 구조는 폼 모델의 구조와 같습니다.
그리고 프로퍼티 값으로는 배열을 전달하는데, 폼 컨트롤의 초기값은 배열의 첫번째 항목으로 전달합니다.

<div class="alert is-helpful">

**팁:** 폼 컨트롤의 초기값만 지정한다면 배열을 사용하지 않아도 됩니다.
하지만 폼 컨트롤에 유효성 검사기를 지정하려면 프로퍼티 값에 배열을 사용해야 합니다.
이 때 동기 유효성 검사기는 두번째 인자로, 비동기 유효성 검사기는 세번째 인자로 지정합니다.

</div>

폼 컨트롤을 직접 생성하는 방식과 폼 빌더를 사용하는 방식이 어떻게 다른지 비교해 보세요.

<code-tabs>

  <code-pane path="reactive-forms/src/app/profile-editor/profile-editor.component.1.ts" region="formgroup-compare" header="src/app/profile-editor/profile-editor.component.ts (직접 생성)">

  </code-pane>

  <code-pane path="reactive-forms/src/app/profile-editor/profile-editor.component.2.ts" region="formgroup-compare" header="src/app/profile-editor/profile-editor.component.ts (폼 빌더 사용)">

  </code-pane>

</code-tabs>


{@a basic-form-validation}
{@a validating-form-input}

<!--
## Validating form input
-->
## 폼 유효성 검사하기

<!--
_Form validation_ is used to ensure that user input is complete and correct. This section covers adding a single validator to a form control and displaying the overall form status. Form validation is covered more extensively in the [Form Validation](guide/form-validation "All about form validation.") guide.

Use the following steps to add form validation.

1. Import a validator function in your form component.
2. Add the validator to the field in the form.
3. Add logic to handle the validation status.

The most common validation is making a field required. The following example shows how to add a required validation to the `firstName` control and display the result of validation.
-->
_폼 유효성 검사(Form validation)_ 는 사용자가 필수 항목을 모두 입력했는지, 입력한 내용이 올바른지 검증하는 것입니다.
이 섹션에서는 폼 컨트롤에 유효성 검사기를 하나 붙여서 폼 상태를 화면에 표시해 봅시다.
이보다 자세한 내용은 [폼 유효성 검사](guide/form-validation "All about form validation.") 문서에서 다룹니다.

폼 유효성 검사기는 다음과 같은 과정으로 적용합니다.

1. 폼 컴포넌트에 유효성 검사 함수를 로드합니다.
2. 원하는 폼 필드에 유효성 검사기를 적용합니다.
3. 폼 유효성 검사 결과에 따라 적절한 처리 로직을 추가합니다.

가장 일반적인 유효성 검사는 필드를 필수 항목으로 만드는 것입니다.
아래 예제를 보면서 `firstName` 폼 컨트롤에 필수항목 유효성 검사기를 추가하고 유효성 검사 결과를 화면에 표시하는 방법에 대해 알아보세요.


<!--
**Import a validator function**
-->
**유효성 검사 함수 로드하기**

<!--
Reactive forms include a set of validator functions for common use cases. These functions receive a control to validate against and return an error object or a null value based on the validation check.

Import the `Validators` class from the `@angular/forms` package.

<code-example path="reactive-forms/src/app/profile-editor/profile-editor.component.ts" region="validator-imports" header="src/app/profile-editor/profile-editor.component.ts (import)">

</code-example>
-->
반응형 폼 모듈은 다양한 유효성 검사 함수도 함께 제공합니다.
이 함수들은 폼 컨트롤 인스턴스를 인자로 받으며, 유효성 검사에 실패한 경우에 에러 객체를 반환하고 유효성 검사를 통과하면 null을 반환합니다.

먼저, `@angular/forms` 패키지에서 `Validators` 클래스를 로드합니다.

<code-example path="reactive-forms/src/app/profile-editor/profile-editor.component.ts" region="validator-imports" header="src/app/profile-editor/profile-editor.component.ts (심볼 로드하기)">

</code-example>


<!--
**Make a field required**
-->
**필수 항목 지정하기**


<!--
In the `ProfileEditor` component, add the `Validators.required` static method as the second item in the array for the `firstName` control.

<code-example path="reactive-forms/src/app/profile-editor/profile-editor.component.ts" region="required-validator" header="src/app/profile-editor/profile-editor.component.ts (required validator)">

</code-example>

HTML5 has a set of built-in attributes that you can use for native validation, including `required`, `minlength`, and `maxlength`. You can take advantage of these optional attributes on your form input elements. Add the `required` attribute to the `firstName` input element.

<code-example path="reactive-forms/src/app/profile-editor/profile-editor.component.html" region="required-attribute" header="src/app/profile-editor/profile-editor.component.html (required attribute)"></code-example>

<div class="alert is-important">

**Caution:** Use these HTML5 validation attributes *in combination with* the built-in validators provided by Angular's reactive forms. Using these in combination prevents errors when the expression is changed after the template has been checked.

</div>
-->
폼 유효성 검사 중 가장 많이 사용하는 것은 입력 필드를 꼭 입력하도록 지정하는 것입니다.
`firstName` 폼 컨트롤에 이 내용을 어떻게 적용하는지 알아봅시다.

`ProfileEditor` 컴포넌트에서 `firstName` 폼 컨트롤을 생성하던 배열의 두 번째 항목으로 `Validators.required`를 추가합니다.

<code-example path="reactive-forms/src/app/profile-editor/profile-editor.component.ts" region="required-validator" header="src/app/profile-editor/profile-editor.component.ts (required 유효성 검사기)">

</code-example>

HTML5에서도 `required`나 `minlength`, `maxlength`와 같은 어트리뷰트를 지정해서 네이티브 유효성 검사 로직을 활용할 수 있습니다.
이 기능을 활성화하려면 다음과 같이 `firstName` `input` 엘리먼트에 `required` 어트리뷰트를 지정하기만 하면 됩니다.

<code-example path="reactive-forms/src/app/profile-editor/profile-editor.component.html" region="required-attribute" header="src/app/profile-editor/profile-editor.component.html (required 어트리뷰트)"></code-example>

<div class="alert is-important">

**주의:** HTML5 유효성 검사 어트리뷰트는 반드시 Angular 반응형 폼이 제공하는 관련 유효성 검사기와 _함께_ 사용해야 합니다.
양쪽 기능을 함께 사용해야 해당 기능이 정상적으로 동작하며, 템플릿 검사를 마친 이후에 상태가 다시 변경되는 에러도 방지할 수 있습니다.

</div>


<!--
**Display form status**
-->
**폼 상태 표시하기**

<!--
When you add a required field to the form control, its initial status is invalid. This invalid status propagates to the parent form group element, making its status invalid. Access the current status of the form group instance through its `status` property.

Display the current status of `profileForm` using interpolation.

<code-example path="reactive-forms/src/app/profile-editor/profile-editor.component.html" region="display-status" header="src/app/profile-editor/profile-editor.component.html (display status)"></code-example>

<div class="lightbox">
  <img src="generated/images/guide/reactive-forms/profile-editor-3.png" alt="Profile Editor Validation">
</div>

The **Submit** button is disabled because `profileForm` is invalid due to the required `firstName` form control. After you fill out the `firstName` input, the form becomes valid and the **Submit** button is enabled.

For more on form validation, visit the [Form Validation](guide/form-validation "All about form validation.") guide.
-->
폼 컨트롤을 필수항목으로 지정하면 이 폼 컨트롤의 초기 상태는 유효하지 않은 것이 됩니다.
폼 컨트롤의 상태는 부모 폼 그룹 엘리먼트로 전파되며, 결과적으로 폼 그룹 전체가 유효성 검사를 통과하지 못한 것으로 처리됩니다.
그러면 폼 그룹 인스턴스의 `status` 프로퍼티를 참조해서 이 폼의 상태를 확인할 수 있습니다.

`profileForm`의 상태를 표시하려면 다음과 같이 템플릿을 작성합니다.

<code-example path="reactive-forms/src/app/profile-editor/profile-editor.component.html" region="display-status" header="src/app/profile-editor/profile-editor.component.html (상태 표시하기)"></code-example>

<div class="lightbox">
  <img src="generated/images/guide/reactive-forms/profile-editor-3.png" alt="Profile Editor Validation">
</div>

`firstName` 폼 컨트롤이 필수항목으로 지정되었지만 유효성 검사를 통과하지 못했기 때문에 `profileForm` 전체가 유효하지 않은 것으로 판단되고, **Submit** 버튼도 비활성화 됩니다.
`firstName` 입력 필드에 데이터를 입력하면 폼 전체의 유효성 검사가 통과되면서, **Submit** 버튼도 활성화될 것입니다.

폼 유효성 검사에 대해 더 자세하게 알아보려면 [폼 유효성 검사](guide/form-validation "All about form validation.") 문서를 참고하세요.


{@a dynamic-forms}
{@a creating-dynamic-forms}

<!--
## Creating dynamic forms
-->
## 동적 폼 구성하기

<!--
`FormArray` is an alternative to `FormGroup` for managing any number of unnamed controls. As with form group instances, you can dynamically insert and remove controls from form array instances, and the form array instance value and validation status is calculated from its child controls. However, you don't need to define a key for each control by name, so this is a great option if you don't know the number of child values in advance.

To define a dynamic form, take the following steps.

1. Import the `FormArray` class.
2. Define a `FormArray` control.
3. Access the `FormArray` control with a getter method.
4. Display the form array in a template.

The following example shows you how to manage an array of *aliases* in `ProfileEditor`.
-->
폼 컨트롤에 이름이 없고 폼 컨트롤 개수가 변한다면 `FormGroup` 대신 `FormArray`를 사용하는 방법도 고려해볼만 합니다.
폼 그룹 인스턴스와 마찬가지로 폼 배열도 폼 컨트롤을 동적으로 추가하거나 제거할 수 있으며, 자식 폼 컨트롤을 모아 값이나 유효성 검사 결과를 한 번에 참조할 수도 있습니다.
폼 배열은 이름을 지정하는 방식으로 정의하지 않는데, 자식 폼 컨트롤의 개수가 몇개인지 몰라도 된다는 점에서는 이 방식이 유리합니다.

동적 폼은 이런 순서로 구현합니다.

1. `FormArray` 클래스를 로드합니다.
2. `FormArray` 컨트롤을 정의합니다.
3. 게터 메서드를 사용해서 `FormArray` 컨트롤에 접근합니다.
4. 템플릿에 폼 배열을 연결합니다.

폼 배열을 어떻게 활용할 수 있는지 예제를 보면서 확인해 보세요.


<!--
**Import the FormArray class**
-->
**FormArray 클래스 로드하기**

<!--
Import the `FormArray` class from `@angular/forms` to use for type information. The `FormBuilder` service is ready to create a `FormArray` instance.

<code-example path="reactive-forms/src/app/profile-editor/profile-editor.component.2.ts" region="form-array-imports" header="src/app/profile-editor/profile-editor.component.ts (import)">

</code-example>
-->
먼저 `@angular/forms` 패키지에서 `FormArray` 클래스를 로드합니다. 이것은 컴포넌트 클래스에서 타입 참조를 위해 로드한 것이며, `FormBuilder`는 이 과정이 없어도 내부적으로 `FormArray` 타입을 지원합니다.

<code-example path="reactive-forms/src/app/profile-editor/profile-editor.component.2.ts" region="form-array-imports" header="src/app/profile-editor/profile-editor.component.ts (심볼 로드하기)">

</code-example>


<!--
**Define a FormArray control**
-->
**FormArray 정의하기**

<!--
You can initialize a form array with any number of controls, from zero to many, by defining them in an array. Add an `aliases` property to the form group instance for `profileForm` to define the form array.

Use the `FormBuilder.array()` method to define the array, and the `FormBuilder.control()` method to populate the array with an initial control.

<code-example path="reactive-forms/src/app/profile-editor/profile-editor.component.ts" region="aliases" header="src/app/profile-editor/profile-editor.component.ts (aliases form array)">

</code-example>

The aliases control in the form group instance is now populated with a single control until more controls are added dynamically.
-->
폼 배열은 배열로 초기화하며, 이 때 배열의 길이는 어떠한 것이라도 가능합니다. `profileForm`에 `aliases` 프로퍼티를 추가하고, 이 프로퍼티를 폼 배열로 정의해 봅시다.

`FormBuilder`를 사용한다면 `array()` 메소드로 폼 배열을 정의할 수 있으며, `FormBuilder.control()` 메소드를 사용해서 기본 폼 컨트롤을 생성합니다.

<code-example path="reactive-forms/src/app/profile-editor/profile-editor.component.ts" region="aliases" header="src/app/profile-editor/profile-editor.component.ts (aliases 폼 배열)">

</code-example>

그러면 aliases 폼 컨트롤은 `FormGroup` 안에 폼 배열로 선언되며, 이후에 동적으로 추가되기 전까지는 폼 컨트롤 1개로 구성됩니다.


<!--
**Access the FormArray control**
-->
**FormArray에 접근하기**

<!--
A getter provides easy access to the aliases in the form array instance compared to repeating the `profileForm.get()` method to get each instance. The form array instance represents an undefined number of controls in an array. It's convenient to access a control through a getter, and this approach is easy to repeat for additional controls.

Use the getter syntax to create an `aliases` class property to retrieve the alias's form array control from the parent form group.

<code-example path="reactive-forms/src/app/profile-editor/profile-editor.component.ts" region="aliases-getter" header="src/app/profile-editor/profile-editor.component.ts (aliases getter)">

</code-example>

<div class="alert is-helpful">

**Note:** Because the returned control is of the type `AbstractControl`, you need to provide an explicit type to access the method syntax for the form array instance.

</div>

Define a method to dynamically insert an alias control into the alias's form array.
The `FormArray.push()` method inserts the control as a new item in the array.

<code-example path="reactive-forms/src/app/profile-editor/profile-editor.component.ts" region="add-alias" header="src/app/profile-editor/profile-editor.component.ts (add alias)">

</code-example>

In the template, each control is displayed as a separate input field.
-->
폼 배열을 사용한다면 폼 배열 안의 각 인스턴스를 `profileForm.get()` 메소드로 참조하는 것보다 게터(getter) 함수를 사용하는 것이 편합니다. 게터 함수를 사용하면  폼 배열 안에 있는 폼 컨트롤의 개수에 관계없이 간단하게 폼 컨트롤의 값을 참조할 수 있고, 반복문을 작성할 때도 편합니다.

게터 함수는 다음과 같이 정의합니다.

<code-example path="reactive-forms/src/app/profile-editor/profile-editor.component.ts" region="aliases-getter" header="src/app/profile-editor/profile-editor.component.ts (aliases 게터)">
</code-example>

<div class="alert is-helpful">

**참고:** 폼 컨트롤을 참조하기 위해 `get()` 메소드를 사용하면 `AbstractControl` 타입으로 폼 컨트롤을 받습니다. 공통 메소드를 사용한다면 이대로 활용해도 되지만, `FormArray`에 해당되는 메소드를 사용하려면 타입 캐스팅 해야 합니다.

</div>

이번에는 `FormArray`에 동적으로 폼 컨트롤을 추가하는 함수를 정의해 봅시다. 폼 배열에 새로운 폼 컨트롤을 추가할 때는 `FormArray.push()` 메소드를 사용합니다.

<code-example path="reactive-forms/src/app/profile-editor/profile-editor.component.ts" region="add-alias" header="src/app/profile-editor/profile-editor.component.ts (항목 추가)">

</code-example>

이제 이렇게 만든 폼 배열을 템플릿에 표시해 봅시다.


<!--
**Display the form array in the template**
-->
**템플릿에 폼 배열 표시하기**

<!--
To attach the aliases from your form model, you must add it to the template. Similar to the `formGroupName` input provided by `FormGroupNameDirective`, `formArrayName` binds communication from the form array instance to the template with `FormArrayNameDirective`.

Add the template HTML below after the `<div>` closing the `formGroupName` element.

<code-example path="reactive-forms/src/app/profile-editor/profile-editor.component.html" region="formarrayname" header="src/app/profile-editor/profile-editor.component.html (aliases form array template)"></code-example>

The `*ngFor` directive iterates over each form control instance provided by the aliases form array instance. Because form array elements are unnamed, you assign the index to the `i` variable and pass it to each control to bind it to the `formControlName` input.

<div class="lightbox">
  <img src="generated/images/guide/reactive-forms/profile-editor-4.png" alt="Profile Editor Aliases">
</div>

Each time a new alias instance is added, the new form array instance is provided its control based on the index. This allows you to track each individual control when calculating the status and value of the root control.
-->
사용자가 폼 모델에 aliases 값을 입력하려면 이 폼 컨트롤을 템플릿에 추가해야 합니다. 이전 예제에서 `FormGroupNameDirective`를 `formGroupName` 어트리뷰트로 바인딩했던 것과 비슷하게, `FormArrayNameDirective`가 제공하는 `formArrayName` 어트리뷰트를 사용해서 `FormArray`를 템플릿에 바인딩 하면 됩니다.

`formGroupName` `<div>` 엘리먼트 뒤에 다음과 같은 템플릿을 추가합니다.

<code-example path="reactive-forms/src/app/profile-editor/profile-editor.component.html" region="formarrayname" header="src/app/profile-editor/profile-editor.component.html (aliases 폼 배열의 템플릿)"></code-example>

`*ngFor` 디렉티브는 폼 배열 인스턴스의 각 폼 컨트롤 인스턴스를 순회합니다. 폼 배열 안에 있는 항목은 이름이 없기 때문에 인덱스를 변수 `i`에 활용해서 `formControlName`으로 바인딩했습니다.

<div class="lightbox">
  <img src="generated/images/guide/reactive-forms/profile-editor-4.png" alt="Profile Editor Aliases">
</div>

이제는 폼 배열의 개수가 변하더라도 각각의 폼컨트롤은 인덱스로 관리됩니다. 이 폼 배열이나 전체 폼 그룹의 값, 상태를 확인할 때도 같은 인덱스를 활용할 수 있습니다.


<!--
**Add an alias**
-->
**별칭 추가하기**

<!--
Initially, the form contains one `Alias` field. To add another field, click the **Add Alias** button. You can also validate the array of aliases reported by the form model displayed by `Form Value` at the bottom of the template.

<div class="alert is-helpful">

**Note:** Instead of a form control instance for each alias, you can compose another form group instance with additional fields. The process of defining a control for each item is the same.

</div>
-->
이 폼의 `Alias` 필드는 기본적으로 폼 컨트롤이 하나 존재합니다. 그리고 **Add Alias** 버튼을 누르면 폼 컨트롤이 추가되며, 이렇게 추가된 폼 컨트롤의 유효성 상태도 템플릿 아래에 추가했던 `Form Value` 부분을 통해 확인할 수 있습니다.

<div class="alert is-helpful">

**참고:** _aliases_ 필드는 폼 컨트롤 단위로 추가할 수도 있지만 폼 그룹 단위로 추가할 수도 있습니다. 폼 컨트롤을 정의하고 활용하는 방법은 같습니다.

</div>


{@a reactive-forms-api}

<!--
## Reactive forms API summary
-->
## 반응형 폼 API

<!--
The following table lists the base classes and services used to create and manage reactive form controls.
For complete syntax details, see the API reference documentation for the [Forms package](api/forms "API reference.").
-->
아래 표는 반응형 폼을 구현할 때 자주 사용하는 클래스와 서비스 목록을 나열한 것입니다.
개별 사용방법에 대해 자세하게 알아보려면 [폼 패키지 API 문서](api/forms "API reference.")를 참고하세요.


<!--
#### Classes
-->
#### 클래스

<table>

  <tr>

    <th>
      <!--
      Class
      -->
      클래스
    </th>

    <th>
      <!--
      Description
      -->
      설명
    </th>

  </tr>

  <tr>

    <td style="vertical-align: top">
      <code>AbstractControl</code>
    </td>

    <td>

      <!--
      The abstract base class for the concrete form control classes `FormControl`, `FormGroup`, and `FormArray`. It provides their common behaviors and properties.
      -->
      폼 컨트롤을 표현하는 `FormControl`, `FormGroup`, `FormArray`의 추상 클래스입니다. 폼 컨트롤의 공통 기능과 프로퍼티를 정의합니다.

    </td>

  </tr>

  <tr>

    <td style="vertical-align: top">
      <code>FormControl</code>
    </td>

    <td>

      <!--
      Manages the value and validity status of an individual form control. It corresponds to an HTML form control such as `<input>` or `<select>`.
      -->
      개별 폼 컨트롤의 값과 유효성 검사 상태를 관리하는 클래스입니다. 이 클래스는 HTML 문서의 `<input>`이나 `<select>` 엘리먼트와 연동됩니다.

    </td>

  </tr>

  <tr>

    <td style="vertical-align: top">
      <code>FormGroup</code>
    </td>

    <td>

      <!--
      Manages the value and validity state of a group of `AbstractControl` instances. The group's properties include its child controls. The top-level form in your component is `FormGroup`.
      -->
      연관된 `AbstractControl` 인스턴스를 그룹으로 관리할 때 사용하는 클래스입니다. 이 그룹은 자식 폼 컨트롤을 프로퍼티로 관리하며, 그룹에 접근해도 자식 폼 컨트롤의 값이나 유효성 검사 상태도 확인할 수 있습니다. 컴포넌트의 최상위 폼도 `FormGroup` 입니다.

    </td>

  </tr>

  <tr>

    <td style="vertical-align: top">
      <code>FormArray</code>
    </td>

    <td>

    <!--
    Manages the value and validity state of a numerically indexed array of `AbstractControl` instances.
    -->
    `AbstractControl`을 배열 형태로 관리할 때 사용하는 클래스입니다.

    </td>

  </tr>

  <tr>

    <td style="vertical-align: top">
      <code>FormBuilder</code>
    </td>

    <td>

      <!--
      An injectable service that provides factory methods for creating control instances.
      -->
      폼 컨트롤 인스턴스를 간편하게 만들때 사용하는 서비스입니다.

    </td>

  </tr>

</table>

<!--
#### Directives
-->
#### 디렉티브

<table>

  <tr>

    <th>
      <!--
      Directive
      -->
      디렉티브
    </th>

    <th>
      <!--
      Description
      -->
      설명
    </th>

  </tr>

  <tr>

    <td style="vertical-align: top">
      <code>FormControlDirective</code>
    </td>

    <td>

      <!--
      Syncs a standalone `FormControl` instance to a form control element.
      -->
      개별 `FormControl` 인스턴스와 폼 컨트롤 엘리먼트를 연결합니다.

    </td>

  </tr>

  <tr>

    <td style="vertical-align: top">
      <code>FormControlName</code>
    </td>

    <td>

      <!--
      Syncs `FormControl` in an existing `FormGroup` instance to a form control element by name.
      -->
      이름으로 기준으로 `FormGroup` 안에 있는 `FormControl`을 연결합니다.

    </td>

  </tr>

  <tr>

    <td style="vertical-align: top">
      <code>FormGroupDirective</code>
    </td>

    <td>

      <!--
      Syncs an existing `FormGroup` instance to a DOM element.
      -->
      `FormGroup` 인스턴스를 DOM 엘리먼트와 연결합니다.

    </td>

  </tr>

  <tr>

    <td style="vertical-align: top">
      <code>FormGroupName</code>
    </td>

    <td>

      <!--
      Syncs a nested `FormGroup` instance to a DOM element.
      -->
      중첩된 `FormGroup` 인스턴스를 DOM 엘리먼트와 연결합니다.

    </td>

  </tr>

  <tr>

    <td style="vertical-align: top">
      <code>FormArrayName</code>
    </td>

    <td>

      <!--
      Syncs a nested `FormArray` instance to a DOM element.
      -->
      `FormArray` 인스턴스를 DOM 엘리먼트와 연결합니다.

    </td>

  </tr>

</table><|MERGE_RESOLUTION|>--- conflicted
+++ resolved
@@ -411,16 +411,12 @@
 
 <code-example path="reactive-forms/src/app/profile-editor/profile-editor.component.1.html" region="formgroup" header="src/app/profile-editor/profile-editor.component.html (template form group)"></code-example>
 
-<<<<<<< HEAD
-Note that just as a form group contains a group of controls, the *profile form* `FormGroup` is bound to the `form` element with the `FormGroup` directive, creating a communication layer between the model and the form containing the inputs. The `formControlName` input provided by the `FormControlName` directive binds each individual input to the form control defined in `FormGroup`. The form controls communicate with their respective elements. They also communicate changes to the form group instance, which provides the source of truth for the model value.
+Note that just as a form group contains a group of controls, the *profileForm* `FormGroup` is bound to the `form` element with the `FormGroup` directive, creating a communication layer between the model and the form containing the inputs. The `formControlName` input provided by the `FormControlName` directive binds each individual input to the form control defined in `FormGroup`. The form controls communicate with their respective elements. They also communicate changes to the form group instance, which provides the source of truth for the model value.
 -->
 폼 그룹도 각각의 폼 컨트롤의 상태와 변화를 추적합니다.
 그래서 폼 컨트롤 중 하나의 상태나 값이 변경되면 이 폼 컨트롤을 감싸고 있는 부모 폼 컨트롤도 새로운 상태로 변경되고 값도 변경됩니다.
 이 폼 그룹이 관리하는 모델은 각각의 폼 컨트롤로 구성됩니다.
 그래서 이 모델을 템플릿에 연결하면 폼 컨트롤을 처리했던 것과 비슷하게 폼 그룹을 처리할 수 있습니다.
-=======
-Note that just as a form group contains a group of controls, the *profileForm* `FormGroup` is bound to the `form` element with the `FormGroup` directive, creating a communication layer between the model and the form containing the inputs. The `formControlName` input provided by the `FormControlName` directive binds each individual input to the form control defined in `FormGroup`. The form controls communicate with their respective elements. They also communicate changes to the form group instance, which provides the source of truth for the model value.
->>>>>>> 9af6fbf6
 
 <code-example path="reactive-forms/src/app/profile-editor/profile-editor.component.1.html" region="formgroup" header="src/app/profile-editor/profile-editor.component.html (폼 그룹 템플릿)"></code-example>
 
