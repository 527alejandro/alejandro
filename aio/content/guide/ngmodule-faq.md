--- conflicted
+++ resolved
@@ -8,6 +8,7 @@
 NgModule은 애플리케이션 코드를 기능별로 분리해서 효율적으로 구성할 수 있는 단위입니다.
 
 이 문서는 NgModule의 개발 의도와 구현방법에 대해 많은 개발자들이 물어본 내용을 소개합니다.
+
 
 <!--
 ## What classes should I add to the `declarations` array?
@@ -24,6 +25,7 @@
 대상 클래스는 _딱 하나의_ 모듈에만 등록해야 합니다.
 
 <hr/>
+
 
 {@a q-declarable}
 
@@ -42,6 +44,7 @@
 
 <hr/>
 
+
 <!--
 ## What classes should I _not_ add to `declarations`?
 -->
@@ -49,10 +52,7 @@
 
 <!--
 Add only [declarable](guide/bootstrapping#the-declarations-array) classes to an NgModule's `declarations` list.
--->
-NgModule의 `declarations` 배열에는 [declarable](guide/bootstrapping#declarations-배열) 클래스만 추가해야 합니다.
-
-<!--
+
 Do *not* declare the following:
 
 * A class that's already declared in another module, whether an app module, @NgModule, or third-party module.
@@ -64,6 +64,8 @@
 * Non-Angular classes and objects, such as
 strings, numbers, functions, entity models, configurations, business logic, and helper classes.
 -->
+NgModule의 `declarations` 배열에는 [declarable](guide/bootstrapping#declarations-배열) 클래스만 추가해야 합니다.
+
 그래서 다음과 같은 항목은 추가하면 *안됩니다*:
 
 * 다른 모듈, 서드파티 모듈에 이미 추가된 클래스
@@ -76,6 +78,7 @@
 
 <hr/>
 
+
 <!--
 ## Why list the same component in multiple `NgModule` properties?
 -->
@@ -87,25 +90,25 @@
 
 While that seems redundant, these properties have different functions.
 Membership in one list doesn't imply membership in another list.
--->
-`AppComponent`는 `declarations` 배열에 추가되기도 하지만 `bootstrap` 배열에 추가되기도 합니다.
-어떤 경우에는 `declarations`, `exports`, `entryComponents`에 모두 등록되어 있는 컴포넌트도 있습니다.
-
-이런 문법은 조금 귀찮을 수 있지만 각각의 프로퍼티는 다른 역할을 하기 때문에 프로퍼티마다 따로 등록하는 작업이 필요합니다.
-프로퍼티는 서로 다른 프로퍼티에 영향을 주지 않습니다.
-
-<!--
+
 * `AppComponent` could be declared in this module but not bootstrapped.
 * `AppComponent` could be bootstrapped in this module but declared in a different feature module.
 * A component could be imported from another app module (so you can't declare it) and re-exported by this module.
 * A component could be exported for inclusion in an external component's template
 as well as dynamically loaded in a pop-up dialog.
 -->
+`AppComponent`는 `declarations` 배열에 추가되기도 하지만 `bootstrap` 배열에 추가되기도 합니다.
+어떤 경우에는 `declarations`, `exports`, `entryComponents`에 모두 등록되어 있는 컴포넌트도 있습니다.
+
+이런 문법은 조금 귀찮을 수 있지만 각각의 프로퍼티는 다른 역할을 하기 때문에 프로퍼티마다 따로 등록하는 작업이 필요합니다.
+프로퍼티는 서로 다른 프로퍼티에 영향을 주지 않습니다.
+
 * `AppComponent`는 모듈에 등록되어 있지만 부트스트랩되지 않을 수도 있습니다.
 * 다른 기능 모듈에서 불러온 `AppComponent`가 부트스트랩 될 수도 있습니다.
 * 다른 앱 모듈에서 가져온 컴포넌트를 `exports`로 다시 추가하는 경우도 있습니다.
 * 팝업과 같이 동적으로 로딩되는 컴포넌트가 있을 수도 있습니다.
 
+
 <hr/>
 
 <!--
@@ -116,15 +119,18 @@
 <!--
 This error often means that you haven't declared the directive "x"
 or haven't imported the NgModule to which "x" belongs.
--->
-이 에러는 디렉티브 "x"를 모듈에 등록하지 않았거나 디렉티브 "x"가 등록된 모듈을 로드하지 않았을 때 발생합니다.
 
 <div class="alert is-helpful">
 
-<!--
 Perhaps you declared "x" in an application sub-module but forgot to export it.
 The "x" class isn't visible to other modules until you add it to the `exports` list.
--->
+
+</div>
+-->
+이 에러는 디렉티브 "x"를 모듈에 등록하지 않았거나 디렉티브 "x"가 등록된 모듈을 로드하지 않았을 때 발생합니다.
+
+<div class="alert is-helpful">
+
 어쩌면 어딘가에 디렉티브 "x"를 등록했지만 모듈 외부로 공개하지 않은 경우일 수도 있습니다.
 모듈의 `exports` 배열에 등록되지 않은 Angular 구성요소는 다른 모듈에서 참조할 수 없습니다.
 
@@ -140,32 +146,28 @@
 <!--
 Import NgModules whose public (exported) [declarable classes](guide/bootstrapping#the-declarations-array)
 you need to reference in this module's component templates.
--->
-이 모듈의 컴포넌트 템플릿에서 사용하려는 [Angular 구성요소의 클래스](guide/bootstrapping#declarations-배열)를 제공하는 NgModule을 로드하면 됩니다.
-
-<!--
+
 This always means importing `CommonModule` from `@angular/common` for access to
 the Angular directives such as `NgIf` and `NgFor`.
 You can import it directly or from another NgModule that [re-exports](guide/ngmodule-faq#q-reexport) it.
--->
+
+Import `FormsModule` from `@angular/forms`
+if your components have `[(ngModel)]` two-way binding expressions.
+
+Import _shared_ and _feature_ modules when this module's components incorporate their
+components, directives, and pipes.
+
+Import [BrowserModule](guide/ngmodule-faq#q-browser-vs-common-module) only in the root `AppModule`.
+-->
+이 모듈의 컴포넌트 템플릿에서 사용하려는 [Angular 구성요소의 클래스](guide/bootstrapping#declarations-배열)를 제공하는 NgModule을 로드하면 됩니다.
+
 그래서 `NgIf`나 `NgFor`와 같은 Angular 기본 디렉티브를 사용하려면 `@angular/common` 라이브러리에서 `CommonModule`을 불러오면 됩니다.
 이 때 디렉티브가 선언된 모듈을 불러와도 되고, 다른 모듈이 불러 와서 [다시 모듈 외부로 공개](guide/ngmodule-faq#q-reexport)하는 모듈을 불러와도 됩니다.
 
-<!--
-Import `FormsModule` from `@angular/forms`
-if your components have `[(ngModel)]` two-way binding expressions.
--->
 컴포넌트에서 `[(ngModel)]`로 양방향 바인딩하려면 `@angular/forms` 라이브러리에서 `FormsModule`을 불러오면 됩니다.
 
-<!--
-Import _shared_ and _feature_ modules when this module's components incorporate their
-components, directives, and pipes.
--->
 그리고 현재 모듈에 등록된 컴포넌트나 디렉티브, 파이프가 다른 모듈과 연관되어 있다면 그 모듈을 로드하는 것이 좋습니다.
 
-<!--
-Import [BrowserModule](guide/ngmodule-faq#q-browser-vs-common-module) only in the root `AppModule`.
--->
 [BrowserModule](guide/ngmodule-faq#q-browser-vs-common-module)은 애플리케이션의 최상위 `AppModule`에서만 로드합니다.
 
 <hr/>
@@ -203,6 +205,7 @@
 
 브라우저에서 동작하지 않는 Angular 애플리케이션이라면 `BrowserModule` 없이 `CommonModule`을 사용하는 경우도 있습니다.
 
+
 <hr/>
 
 {@a q-reimport}
@@ -215,23 +218,24 @@
 <!--
 That's not a problem. When three modules all import Module 'A',
 Angular evaluates Module 'A' once, the first time it encounters it, and doesn't do so again.
--->
-문제가 되지 않습니다. 만약 3개의 모듈에서 모듈 'A'를 각각 로드한다고 해도 Angular는 모듈 'A'를 한 번만 초기화합니다. 
-
-<!--
+
 That's true at whatever level `A` appears in a hierarchy of imported NgModules.
 When Module 'B' imports Module 'A', Module 'C' imports 'B', and Module 'D' imports `[C, B, A]`,
 then 'D' triggers the evaluation of 'C', which triggers the evaluation of 'B', which evaluates 'A'.
 When Angular gets to the 'B' and 'A' in 'D', they're already cached and ready to go.
--->
+
+Angular doesn't like NgModules with circular references, so don't let Module 'A' import Module 'B', which imports Module 'A'.
+-->
+문제되지 않습니다.
+만약 3개의 모듈에서 모듈 'A'를 각각 로드한다고 해도 Angular는 모듈 'A'를 한 번만 초기화합니다. 
+
 이 때 모듈이 초기화되는 순서는 모듈이 로드되는 순서에 따라 달라집니다.
-만약 모듈 'B'가 모듈 'A'를 로드하고, 모듈 'C'가 모듈 'B'를 참조하고, 마지막으로 모듈 'D'가 모듈 `[C, B, A]`를 로드한다고 합시다. 그러면 모듈 'D'가 로드될 때 모듈 'C'를 초기화하는데, 이 때 모듈 'C'에서 참조하는 모듈 'B'가 먼저 초기화되고, 모듈 'B'에서 참조하는 모듈 'A'가 가장 먼저 초기화됩니다.
+만약 모듈 'B'가 모듈 'A'를 로드하고, 모듈 'C'가 모듈 'B'를 참조하고, 마지막으로 모듈 'D'가 모듈 `[C, B, A]`를 로드한다고 합시다.
+그러면 모듈 'D'가 로드될 때 모듈 'C'를 초기화하는데, 이 때 모듈 'C'에서 참조하는 모듈 'B'가 먼저 초기화되고, 모듈 'B'에서 참조하는 모듈 'A'가 가장 먼저 초기화됩니다.
 그리고 모듈 'D'에서 모듈 'B'와 'A'를 참조할 때는 캐시된 객체를 사용합니다.
 
-<!--
-Angular doesn't like NgModules with circular references, so don't let Module 'A' import Module 'B', which imports Module 'A'.
--->
 Angular는 순환 참조를 지원하지 않습니다. 모듈 'A'가 모듈 'B'를 참조하는 상태에서 모듈 'B'가 모듈 'A'를 다시 참조하면 안됩니다.
+
 
 <hr/>
 
@@ -247,33 +251,29 @@
 are able to reference in their templates. These are your _public_ classes.
 If you don't export a declarable class, it stays _private_, visible only to other components
 declared in this NgModule.
+
+You _can_ export any declarable class&mdash;components, directives, and pipes&mdash;whether
+it's declared in this NgModule or in an imported NgModule.
+
+You _can_ re-export entire imported NgModules, which effectively re-export all of their exported classes.
+An NgModule can even export a module that it doesn't import.
 -->
 다른 모듈의 템플릿에서 사용되어야 할 [컴포넌트나 디렉티브, 파이프](guide/bootstrapping#declarations-배열) 클래스를 모듈 외부로 공개해야 합니다.
 이렇게 지정하는 클래스들이 이 모듈의 _public_ 클래스입니다.
 모듈 외부로 지정하지 않은 Angular 구성요소는 기본적으로 _private_ 이며, 해당 모듈 안에서만 사용할 수 있습니다.
 
-<!--
-You _can_ export any declarable class&mdash;components, directives, and pipes&mdash;whether
-it's declared in this NgModule or in an imported NgModule.
--->
 이 때 `exports` 배열로 지정하는 클래스는 해당 모듈의 `declarations` 배열에 추가된 클래스이거나 다른 모듈에서 가져온 클래스일 수 있습니다.
 
-<<<<<<< HEAD
-<!--
-You _can_ re-export entire imported NgModules, which effectively re-exports all of their exported classes.
-=======
-You _can_ re-export entire imported NgModules, which effectively re-export all of their exported classes.
->>>>>>> 81f4c065
-An NgModule can even export a module that it doesn't import.
--->
 불러온 모듈에 등록된 Angular 구성요소 전체를 다시 공개할 수도 있고, 아무것도 추가하지 않고 그대로 다시 공개할 수도 있습니다.
 
+
 <hr/>
 
 <!--
 ## What should I *not* export?
 -->
 ## 모듈 외부로 공개하지 *말아야* 하는 것은 어떤 것이 있나요?
+
 
 <!--
 Don't export the following:
@@ -309,42 +309,43 @@
 
 <!--
 Absolutely.
--->
-물론 가능합니다.
-
-<!--
+
 NgModules are a great way to selectively aggregate classes from other NgModules and
 re-export them in a consolidated, convenience module.
--->
-그리고 다른 모듈에 있는 클래스를 조합해서 새로운 모듈로 만드는 것도 가능합니다.
-
-<!--
+
 An NgModule can re-export entire NgModules, which effectively re-exports all of their exported classes.
 Angular's own `BrowserModule` exports a couple of NgModules like this:
--->
-이 때 `exports` 배열에 모듈을 지정하면 해당 모듈에서 모듈 외부로 공개하도록 지정된 모든 구성요소를 다시 공개하는 선언이 됩니다.
-Angular 라이브러리 중 `BrowserModule`을 보면 다음과 같이 사용된 부분이 있습니다:
 
 ```typescript
   exports: [CommonModule, ApplicationModule]
 ```
 
-<!--
 An NgModule can export a combination of its own declarations, selected imported classes, and imported NgModules.
--->
-모듈은 모듈 안에 선언된 컴포넌트나 디렉티브, 파이프는 물론이고 다른 모듈에서 불러온 구성요소를 조합해서 모듈 외부로 공개할 수도 있습니다.
-
-<!--
+
 Don't bother re-exporting pure service modules.
 Pure service modules don't export [declarable](guide/bootstrapping#the-declarations-array) classes that another NgModule could use.
 For example, there's no point in re-exporting `HttpClientModule` because it doesn't export anything.
 Its only purpose is to add http service providers to the application as a whole.
 -->
+물론 가능합니다.
+
+그리고 다른 모듈에 있는 클래스를 조합해서 새로운 모듈로 만드는 것도 가능합니다.
+
+이 때 `exports` 배열에 모듈을 지정하면 해당 모듈에서 모듈 외부로 공개하도록 지정된 모든 구성요소를 다시 공개하는 선언이 됩니다.
+Angular 라이브러리 중 `BrowserModule`을 보면 다음과 같이 사용된 부분이 있습니다:
+
+```typescript
+  exports: [CommonModule, ApplicationModule]
+```
+
+모듈은 모듈 안에 선언된 컴포넌트나 디렉티브, 파이프는 물론이고 다른 모듈에서 불러온 구성요소를 조합해서 모듈 외부로 공개할 수도 있습니다.
+
 다만 서비스 모듈은 모듈 외부로 다시 공개하면 안됩니다.
 왜냐하면 서비스 모듈에는 모듈 외부로 공개된 [declarable](guide/bootstrapping#declarations-배열) 클래스가 없기 때문에 이 모듈을 다시 `exports`로 지정하는 것은 의미가 없습니다.
 예를 들어 `HttpClientModule`은 아무것도 모듈 외부로 공개하지 않습니다.
 이 모듈의 목적은 앱 전역에 http 서비스 프로바이더를 제공하는 것 뿐입니다.
 
+
 <hr/>
 
 <!--
@@ -354,50 +355,44 @@
 
 <!--
 The `forRoot()` static method is a convention that makes it easy for developers to configure services and providers that are intended to be singletons. A good example of `forRoot()` is the `RouterModule.forRoot()` method.
--->
-정적 메소드 `forRoot()`는 싱글턴으로 사용하는 서비스와 프로바이더를 좀 더 쉽게 사용할 수 있도록 제공하는 함수입니다. `forRoot()` 메소드는 많은 모듈에서 제공하며, `RouterModule.forRoot()` 메소드도 이 중 하나입니다.
-
-<<<<<<< HEAD
-<!--
-Apps pass a `Routes` object to `RouterModule.forRoot()` in order to configure the app-wide `Router` service with routes.
-=======
+
 Apps pass a `Routes` array to `RouterModule.forRoot()` in order to configure the app-wide `Router` service with routes.
->>>>>>> 81f4c065
 `RouterModule.forRoot()` returns a [ModuleWithProviders](api/core/ModuleWithProviders).
 You add that result to the `imports` list of the root `AppModule`.
--->
-`RouterModule.forRoot()`에 `Routes` 객체를 전달하면 앱 전역에서 사용할 수 있는 `Router` 서비스를 설정하고 [ModuleWithProviders](api/core/ModuleWithProviders) 객체를 반환합니다.
-그리고 이 모듈을 `AppModule`의 `imports` 배열에 추가하면 라우터를 사용할 수 있습니다.
-
-<!--
+
 Only call and import a `forRoot()` result in the root application module, `AppModule`.
 Avoid importing it in any other module, particularly in a lazy-loaded module. For more
 information on `forRoot()` see [the `forRoot()` pattern](guide/singleton-services#the-forroot-pattern) section of the [Singleton Services](guide/singleton-services) guide.
 
 For a service, instead of using `forRoot()`,  specify `providedIn: 'root'` on the service's `@Injectable()` decorator, which
 makes the service automatically available to the whole application and thus singleton by default.
--->
+
+`RouterModule` also offers a `forChild()` static method for configuring the routes of lazy-loaded modules.
+
+`forRoot()` and `forChild()` are conventional names for methods that
+configure services in root and feature modules respectively.
+
+Follow this convention when you write similar modules with configurable service providers.
+-->
+정적 메소드 `forRoot()`는 싱글턴으로 사용하는 서비스와 프로바이더를 좀 더 쉽게 사용할 수 있도록 제공하는 함수입니다.
+`forRoot()` 메소드는 많은 모듈에서 제공하며, `RouterModule.forRoot()` 메소드도 이 중 하나입니다.
+
+`RouterModule.forRoot()`에 `Routes` 객체를 전달하면 앱 전역에서 사용할 수 있는 `Router` 서비스를 설정하고 [ModuleWithProviders](api/core/ModuleWithProviders) 객체를 반환합니다.
+그리고 이 모듈을 `AppModule`의 `imports` 배열에 추가하면 라우터를 사용할 수 있습니다.
+
 `forRoot()` 메소드는 애플리케이션의 최상위 모듈인 `AppModule`에서만 사용해야 합니다.
 앱 모듈이 아닌 기능 모듈, 특히 지연로딩 되는 다른 모듈에서 이 함수를 사용하면 런타임 에러가 발생할 수 있습니다.
 `forRoot()` 함수에 대해 더 알아보려면 [싱글턴 서비스](guide/singleton-services) 가이드 문서의 [`forRoot()` 패턴](guide/singleton-services#the-forroot-pattern) 섹션을 참고하세요.
 
-서비스를 싱글턴으로 만드는 것이라면 `forRoot()` 메소드 대신 `@Injectable()` 데코레이터 안에 `providedIn: 'root'`를 지정해도 됩니다. 이렇게 지정된 서비스는 앱 전역으로 사용할 수 있는 싱글턴 서비스로 생성됩니다.
-
-<!--
-`RouterModule` also offers a `forChild()` static method for configuring the routes of lazy-loaded modules.
--->
+서비스를 싱글턴으로 만드는 것이라면 `forRoot()` 메소드 대신 `@Injectable()` 데코레이터 안에 `providedIn: 'root'`를 지정해도 됩니다.
+이렇게 지정된 서비스는 앱 전역으로 사용할 수 있는 싱글턴 서비스로 생성됩니다.
+
 정적 모듈에서 `RouterModule`을 사용하려면 `forRoot()` 메소드 대신 `forChild()` 메소드를 사용해야 합니다.
 
-<!--
-`forRoot()` and `forChild()` are conventional names for methods that
-configure services in root and feature modules respectively.
--->
 `forRoot()` 메소드와 `forChild()` 메소드는 모두 앱 모듈이나 기능 모듈에 서비스를 편하게 등록하기 위한 용도로 제공되는 함수입니다.
 
-<!--
-Follow this convention when you write similar modules with configurable service providers.
--->
 서비스 프로바이더의 설정을 외부에서 지정하는 모듈이라면 이 패턴을 도입할 수 있는지 검토해 보세요.
+
 
 <hr/>
 
@@ -409,47 +404,44 @@
 <!--
 Providers listed in the `@NgModule.providers` of a bootstrapped module have application scope.
 Adding a service provider to `@NgModule.providers` effectively publishes the service to the entire application.
--->
-부트스트랩되는 모듈의 `@NgModule.providers`에 선언된 프로바이더 목록은 애플리케이션 전체 범위에 유효합니다. 그리고 이 목록에 등록된 프로바이더로 생성하는 서비스도 앱 전체 범위에서 접근할 수 있습니다.
-
-<!--
+
 When you import an NgModule,
 Angular adds the module's service providers (the contents of its `providers` list)
 to the application root injector.
--->
-모듈이 로드되면 이 모듈에 등록된 서비스 프로바이더가 애플리케이션 최상위 인젝터에도 등록됩니다.
-
-<!--
+
 This makes the provider visible to every class in the application that knows the provider's lookup token, or name.
--->
-그래서 프로바이더의 토큰이나 이름을 알면 애플리케이션의 모든 클래스에 자유롭게 사용할 수 있습니다.
-
-<!--
-This is by design.
+
 Extensibility through NgModule imports is a primary goal of the NgModule system.
 Merging NgModule providers into the application injector
 makes it easy for a module library to enrich the entire application with new services.
 By adding the `HttpClientModule` once, every application component can make HTTP requests.
--->
-이것은 Angular가 의도한 디자인입니다.
-NgModule 체계에서 가장 중요한 것은 확장성입니다.
-그리고 앱 모듈에 NgModule을 추가로 로드할 때마다 인젝터가 합쳐지는 것은 애플리케이션 전체에 새로운 기능을 추가하기 위한 것입니다.
-`HttpClientModule`을 로드한 이후로는 애플리케이션 전체에서 HTTP 요청을 보낼 수 있는 것을 생각해 보세요.
-
-<!--
+
 However, this might feel like an unwelcome surprise if you expect the module's services
 to be visible only to the components declared by that feature module.
 If the `HeroModule` provides the `HeroService` and the root `AppModule` imports `HeroModule`,
 any class that knows the `HeroService` _type_ can inject that service,
 not just the classes declared in the `HeroModule`.
--->
+
+To limit access to a service, consider lazy loading the NgModule that provides that service. See [How do I restrict service scope to a module?](guide/ngmodule-faq#service-scope) for more information.
+-->
+부트스트랩되는 모듈의 `@NgModule.providers`에 선언된 프로바이더 목록은 애플리케이션 전체 범위에 유효합니다.
+그리고 이 목록에 등록된 프로바이더로 생성하는 서비스도 앱 전체 범위에서 접근할 수 있습니다.
+
+모듈이 로드되면 이 모듈에 등록된 서비스 프로바이더가 애플리케이션 최상위 인젝터에도 등록됩니다.
+
+그래서 프로바이더의 토큰이나 이름을 알면 애플리케이션의 모든 클래스에 자유롭게 사용할 수 있습니다.
+
+이것은 Angular가 의도한 디자인입니다.
+NgModule 체계에서 가장 중요한 것은 확장성입니다.
+그리고 앱 모듈에 NgModule을 추가로 로드할 때마다 인젝터가 합쳐지는 것은 애플리케이션 전체에 새로운 기능을 추가하기 위한 것입니다.
+`HttpClientModule`을 로드한 이후로는 애플리케이션 전체에서 HTTP 요청을 보낼 수 있는 것을 생각해 보세요.
+
 하지만 기능 모듈 밖으로 서비스가 노출되지 않는 것이 좋다고 생각하는 관점에서는 이 방식이 어색할 수 있습니다.
 확실하게 이해해야 하는 것은, `HeroModule`에 `heroService`가 등록되어 있고 `AppModule`이 `HeroModule`을 로드한다면 `HeroModule` 안에서만이 아니라 앱 전체에서 `HeroService`를 주입받아 사용할 수 있습니다.
 
-<!--
-To limit access to a service, consider lazy loading the NgModule that provides that service. See [How do I restrict service scope to a module?](guide/ngmodule-faq#service-scope) for more information.
--->
-서비스에 접근하는 것을 제한하려면 이 서비스가 등록된 NgModule을 지연로딩하는 것도 검토해볼 수 있습니다. 좀 더 자세한 내용을 확인하려면 [서비스를 모듈 범위로 제한하고 싶으면 어떻게 하면 되나요?](guide/ngmodule-faq#service-scope) 섹션을 참고하세요.
+서비스에 접근하는 것을 제한하려면 이 서비스가 등록된 NgModule을 지연로딩하는 것도 검토해볼 수 있습니다.
+좀 더 자세한 내용을 확인하려면 [서비스를 모듈 범위로 제한하고 싶으면 어떻게 하면 되나요?](guide/ngmodule-faq#service-scope) 섹션을 참고하세요.
+
 
 <hr/>
 
@@ -463,30 +455,28 @@
 <!--
 Unlike providers of the modules loaded at launch,
 providers of lazy-loaded modules are *module-scoped*.
--->
-애플리케이션이 실행될 때 모두 로드되는 프로바이더와는 다르게, 지연로딩 되는 모듈에 등록된 프로바이더는 그 *모듈 범위 안에서만 유효*합니다.
-
-<!--
+
 When the Angular router lazy-loads a module, it creates a new execution context.
 That [context has its own injector](guide/ngmodule-faq#q-why-child-injector "Why Angular creates a child injector"),
 which is a direct child of the application injector.
--->
-Angular 라우터가 모듈을 지연로딩하면, 이 모듈은 새로운 실행 컨텍스트에서 동작합니다.
-그리고 애플리케이션 인젝터와는 독립적인 [인젝터](guide/ngmodule-faq#q-why-child-injector "Why Angular creates a child injector")를 구성합니다.
-
-<!--
+
 The router adds the lazy module's providers and the providers of its imported NgModules to this child injector.
--->
-이 인젝터는 상위 모듈의 자식 인젝터이며, 지연로딩된 모듈과 이 모듈의 자식 모듈에 등록된 프로바이더는 모두 이 인젝터에 등록됩니다.
-
-<!--
+
 These providers are insulated from changes to application providers with the same lookup token.
 When the router creates a component within the lazy-loaded context,
 Angular prefers service instances created from these providers to the service instances of the application root injector.
 -->
+애플리케이션이 실행될 때 모두 로드되는 프로바이더와는 다르게, 지연로딩 되는 모듈에 등록된 프로바이더는 그 *모듈 범위 안에서만 유효*합니다.
+
+Angular 라우터가 모듈을 지연로딩하면, 이 모듈은 새로운 실행 컨텍스트에서 동작합니다.
+그리고 애플리케이션 인젝터와는 독립적인 [인젝터](guide/ngmodule-faq#q-why-child-injector "Why Angular creates a child injector")를 구성합니다.
+
+이 인젝터는 상위 모듈의 자식 인젝터이며, 지연로딩된 모듈과 이 모듈의 자식 모듈에 등록된 프로바이더는 모두 이 인젝터에 등록됩니다.
+
 하지만 이 때 등록되는 프로바이더의 토큰이 같더라도 모두 상위 모듈의 프로바이더와는 분리됩니다.
 그래서 지연로딩되는 컴포넌트로 라우팅 될 때도 애플리케이션 전역에 있는 인젝터 대신 해당 모듈에 등록된 서비스 프로바이더로 서비스 인스턴스가 생성됩니다.
 
+
 <hr/>
 
 <!--
@@ -497,34 +487,32 @@
 <!--
 When two imported modules, loaded at the same time, list a provider with the same token,
 the second module's provider "wins". That's because both providers are added to the same injector.
--->
-동시에 로드되는 모듈에 같은 프로바이더 토큰이 동시에 로드되면, 두 번째 실행되는 모듈의 프로바이더가 앞쪽 토큰을 덮어씁니다. 왜냐하면 두 번 모두 같은 인젝터를 사용하기 때문입니다.
-
-<!--
+
 When Angular looks to inject a service for that token,
 it creates and delivers the instance created by the second provider.
--->
-Angular는 주입하는 서비스를 찾을 때 토큰으로 구분하기 때문에, 서비스 인스턴스를 찾거나 생성할 때도 두 번째 등록된 프로바이더를 사용합니다.
-
-<!--
+
 _Every_ class that injects this service gets the instance created by the second provider.
 Even classes declared within the first module get the instance created by the second provider.
--->
+
+If NgModule A provides a service for token 'X' and imports an NgModule B
+that also provides a service for token 'X', then NgModule A's service definition "wins".
+
+The service provided by the root `AppModule` takes precedence over services provided by imported NgModules.
+The `AppModule` always wins.
+-->
+동시에 로드되는 모듈에 같은 프로바이더 토큰이 동시에 로드되면, 두 번째 실행되는 모듈의 프로바이더가 앞쪽 토큰을 덮어씁니다.
+왜냐하면 두 번 모두 같은 인젝터를 사용하기 때문입니다.
+
+Angular는 주입하는 서비스를 찾을 때 토큰으로 구분하기 때문에, 서비스 인스턴스를 찾거나 생성할 때도 두 번째 등록된 프로바이더를 사용합니다.
+
 그래서 의존성으로 주입되는 서비스의 인스턴스도 모두 두 번째 등록하는 프로바이더에서 만든 인스턴스입니다.
 심지어 첫 번째 모듈에서도 두 번째 등록한 프로바이더가 사용됩니다.
 
-<!--
-If NgModule A provides a service for token 'X' and imports an NgModule B
-that also provides a service for token 'X', then NgModule A's service definition "wins".
--->
 만약 모듈 B에 서비스 토큰 'X'에 대한 프로바이더를 등록되어 있는데 모듈 A가 모듈 B 로드하면서 이 서비스 프로바이더를 다시 등록하면, 이 때도 모듈 A 프로바이더가 우선됩니다.
 
-<!--
-The service provided by the root `AppModule` takes precedence over services provided by imported NgModules.
-The `AppModule` always wins.
--->
 하지만, 최상위 `AppModule`에 등록된 서비스 프로바이더는 모든 NgModule에 등록된 서비스 프로바이더보다 우선 처리됩니다.
 토큰이 중복되는 상황이라면 `AppModule`에 지정된 서비스 프로바이더가 최우선으로 동작합니다.
+
 
 <hr/>
 
@@ -538,98 +526,90 @@
 When a module is loaded at application launch,
 its `@NgModule.providers` have *application-wide scope*;
 that is, they are available for injection throughout the application.
--->
-모듈은 애플리케이션이 실행될 때 로드되고, 이 때 `@NgModule.providers`에 등록된 프로바이더들은 *애플리케이션 전역 스코프*를 갖습니다. 그래서 의존성으로 주입하는 객체는 이 프로바이더 목록 중에 찾게 됩니다.
-
-<!--
+
 Imported providers are easily replaced by providers from another imported NgModule.
 Such replacement might be by design. It could be unintentional and have adverse consequences.
--->
-그리고 모듈이 추가로 로드되면 이 모듈에 등록된 프로바이더가 이전 프로바이더를 대체합니다.
-이것은 새로 추가된 모듈이 새로운 프로바이더를 사용하게 하려는 Angular의 디자인 컨셉입니다.
-
-<!--
+
 As a general rule, import modules with providers _exactly once_, preferably in the application's _root module_.
 That's also usually the best place to configure, wrap, and override them.
--->
-일반적으로 모듈은 애플리케이션의 _최상위 모듈_ 에 _한 번만_ 로드되는 것이 좋습니다.
-모듈이 다른 모듈로 랩핑(wrap)되거나 오버라이드 되더라도 일반적으로는 그렇습니다.
-
-<!--
+
 Suppose a module requires a customized `HttpBackend` that adds a special header for all Http requests.
 If another module elsewhere in the application also customizes `HttpBackend`
 or merely imports the `HttpClientModule`, it could override this module's `HttpBackend` provider,
 losing the special header. The server will reject http requests from this module.
--->
-모든 Http 요청에 대해 헤더를 추가하기 위해 `HttpBackend`를 커스터마이징하는 모듈이 있다고 합시다.
-그런데 다른 모듈에서 `HttpBackend`를 커스터마이징하거나 `HttpClientModule`을 직접 불러와서 사용하는 모듈이 이 모듈의 프로바이더를 덮어쓸 수도 있습니다. 그러면 커스터마이징 한 헤더가 추가되지 않으니, 이 모듈에서 서버로 보낸 요청은 모두 실패할 것입니다.
-
-<!--
+
 To avoid this problem, import the `HttpClientModule` only in the `AppModule`, the application _root module_.
--->
-이 문제를 해결하려면 `HttpClientModule`을 애플리케이션의 _최상위 모듈_ 인 `AppModule`에서 딱 한 번만 로드해야 합니다.
-
-<!--
+
 If you must guard against this kind of "provider corruption", *don't rely on a launch-time module's `providers`.*
--->
-그리고 프로바이더가 바뀌는 것을 방지하려면 런타임에 로드되는 모듈의 프로바이더도 신경을 써야 합니다.
-
-<!--
+
 Load the module lazily if you can.
 Angular gives a [lazy-loaded module](guide/ngmodule-faq#q-lazy-loaded-module-provider-visibility) its own child injector.
 The module's providers are visible only within the component tree created with this injector.
--->
-가능하다면 모듈을 지연로딩하는 것이 좋습니다.
-Angular가 [모듈을 지연로딩하면](guide/ngmodule-faq#q-lazy-loaded-module-provider-visibility) 모듈에 자식 인젝터가 생성되면서, 모듈 안에 있는 프로바이더는 그 모듈 안에서만 사용할 수 있기 때문입니다.
-
-<!--
+
 If you must load the module eagerly, when the application starts,
 *provide the service in a component instead.*
--->
-하지만 모듈을 지연로딩할 수 없다면 *컴포넌트 안에 서비스 프로바이더를 등록하는 방법도 있습니다.*
-
-<!--
+
 Continuing with the same example, suppose the components of a module truly require a private, custom `HttpBackend`.
--->
-위에서 언급한 예제를 다시 한 번 생각해봅시다.
-
-<!--
+
 Create a "top component" that acts as the root for all of the module's components.
 Add the custom `HttpBackend` provider to the top component's `providers` list rather than the module's `providers`.
 Recall that Angular creates a child injector for each component instance and populates the injector
 with the component's own providers.
--->
-모듈 안에 있는 모든 컴포넌트의 최상위 역할을 하는 _최상위 컴포넌트_ 를 만듭니다.
-그리고 `HttpBackend` 커스텀 프로바이더를 모듈의 `providers`에 등록하지 않고 컴포넌트에 `providers`에 등록합니다.
-컴포넌트에 프로바이더가 등록되어 있으면, 이 컴포넌트의 자식 인젝터들은 모두 이 프로바이더를 사용한다는 것을 생각하면 됩니다.
-
-<!--
+
 When a child of this component asks for the `HttpBackend` service,
 Angular provides the local `HttpBackend` service,
 not the version provided in the application root injector.
 Child components make proper HTTP requests no matter what other modules do to `HttpBackend`.
--->
-실제로 이 컴포넌트의 자식 컴포넌트에서 `HttpBackend` 서비스를 의존성으로 주입받으면, 애플리케이션 최상위 인젝터가 제공하는 인스턴스가 아니라 컴포넌트에 정의된 프로바이더에서 인스턴스를 찾습니다.
-이제 모듈 안에서 `HttpBackend`로 보내는 HTTP 요청은 의도한 대로 동작합니다.
-
-<!--
+
 Be sure to create module components as children of this module's top component.
--->
-이 컴포넌트는 물론 모듈의 최상위 컴포넌트로 지정해야 하는 것을 잊지 마세요.
-
-<!--
+
 You can embed the child components in the top component's template.
 Alternatively, make the top component a routing host by giving it a `<router-outlet>`.
 Define child routes and let the router load module components into that outlet.
--->
+
+Though you can limit access to a service by providing it in a lazy loaded module or providing it in a component, providing services in a component can lead to multiple instances of those services. Thus, the lazy loading is preferable.
+-->
+모듈은 애플리케이션이 실행될 때 로드되고, 이 때 `@NgModule.providers`에 등록된 프로바이더들은 *애플리케이션 전역 스코프*를 갖습니다.
+그래서 의존성으로 주입하는 객체는 이 프로바이더 목록 중에 찾게 됩니다.
+
+그리고 모듈이 추가로 로드되면 이 모듈에 등록된 프로바이더가 이전 프로바이더를 대체합니다.
+이것은 새로 추가된 모듈이 새로운 프로바이더를 사용하게 하려는 Angular의 디자인 컨셉입니다.
+
+일반적으로 모듈은 애플리케이션의 _최상위 모듈_ 에 _한 번만_ 로드되는 것이 좋습니다.
+모듈이 다른 모듈로 랩핑(wrap)되거나 오버라이드 되더라도 일반적으로는 그렇습니다.
+
+모든 Http 요청에 대해 헤더를 추가하기 위해 `HttpBackend`를 커스터마이징하는 모듈이 있다고 합시다.
+그런데 다른 모듈에서 `HttpBackend`를 커스터마이징하거나 `HttpClientModule`을 직접 불러와서 사용하는 모듈이 이 모듈의 프로바이더를 덮어쓸 수도 있습니다.
+그러면 커스터마이징 한 헤더가 추가되지 않으니, 이 모듈에서 서버로 보낸 요청은 모두 실패할 것입니다.
+
+이 문제를 해결하려면 `HttpClientModule`을 애플리케이션의 _최상위 모듈_ 인 `AppModule`에서 딱 한 번만 로드해야 합니다.
+
+그리고 프로바이더가 바뀌는 것을 방지하려면 런타임에 로드되는 모듈의 프로바이더도 신경을 써야 합니다.
+
+가능하다면 모듈을 지연로딩하는 것이 좋습니다.
+Angular가 [모듈을 지연로딩하면](guide/ngmodule-faq#q-lazy-loaded-module-provider-visibility) 모듈에 자식 인젝터가 생성되면서, 모듈 안에 있는 프로바이더는 그 모듈 안에서만 사용할 수 있기 때문입니다.
+
+하지만 모듈을 지연로딩할 수 없다면 *컴포넌트 안에 서비스 프로바이더를 등록하는 방법도 있습니다.*
+
+위에서 언급한 예제를 다시 한 번 생각해봅시다.
+
+모듈 안에 있는 모든 컴포넌트의 최상위 역할을 하는 _최상위 컴포넌트_ 를 만듭니다.
+그리고 `HttpBackend` 커스텀 프로바이더를 모듈의 `providers`에 등록하지 않고 컴포넌트에 `providers`에 등록합니다.
+컴포넌트에 프로바이더가 등록되어 있으면, 이 컴포넌트의 자식 인젝터들은 모두 이 프로바이더를 사용한다는 것을 생각하면 됩니다.
+
+실제로 이 컴포넌트의 자식 컴포넌트에서 `HttpBackend` 서비스를 의존성으로 주입받으면, 애플리케이션 최상위 인젝터가 제공하는 인스턴스가 아니라 컴포넌트에 정의된 프로바이더에서 인스턴스를 찾습니다.
+이제 모듈 안에서 `HttpBackend`로 보내는 HTTP 요청은 의도한 대로 동작합니다.
+
+이 컴포넌트는 물론 모듈의 최상위 컴포넌트로 지정해야 하는 것을 잊지 마세요.
+
 자식 컴포넌트는 일반적으로 최상위 컴포넌트의 템플릿 안에 사용될 것입니다.
 아니면 `<router-outlet>`으로 라우팅되는 컴포넌트를 활용할 수도 있습니다.
 모듈에 자식 라우터를 설정하면 라우팅 영역 안에 컴포넌트가 표시될 것입니다.
 
-<!--
-Though you can limit access to a service by providing it in a lazy loaded module or providing it in a component, providing services in a component can lead to multiple instances of those services. Thus, the lazy loading is preferable.
--->
-서비스에 접근할 수 있는 범위를 제한할 때는 서비스가 등록된 모듈을 지연로딩하거나 서비스를 컴포넌트에 등록하는 방법을 사용할 수 있습니다. 하지만 서비스를 컴포넌트에 등록하면 컴포넌트의 인스턴스마다 새로운 서비스 인스턴스가 계속 생성되기 때문에, 서비스가 등록된 모듈을 지연로딩하는 방법이 더 효율적입니다.
+서비스에 접근할 수 있는 범위를 제한할 때는 서비스가 등록된 모듈을 지연로딩하거나 서비스를 컴포넌트에 등록하는 방법을 사용할 수 있습니다.
+하지만 서비스를 컴포넌트에 등록하면 컴포넌트의 인스턴스마다 새로운 서비스 인스턴스가 계속 생성되기 때문에, 서비스가 등록된 모듈을 지연로딩하는 방법이 더 효율적입니다.
+
+
 
 <hr/>
 
@@ -643,68 +623,64 @@
 
 <!--
  Define application-wide providers by specifying `providedIn: 'root'` on its `@Injectable()` decorator (in the case of services) or at `InjectionToken` construction (in the case where tokens are provided). Providers that are created this way automatically are made available to the entire application and don't need to be listed in any module.
--->
-애플리케이션 전역에 등록되는 프로바이더는 `@Injectable()`에 `providedIn: 'root'`를 지정하거나 `InjectionToken`를 사용해서 정의할 수 있습니다. 이 때 전자는 서비스에 대한 프로바이더이며, 후자는 토큰에 대한 프로바이더입니다. 이렇게 등록된 프로바이더는 자동으로 애플리케이션 전역에 등록되며, 모듈에서 따로 로드하지 않아도 자유롭게 사용할 수 있습니다.
-
-<!--
+
 If a provider cannot be configured in this way (perhaps because it has no sensible default value), then register application-wide providers in the root `AppModule`, not in the `AppComponent`.
--->
-이전에 사용하는 프로바이더와 충돌이 걱정되어 이 방법을 사용할 수 없다면, `AppComponent`에 프로바이더를 등록하지 않고 `AppModule`에 프로바이더를 등록하는 방법도 있습니다.
-
-<!--
+
 Lazy-loaded modules and their components can inject `AppModule` services;
 they can't inject `AppComponent` services.
--->
-그러면 이 프로바이더들은 `AppModule`에는 등록되지만 `AppComponent`에는 등록되지 않습니다.
-
-<!--
+
 Register a service in `AppComponent` providers _only_ if the service must be hidden
 from components outside the `AppComponent` tree. This is a rare use case.
--->
-서비스 프로바이더를 `AppComponent`에 등록하는 것은 이 서비스가 반드시 `AppComponent` 트리 안에서만 사용하도록 지정할 때 사용합니다. 자주 사용하는 방식은 아닙니다.
-
-<!--
+
 More generally, [prefer registering providers in NgModules](guide/ngmodule-faq#q-component-or-module) to registering in components.
--->
-이보다 좀 더 일반적인 경우에는, [프로바이더는 모듈에 등록](guide/ngmodule-faq#q-component-or-module)하는 것이 좋습니다. 이렇게 사용하면 모듈 안에 있는 컴포넌트들은 등록된 프로바이더를 사용할 수 있습니다.
-
-<!--
+
 <h3 class="no-toc">Discussion</h3>
--->
-<h3 class="no-toc">주의</h3>
-
-<!--
+
 Angular registers all startup module providers with the application root injector.
 The services that root injector providers create have application scope, which
 means they are available to the entire application.
--->
-Angular는 애플리케이션이 시작될 때 로드되는 모듈에 있는 모든 프로바이더를 애플리케이션 최상위 인젝터에 등록합니다.
-그러면 이 인젝터로 참조하는 프로바이더는 애플리케이션 전체 범위에 유효합니다.
-
-<!--
+
 Certain services, such as the `Router`, only work when you register them in the application root injector.
--->
-하지만 `Router`와 같이 애플리케이션 최상위 인젝터에 등록해야만 동작하는 서비스도 있습니다.
-
-<!--
+
 By contrast, Angular registers `AppComponent` providers with the `AppComponent`'s own injector.
 `AppComponent` services are available only to that component and its component tree.
 They have component scope.
--->
-이와는 다르게, `AppComponent`에 등록하는 프로바이더는 `AppComponent`에 존재하는 인젝터에만 등록됩니다.
-그래서 `AppComponent`에 등록된 서비스는 컴포넌트 범위로 제한되며, 이 컴포넌트의 하위 트리에서만 사용할 수 있습니다.
-
-<!--
+
 The `AppComponent`'s injector is a child of the root injector, one down in the injector hierarchy.
 For applications that don't use the router, that's almost the entire application.
 But in routed applications, routing operates at the root level
 where `AppComponent` services don't exist.
 This means that lazy-loaded modules can't reach them.
 -->
+애플리케이션 전역에 등록되는 프로바이더는 `@Injectable()`에 `providedIn: 'root'`를 지정하거나 `InjectionToken`를 사용해서 정의할 수 있습니다.
+이 때 전자는 서비스에 대한 프로바이더이며, 후자는 토큰에 대한 프로바이더입니다.
+이렇게 등록된 프로바이더는 자동으로 애플리케이션 전역에 등록되며, 모듈에서 따로 로드하지 않아도 자유롭게 사용할 수 있습니다.
+
+이전에 사용하는 프로바이더와 충돌이 걱정되어 이 방법을 사용할 수 없다면, `AppComponent`에 프로바이더를 등록하지 않고 `AppModule`에 프로바이더를 등록하는 방법도 있습니다.
+
+그러면 이 프로바이더들은 `AppModule`에는 등록되지만 `AppComponent`에는 등록되지 않습니다.
+
+서비스 프로바이더를 `AppComponent`에 등록하는 것은 이 서비스가 반드시 `AppComponent` 트리 안에서만 사용하도록 지정할 때 사용합니다.
+자주 사용하는 방식은 아닙니다.
+
+이보다 좀 더 일반적인 경우에는, [프로바이더는 모듈에 등록](guide/ngmodule-faq#q-component-or-module)하는 것이 좋습니다.
+이렇게 사용하면 모듈 안에 있는 컴포넌트들은 등록된 프로바이더를 사용할 수 있습니다.
+
+<h3 class="no-toc">주의</h3>
+
+Angular는 애플리케이션이 시작될 때 로드되는 모듈에 있는 모든 프로바이더를 애플리케이션 최상위 인젝터에 등록합니다.
+그러면 이 인젝터로 참조하는 프로바이더는 애플리케이션 전체 범위에 유효합니다.
+
+하지만 `Router`와 같이 애플리케이션 최상위 인젝터에 등록해야만 동작하는 서비스도 있습니다.
+
+이와는 다르게, `AppComponent`에 등록하는 프로바이더는 `AppComponent`에 존재하는 인젝터에만 등록됩니다.
+그래서 `AppComponent`에 등록된 서비스는 컴포넌트 범위로 제한되며, 이 컴포넌트의 하위 트리에서만 사용할 수 있습니다.
+
 `AppComponent`에 존재하는 인젝터는 최상위 인젝터의 자식 인젝터이며, 라우터를 사용하지 않는 애플리케이션이라면 `AppComponent`의 범위는 애플리케이션 전체 범위와 비슷할 수도 있습니다.
 하지만 라우터를 사용하는 애플리케이션이라면 `AppComponent`보다 상위 계층에서 라우팅이 동작합니다.
 따라서 지연로딩되는 모듈은 `AppComponent`의 인젝터에 접근할 수 없습니다.
 
+
 <hr/>
 
 {@a q-component-or-module}
@@ -716,38 +692,36 @@
 
 <!--
 Providers should be configured using `@Injectable` syntax. If possible, they should be provided in the application root (`providedIn: 'root'`). Services that are configured this way are lazily loaded if they are only used from a lazily loaded context.
--->
-프로바이더는 `@Injectable` 문법으로 등록되어야 하며, 가능하다면 애플리케이션 최상위 계층에 존재하도록 `providedIn: 'root'`을 지정해야 합니다. 지연로딩되는 모듈에 등록된 프로바이더는 모듈과 함께 필요할 때 로딩됩니다.
-
-<!--
+
 If it's the consumer's decision whether a provider is available application-wide or not,
 then register providers in modules (`@NgModule.providers`) instead of registering in components (`@Component.providers`).
--->
-그리고 이 프로바이더가 애플리케이션 전역에 사용되는지 일부 범위에만 사용되는지에 따라 달라지지만, 프로바이더는 되도록 컴포넌트(`@Component.providers`)에 등록하는 것보다 모듈(`@NgModule.providers`)에 등록하는 것이 좋습니다.
-
-<!--
+
 Register a provider with a component when you _must_ limit the scope of a service instance
 to that component and its component tree.
 Apply the same reasoning to registering a provider with a directive.
--->
-프로바이더를 컴포넌트에 등록하는 것은 이 프로바이더의 범위가 특정 컴포넌트 트리 안쪽으로 _제한되어야만 할 때만_ 사용합니다.
-프로바이더를 디렉티브에 등록하는 것도 마찬가지입니다.
-
-<!--
+
 For example, an editing component that needs a private copy of a caching service should register
 the service with the component.
 Then each new instance of the component gets its own cached service instance.
 The changes that editor makes in its service don't touch the instances elsewhere in the application.
--->
+
+[Always register _application-wide_ services with the root `AppModule`](guide/ngmodule-faq#q-root-component-or-module),
+not the root `AppComponent`.
+-->
+프로바이더는 `@Injectable` 문법으로 등록되어야 하며, 가능하다면 애플리케이션 최상위 계층에 존재하도록 `providedIn: 'root'`을 지정해야 합니다.
+지연로딩되는 모듈에 등록된 프로바이더는 모듈과 함께 필요할 때 로딩됩니다.
+
+그리고 이 프로바이더가 애플리케이션 전역에 사용되는지 일부 범위에만 사용되는지에 따라 달라지지만, 프로바이더는 되도록 컴포넌트(`@Component.providers`)에 등록하는 것보다 모듈(`@NgModule.providers`)에 등록하는 것이 좋습니다.
+
+프로바이더를 컴포넌트에 등록하는 것은 이 프로바이더의 범위가 특정 컴포넌트 트리 안쪽으로 _제한되어야만 할 때만_ 사용합니다.
+프로바이더를 디렉티브에 등록하는 것도 마찬가지입니다.
+
 예를 들어, 어떤 에디터 컴포넌트는 외부와 분리된 캐시를 유지하기 위해 컴포넌트에 프로바이더를 등록해서 사용한다고 합시다.
 그러면 이 컴포넌트가 생성될 때마다 독립적인 서비스 인스턴스가 계속 생성됩니다.
 그리고 이 컴포넌트에서 서비스에 접근해서 작업하는 모든 내용은 컴포넌트 밖에 아무 영향도 미치지 않을 것입니다.
 
-<!--
-[Always register _application-wide_ services with the root `AppModule`](guide/ngmodule-faq#q-root-component-or-module),
-not the root `AppComponent`.
--->
 [_애플리케이션 전역에 동작하는 서비스_ 는](guide/ngmodule-faq#q-root-component-or-module) 최상위 컴포넌트 `AppComponent`가 아니라 최상위 모듈 `AppModule`에 등록하는 것이 좋다는 것도 꼭 기억하세요.
+
 
 <hr/>
 
@@ -822,48 +796,46 @@
 <!--
 Angular adds `@NgModule.providers` to the application root injector, unless the NgModule is lazy-loaded.
 For a lazy-loaded NgModule, Angular creates a _child injector_ and adds the module's providers to the child injector.
--->
-Angular는 즉시 로딩되는 모듈의 `@NgModule.providers`에 등록된 프로바이더를 애플리케이션 최상위 인젝터에 모두 등록합니다.
-그리고 지연로딩 되는 모듈에는 _자식 인젝터_ 를 생성하며, 이 모듈에 등록된 프로바이더는 이 자식 인젝터에 등록합니다.
-
-<!--
+
 This means that an NgModule behaves differently depending on whether it's loaded during application start
 or lazy-loaded later. Neglecting that difference can lead to [adverse consequences](guide/ngmodule-faq#q-why-bad).
--->
-따라서 즉시 로딩되는 모듈과 지연로딩되는 모듈의 동작은 다릅니다. 자세한 설명은 [위에서 언급한 내용](guide/ngmodule-faq#q-why-bad)을 참고하세요.
-
-<!--
+
 Why doesn't Angular add lazy-loaded providers to the app root injector as it does for eagerly loaded NgModules?
--->
-그러면 왜 지연로딩된 모듈에 등록된 프로바이더는 애플리케이션 최상위 인젝터에 등록되지 않을까요?
-
-<!--
+
 The answer is grounded in a fundamental characteristic of the Angular dependency-injection system.
 An injector can add providers _until it's first used_.
 Once an injector starts creating and delivering services, its provider list is frozen; no new providers are allowed.
--->
-그 이유는 Angular 의존성 주입 방식 때문입니다.
-인젝터는 _처음 사용되기 전에_ 프로바이더 목록을 준비합니다.
-그리고 인젝터가 생성되고 프로바이더가 모두 준비되면 프로바이더 목록을 더이상 수정할 수 없으며, 새로운 프로바이더도 등록할 수 없습니다.
-
-<!--
+
 When an applications starts, Angular first configures the root injector with the providers of all eagerly loaded NgModules
 _before_ creating its first component and injecting any of the provided services.
 Once the application begins, the app root injector is closed to new providers.
--->
-애플리케이션이 시작되면 Angular는 먼저 최상위 인젝터를 생성하면서 즉시 로딩되는 모듈에 있는 모든 프로바이더를 준비합니다. 그리고 이 준비가 모두 끝난 후에야 첫 컴포넌트를 생성하고 의존성을 주입합니다.
-애플리케이션이 한 번 시작된 후에는 최상위 인젝터가 관리하는 프로바이더 목록이 변경되지 않으며, 새로운 프로바이더도 추가할 수 없습니다.
-
-<!--
+
 Time passes and application logic triggers lazy loading of an NgModule.
 Angular must add the lazy-loaded module's providers to an injector somewhere.
 It can't add them to the app root injector because that injector is closed to new providers.
 So Angular creates a new child injector for the lazy-loaded module context.
 -->
+Angular는 즉시 로딩되는 모듈의 `@NgModule.providers`에 등록된 프로바이더를 애플리케이션 최상위 인젝터에 모두 등록합니다.
+그리고 지연로딩 되는 모듈에는 _자식 인젝터_ 를 생성하며, 이 모듈에 등록된 프로바이더는 이 자식 인젝터에 등록합니다.
+
+따라서 즉시 로딩되는 모듈과 지연로딩되는 모듈의 동작은 다릅니다.
+자세한 설명은 [위에서 언급한 내용](guide/ngmodule-faq#q-why-bad)을 참고하세요.
+
+그러면 왜 지연로딩된 모듈에 등록된 프로바이더는 애플리케이션 최상위 인젝터에 등록되지 않을까요?
+
+그 이유는 Angular 의존성 주입 방식 때문입니다.
+인젝터는 _처음 사용되기 전에_ 프로바이더 목록을 준비합니다.
+그리고 인젝터가 생성되고 프로바이더가 모두 준비되면 프로바이더 목록을 더이상 수정할 수 없으며, 새로운 프로바이더도 등록할 수 없습니다.
+
+애플리케이션이 시작되면 Angular는 먼저 최상위 인젝터를 생성하면서 즉시 로딩되는 모듈에 있는 모든 프로바이더를 준비합니다.
+그리고 이 준비가 모두 끝난 후에야 첫 컴포넌트를 생성하고 의존성을 주입합니다.
+애플리케이션이 한 번 시작된 후에는 최상위 인젝터가 관리하는 프로바이더 목록이 변경되지 않으며, 새로운 프로바이더도 추가할 수 없습니다.
+
 애플리케이션이 동작하다가 모듈을 지연로딩하는 경우를 생각해 봅시다.
 그러면 지연로딩되는 모듈에 있는 프로바이더는 어딘가의 인젝터에 등록되어야 사용할 수 있습니다.
 하지만 애플리케이션의 최상위 인젝터는 이미 닫혔고 새로운 프로바이더도 추가할 수 없기 때문에, 지연로딩된 모듈 컨텍스트에 새로운 자식 인젝터를 생성합니다.
 
+
 <hr/>
 
 {@a q-is-it-loaded}
@@ -877,27 +849,29 @@
 Some NgModules and their services should be loaded only once by the root `AppModule`.
 Importing the module a second time by lazy loading a module could [produce errant behavior](guide/ngmodule-faq#q-why-bad)
 that may be difficult to detect and diagnose.
--->
-모듈과 서비스는 최상위 `AppModule`에 한 번은 로딩되어야 사용할 수 있습니다.
-지연로딩되는 경우와 같이 모듈이 여러번 로딩되면 [비정상적인 동작](guide/ngmodule-faq#q-why-bad)을 할 수도 있지만, 이런 에러는 발견하기 힘들고 수정하기는 더 힘듭니다.
-
-<!--
+
 To prevent this issue, write a constructor that attempts to inject the module or service
 from the root app injector. If the injection succeeds, the class has been loaded a second time.
 You can throw an error or take other remedial action.
--->
-이 문제를 피하기 위해 Angular에서는 생성자에서 의존성을 주입받으며, 이렇게 지정된 의존성 객체는 애플리케이션 최상위 인젝터가 인식합니다. 그리고 의존성 주입이 성공한 이후에 클래스가 로딩됩니다.
-에러가 발생하면 생성자에서 에러를 확인하고 처리할 수 있습니다.
-
-<!--
+
 Certain NgModules, such as `BrowserModule`, implement such a guard.
 Here is a custom constructor for an NgModule called `GreetingModule`.
--->
+
+<code-example path="ngmodules/src/app/greeting/greeting.module.ts" region="ctor" header="src/app/greeting/greeting.module.ts (Constructor)"></code-example>
+-->
+모듈과 서비스는 최상위 `AppModule`에 한 번은 로딩되어야 사용할 수 있습니다.
+지연로딩되는 경우와 같이 모듈이 여러번 로딩되면 [비정상적인 동작](guide/ngmodule-faq#q-why-bad)을 할 수도 있지만, 이런 에러는 발견하기 힘들고 수정하기는 더 힘듭니다.
+
+이 문제를 피하기 위해 Angular에서는 생성자에서 의존성을 주입받으며, 이렇게 지정된 의존성 객체는 애플리케이션 최상위 인젝터가 인식합니다.
+그리고 의존성 주입이 성공한 이후에 클래스가 로딩됩니다.
+에러가 발생하면 생성자에서 에러를 확인하고 처리할 수 있습니다.
+
 그리고 `BrowserModule`과 같은 모듈은 이 문제를 방지하는 로직을 따로 마련하기도 했습니다.
 `BrowserModule`이 로드되기 전에 `GreetingModule`이 이미 로드되었다면, 이 모듈은 다음과 같은 로직으로 에러를 발생시킵니다.
 
 <code-example path="ngmodules/src/app/greeting/greeting.module.ts" region="ctor" header="src/app/greeting/greeting.module.ts (Constructor)"></code-example>
 
+
 <hr/>
 
 {@a q-entry-component-defined}
@@ -909,45 +883,41 @@
 
 <!--
 An entry component is any component that Angular loads _imperatively_ by type.
--->
-진입 컴포넌트는 Angular가 _직접_ 로드하는 컴포넌트입니다.
-
-<!--
+
 A component loaded _declaratively_ via its selector is _not_ an entry component.
--->
-반대로 일반 컴포넌트는 템플릿에 셀렉터를 사용되었을 때 로드됩니다.
-
-<!--
+
 Angular loads a component declaratively when
 using the component's selector to locate the element in the template.
 Angular then creates the HTML representation of the component and inserts it into the DOM at the selected element. These aren't entry components.
--->
-템플릿에 컴포넌트의 셀렉터가 사용되면 Angular가 컴포넌트를 로드합니다.
-그리고 컴포넌트의 템플릿을 생성하고 DOM에 추가합니다.
-이런 컴포넌트는 진입 컴포넌트가 아닙니다.
-
-<!--
+
 The bootstrapped root `AppComponent` is an _entry component_.
 True, its selector matches an element tag in `index.html`.
 But `index.html` isn't a component template and the `AppComponent`
 selector doesn't match an element in any component template.
--->
-애플리케이션이 부트스트랩될 때 로드되는 `AppComponent`는 _진입 컴포넌트_ 입니다.
-사실 `index.html`에는 `AppComponent` 셀렉터가 지정되어 있긴 하지만, `index.html` 파일은 컴포넌트의 템플릿이 아니며, `AppComponent`의 셀렉터는 컴포넌트 템플릿 어디에도 사용되지 않습니다.
-
-<!--
+
 Components in route definitions are also _entry components_.
 A route definition refers to a component by its _type_.
 The router ignores a routed component's selector, if it even has one, and
 loads the component dynamically into a `RouterOutlet`.
--->
+
+For more information, see [Entry Components](guide/entry-components).
+-->
+진입 컴포넌트는 Angular가 _직접_ 로드하는 컴포넌트입니다.
+
+반대로 일반 컴포넌트는 템플릿에 셀렉터를 사용되었을 때 로드됩니다.
+
+템플릿에 컴포넌트의 셀렉터가 사용되면 Angular가 컴포넌트를 로드합니다.
+그리고 컴포넌트의 템플릿을 생성하고 DOM에 추가합니다.
+이런 컴포넌트는 진입 컴포넌트가 아닙니다.
+
+애플리케이션이 부트스트랩될 때 로드되는 `AppComponent`는 _진입 컴포넌트_ 입니다.
+사실 `index.html`에는 `AppComponent` 셀렉터가 지정되어 있긴 하지만, `index.html` 파일은 컴포넌트의 템플릿이 아니며, `AppComponent`의 셀렉터는 컴포넌트 템플릿 어디에도 사용되지 않습니다.
+
 라우팅 대상이 되는 컴포넌트도 _진입 컴포넌트_ 입니다.
 라우팅 룰을 정의할 때 주소에 해당하는 컴포넌트를 지정하는데, 이렇게 사용되는 컴포넌트는 셀렉터가 지정되어 있다고 해도 무시되며, 지정된 주소로 이동할 때 `RouterOutlet`에 동적으로 로드됩니다.
 
-<!--
-For more information, see [Entry Components](guide/entry-components).
--->
 좀 더 자세한 내용을 확인하려면 [진입 컴포넌트](guide/entry-components) 문서를 참고하세요.
+
 
 <hr/>
 
@@ -960,27 +930,26 @@
 A bootstrapped component _is_ an [entry component](guide/ngmodule-faq#q-entry-component-defined)
 that Angular loads into the DOM during the bootstrap process (application launch).
 Other entry components are loaded dynamically by other means, such as with the router.
+
+The `@NgModule.bootstrap` property tells the compiler that this is an entry component _and_
+it should generate code to bootstrap the application with this component.
+
+There's no need to list a component in both the `bootstrap` and `entryComponents` lists,
+although doing so is harmless.
+
+For more information, see [Entry Components](guide/entry-components).
 -->
 부트스트랩 컴포넌트는 Angular가 애플리케이션을 시작하면서 부트스트랩 단계에서 DOM에 추가하기 때문에 [진입 컴포넌트](guide/ngmodule-faq#q-entry-component-defined)의 하나라고 볼 수 있습니다.
 일반적으로 진입 컴포넌트는 라우터에 의해 동적으로 로드되는 컴포넌트를 의미합니다.
 
-<!--
-The `@NgModule.bootstrap` property tells the compiler that this is an entry component _and_
-it should generate code to bootstrap the application with this component.
--->
 `@NgModule.bootstrap` 프로퍼티를 지정하면 어떤 컴포넌트가 부트스트랩 컴포넌트인지 컴파일러가 알도록 지정할 수 있으며, 이 컴포넌트는 애플리케이션이 부트스트랩될 때 같이 로드됩니다.
 
-<!--
-There's no need to list a component in both the `bootstrap` and `entryComponents` lists,
-although doing so is harmless.
--->
-하지만 컴포넌트를 `bootstrap` 배열과 `entryComponents` 배열에 동시에 추가할 필요는 없습니다. 이렇게 지정해도 문제가 발생하지는 않지만, 지정하는 의미도 없습니다.
-
-<!--
-For more information, see [Entry Components](guide/entry-components).
--->
+하지만 컴포넌트를 `bootstrap` 배열과 `entryComponents` 배열에 동시에 추가할 필요는 없습니다.
+이렇게 지정해도 문제가 발생하지는 않지만, 지정하는 의미도 없습니다.
+
 좀 더 자세한 내용을 확인하려면 [진입 컴포넌트](guide/entry-components) 문서를 참고하세요.
 
+
 <hr/>
 
 <!--
@@ -990,39 +959,36 @@
 
 <!--
 Most application developers won't need to add components to the `entryComponents`.
--->
-대부분의 경우에 `entryComponents` 배열을 직접 지정할 필요는 없습니다.
-
-<!--
+
 Angular adds certain components to _entry components_ automatically.
 Components listed in `@NgModule.bootstrap` are added automatically.
 Components referenced in router configuration are added automatically.
 These two mechanisms account for almost all entry components.
--->
+
+If your app happens to bootstrap or dynamically load a component _by type_ in some other manner,
+you must add it to `entryComponents` explicitly.
+
+Although it's harmless to add components to this list,
+it's best to add only the components that are truly _entry components_.
+Don't include components that [are referenced](guide/ngmodule-faq#q-template-reference)
+in the templates of other components.
+
+For more information, see [Entry Components](guide/entry-components).
+-->
+대부분의 경우에 `entryComponents` 배열을 직접 지정할 필요는 없습니다.
+
 _진입 컴포넌트_ 로 지정할 필요가 있는 컴포넌트는 Angular가 자동으로 판단하고 진입 컴포넌트 목록에 추가합니다.
 `@NgModule.bootstrap` 배열에 있는 컴포넌트도 마찬가지입니다.
 라우팅 규칙에 정의된 컴포넌트들도 자동으로 진입 컴포넌트로 추가됩니다.
 이 두 가지 경우라면 진입 컴포넌트로 지정되어야 할 컴포넌트를 모두 처리할 수 있습니다.
 
-<!--
-If your app happens to bootstrap or dynamically load a component _by type_ in some other manner,
-you must add it to `entryComponents` explicitly.
--->
 하지만 컴포넌트를 동적으로 로드하는 경우라면 `entryCompoennts`를 명시적으로 지정해야 합니다.
 
-<!--
-Although it's harmless to add components to this list,
-it's best to add only the components that are truly _entry components_.
-Don't include components that [are referenced](guide/ngmodule-faq#q-template-reference)
-in the templates of other components.
--->
 `entryComponents` 배열에 컴포넌트를 아무것이나 추가해도 별 문제는 없지만, 이 배열에는 진짜 _진입 컴포넌트_ 만 추가하는 것이 가장 좋습니다.
 [템플릿에 셀렉터로 사용되는 컴포넌트](guide/ngmodule-faq#q-template-reference)라면 진입 컴포넌트로 지정하면 안됩니다.
 
-<!--
-For more information, see [Entry Components](guide/entry-components).
--->
 좀 더 자세한 내용을 확인하려면 [진입 컴포넌트](guide/entry-components) 문서를 참고하세요.
+
 
 <hr/>
 
@@ -1034,41 +1000,39 @@
 <!--
 The reason is _tree shaking_. For production apps you want to load the smallest, fastest code possible. The code should contain only the classes that you actually need.
 It should exclude a component that's never used, whether or not that component is declared.
--->
-진입 컴포넌트는 _트리 셰이킹_ 때문에 필요합니다. 배포되는 앱 코드는 최대한 작고 빠르게 동작하는 것이 중요합니다. 그래서 배포되는 코드에도 실제로 사용되는 클래스만 포함되는 것이 좋으며, 사용되지 않는 컴포넌트는 최종 코드에서 빠지는 것이 좋습니다.
-
-<!--
+
 In fact, many libraries declare and export components you'll never use.
 If you don't reference them, the tree shaker drops these components from the final code package.
--->
-사실 라이브러리에서 제공하는 많은 코드 중에 실제로 사용되는 것은 많지 않습니다.
-그래서 사용되지 않는 코드들은 트리 셰이킹 과정을 거치면 최종 코드에서 모두 제거됩니다.
-
-<!--
+
 If the [Angular compiler](guide/ngmodule-faq#q-angular-compiler) generated code for every declared component, it would defeat the purpose of the tree shaker.
--->
-컴포넌트가 정의되었다고 해서 [Angular 컴파일러](guide/ngmodule-faq#q-angular-compiler)가 이 코드를 모두 생성하면, 이것은 트리 셰이킹의 목적과 어울리지 않습닌다.
-
-<!--
+
 Instead, the compiler adopts a recursive strategy that generates code only for the components you use.
--->
-그래서 컴파일러는 실제로 사용하는 컴포넌트를 찾기 위해 재귀적으로 탐색하는 방식을 사용합니다.
-
-<!--
+
 The compiler starts with the entry components,
 then it generates code for the declared components it [finds](guide/ngmodule-faq#q-template-reference) in an entry component's template,
 then for the declared components it discovers in the templates of previously compiled components,
 and so on. At the end of the process, the compiler has generated code for every entry component
 and every component reachable from an entry component.
--->
+
+If a component isn't an _entry component_ or wasn't found in a template,
+the compiler omits it.
+-->
+진입 컴포넌트는 _트리 셰이킹_ 때문에 필요합니다.
+배포되는 앱 코드는 최대한 작고 빠르게 동작하는 것이 중요합니다.
+그래서 배포되는 코드에도 실제로 사용되는 클래스만 포함되는 것이 좋으며, 사용되지 않는 컴포넌트는 최종 코드에서 빠지는 것이 좋습니다.
+
+사실 라이브러리에서 제공하는 많은 코드 중에 실제로 사용되는 것은 많지 않습니다.
+그래서 사용되지 않는 코드들은 트리 셰이킹 과정을 거치면 최종 코드에서 모두 제거됩니다.
+
+컴포넌트가 정의되었다고 해서 [Angular 컴파일러](guide/ngmodule-faq#q-angular-compiler)가 이 코드를 모두 생성하면, 이것은 트리 셰이킹의 목적과 어울리지 않습닌다.
+
+그래서 컴파일러는 실제로 사용하는 컴포넌트를 찾기 위해 재귀적으로 탐색하는 방식을 사용합니다.
+
 실제로 사용하는 컴포넌트는 진입 컴포넌트를 기준으로 찾기 시작하며, 템플릿에 사용된 컴포넌트를 [찾으면](guide/ngmodule-faq#q-template-reference) 이 컴포넌트도 사용되는 것으로 판단합니다.
 이 과정을 모두 마치고 나면, 최종 코드에는 진입 컴포넌트부터 시작해서 접근할 수 있는 모든 컴포넌트에 대한 코드만 생성됩니다.
 
-<!--
-If a component isn't an _entry component_ or wasn't found in a template,
-the compiler omits it.
--->
 컴포넌트가 _진입 컴포넌트_ 가 아니고, 템플릿에도 사용되지 않으면 이 컴포넌트는 컴파일러가 처리하지 않습니다.
+
 
 <hr/>
 
@@ -1084,36 +1048,36 @@
 앱은 모두 다릅니다. 앱을 개발하는 개발자의 경험도 모두 다르고, 정책을 정하는 기준도 다릅니다.
 이 문단에서는 모듈에 대한 대략적인 가이드를 안내합니다.
 
+
+<!--
 ### `SharedModule`
-<!--
+-->
 ### 공유 모듈 (`SharedModule`)
--->
 
 <!--
 `SharedModule` is a conventional name for an `NgModule` with the components, directives, and pipes that you use
 everywhere in your app. This module should consist entirely of `declarations`,
 most of them exported.
--->
-공유 모듈은 앱 전역에서 자유롭게 사용하는 컴포넌트와 디렉티브, 파이프를 정의하는 모듈을 의미합니다. 이 모듈은 `declarations` 구성이 가장 중요하며, 모듈에 정의된 Angular 구성요소 대부분을 모듈 외부로 공개합니다.
-
-<!--
+
 The `SharedModule` may re-export other widget modules, such as `CommonModule`,
 `FormsModule`, and NgModules with the UI controls that you use most widely.
--->
-이 모듈은 `CommonModule`이나 `FormsModule` 등 모듈의 UI 컨트롤에 필요한 다른 모듈을 가져와서 다시 모듈 외부로 공개하기도 합니다.
-
-<!--
+
 The `SharedModule` should not have `providers` for reasons [explained previously](guide/ngmodule-faq#q-why-bad).
 Nor should any of its imported or re-exported modules have `providers`.
--->
+
+Import the `SharedModule` in your _feature_ modules,
+both those loaded when the app starts and those you lazy load later.
+-->
+공유 모듈은 앱 전역에서 자유롭게 사용하는 컴포넌트와 디렉티브, 파이프를 정의하는 모듈을 의미합니다.
+이 모듈은 `declarations` 구성이 가장 중요하며, 모듈에 정의된 Angular 구성요소 대부분을 모듈 외부로 공개합니다.
+
+이 모듈은 `CommonModule`이나 `FormsModule` 등 모듈의 UI 컨트롤에 필요한 다른 모듈을 가져와서 다시 모듈 외부로 공개하기도 합니다.
+
 그리고 이 모듈은 [위에서 설명한 이유](guide/ngmodule-faq#q-why-bad) 때문에 `providers`를 지정하지 않는 것이 좋습니다.
 그리고 같은 이유로 다른 모듈에 있는 `providers`를 모듈 외부로 다시 공개하지 않는 것이 좋습니다.
 
-<!--
-Import the `SharedModule` in your _feature_ modules,
-both those loaded when the app starts and those you lazy load later.
--->
-공유 모듈은 기능 모듈이 로드해서 사용합니다. 이 때 기능 모듈은 앱이 실행되면서 즉시 로드되는 모듈이던지, 지연 로딩되는 모듈이던지 상관없습니다.
+공유 모듈은 기능 모듈이 로드해서 사용합니다.
+이 때 기능 모듈은 앱이 실행되면서 즉시 로드되는 모듈이던지, 지연 로딩되는 모듈이던지 상관없습니다.
 
 
 <!--
@@ -1128,13 +1092,19 @@
 in one folder, that the contents of that folder would be a feature module that you might call
 your `SearchModule`. It would contain all of the components, routing, and templates that
 would make up the search functionality.
--->
-기능 모듈은 애플리케이션의 업무 로직과 관련된 모듈을 의미하며, 사용자의 동작 흐름이나 도메인에 필요한 기능을 담당합니다. 이 모듈은 라우팅이나 서비스, 위젯 등 애플리케이션에 필요한 기능을 제공합니다. 기능 모듈에 대한 개념을 확실하게 잡으려면 특정 기능을 담당하는 파일을 모두 모은 폴더를 생각하면 되는데, 예를 들어 검색 기능을 담당하는 폴더라면 이 모듈을 `SearchModule`이라고 생각할 수 있습니다. 검색 기능에 필요한 컴포넌트와 라우팅, 템플릿은 모두 이 폴더 안에 포함됩니다.
-
-<!--
+
 For more information, see [Feature Modules](guide/feature-modules) and
 [Module Types](guide/module-types)
 -->
+기능 모듈은 애플리케이션의 업무 로직과 관련된 모듈을 의미하며, 사용자의 동작 흐름이나 도메인에 필요한 기능을 담당합니다.
+이 모듈은 라우팅이나 서비스, 위젯 등 애플리케이션에 필요한 기능을 제공합니다.
+기능 모듈에 대한 개념을 확실하게 잡으려면 특정 기능을 담당하는 파일을 모두 모은 폴더를 생각하면 되는데, 예를 들어 검색 기능을 담당하는 폴더라면 이 모듈을 `SearchModule`이라고 생각할 수 있습니다.
+검색 기능에 필요한 컴포넌트와 라우팅, 템플릿은 모두 이 폴더 안에 포함됩니다.
+
+<!--
+For more information, see [Feature Modules](guide/feature-modules) and
+[Module Types](guide/module-types)
+-->
 좀 더 자세한 내용은 [기능 모듈](guide/feature-modules)과 [모듈의 종류](guide/module-types) 문서를 참고하세요.
 
 
@@ -1145,33 +1115,33 @@
 
 <!--
 In an Angular app, NgModules and JavaScript modules work together.
--->
-Angular 앱에서는 NgModule과 JavaScript 모듈을 함께 사용합니다.
-
-<!--
+
 In modern JavaScript, every file is a module
 (see the [Modules](http://exploringjs.com/es6/ch_modules.html) page of the Exploring ES6 website).
 Within each file you write an `export` statement to make parts of the module public.
--->
-ES6를 사용하는 최근 JavaScript는 각각의 파일을 모듈로 볼 수 있습니다. ([모듈](http://exploringjs.com/es6/ch_modules.html) 문서를 참고하세요.)
-그리고 각각의 파일에서 `export` 키워드로 지정한 객체가 모듈 외부로 공개됩니다.
-
-<!--
+
 An Angular NgModule is a class with the `@NgModule` decorator&mdash;JavaScript modules
 don't have to have the `@NgModule` decorator. Angular's `NgModule` has `imports` and `exports` and they serve a similar purpose.
--->
-Angular의 모듈은 `@NgModule` 데코레이터가 지정된 JavaScript 클래스입니다. NgModule에서 모듈을 조합할 때는 JavaScript와 비슷하게 `imports` 프로퍼티와 `exports` 프로퍼티를 사용합니다.
-
-<!--
+
 You _import_ other NgModules so you can use their exported classes in component templates.
 You _export_ this NgModule's classes so they can be imported and used by components of _other_ NgModules.
--->
-NgModule을 로드하면 이 모듈이 모듈 외부로 공개한 클래스들을 컴포넌트 템플릿에 사용할 수 있습니다. 그리고 모듈에 정의된 클래스들은 다른 모듈에 사용할 수 있도록 모듈 외부로 공개할 수도 있습니다.
-
-<!--
+
 For more information, see [JavaScript Modules vs. NgModules](guide/ngmodule-vs-jsmodule).
 -->
+Angular 앱에서는 NgModule과 JavaScript 모듈을 함께 사용합니다.
+
+ES6를 사용하는 최근 JavaScript는 각각의 파일을 모듈로 볼 수 있습니다.
+([모듈](http://exploringjs.com/es6/ch_modules.html) 문서를 참고하세요.)
+그리고 각각의 파일에서 `export` 키워드로 지정한 객체가 모듈 외부로 공개됩니다.
+
+Angular의 모듈은 `@NgModule` 데코레이터가 지정된 JavaScript 클래스입니다.
+NgModule에서 모듈을 조합할 때는 JavaScript와 비슷하게 `imports` 프로퍼티와 `exports` 프로퍼티를 사용합니다.
+
+NgModule을 로드하면 이 모듈이 모듈 외부로 공개한 클래스들을 컴포넌트 템플릿에 사용할 수 있습니다.
+그리고 모듈에 정의된 클래스들은 다른 모듈에 사용할 수 있도록 모듈 외부로 공개할 수도 있습니다.
+
 좀 더 자세한 내용은 [JavaScript 모듈 vs. NgModules](guide/ngmodule-vs-jsmodule) 문서를 참고하세요.
+
 
 <hr/>
 
@@ -1185,24 +1155,22 @@
 <!--
 The [Angular compiler](guide/ngmodule-faq#q-angular-compiler) looks inside component templates
 for other components, directives, and pipes. When it finds one, that's a template reference.
--->
-[Angular 컴파일러](guide/ngmodule-faq#q-angular-compiler)는 컴포넌트 템플릿에 다른 컴포넌트나 디렉티브, 파이프가 사용된 것을 감지할 수 있습니다.
-
-<!--
+
 The Angular compiler finds a component or directive in a template when it can match the *selector* of that component or directive to some HTML in that template.
--->
-템플릿에 사용된 컴포넌트나 디렉티브를 Angular 컴파일러가 확인하면, 이 컴포넌트가 어떤 컴포넌트인지 컴포넌트의 *셀렉터* 로 구분합니다.
-
-<!--
+
 The compiler finds a pipe if the pipe's *name* appears within the pipe syntax of the template HTML.
--->
-그리고 템플릿에 사용된 파이프는 파이프의 *이름* 을 기준으로 구분합니다.
-
-<!--
+
 Angular only matches selectors and pipe names for classes that are declared by this module
 or exported by a module that this module imports.
 -->
+[Angular 컴파일러](guide/ngmodule-faq#q-angular-compiler)는 컴포넌트 템플릿에 다른 컴포넌트나 디렉티브, 파이프가 사용된 것을 감지할 수 있습니다.
+
+템플릿에 사용된 컴포넌트나 디렉티브를 Angular 컴파일러가 확인하면, 이 컴포넌트가 어떤 컴포넌트인지 컴포넌트의 *셀렉터* 로 구분합니다.
+
+그리고 템플릿에 사용된 파이프는 파이프의 *이름* 을 기준으로 구분합니다.
+
 이 때 적용되는 컴포넌트 셀렉터와 파이프 이름은 현재 모듈에 정의된 클래스이거나, 다른 모듈에서 가져온 클래스만 유효합니다.
+
 
 <hr/>
 
@@ -1216,37 +1184,33 @@
 <!--
 The Angular compiler converts the application code you write into highly performant JavaScript code.
 The `@NgModule` metadata plays an important role in guiding the compilation process.
--->
-Angular 컴파일러는 애플리케이션 코드를 JavaScript 코드로 변환하는 툴입니다.
-그리고 이 컴파일 과정에는 `@NgModule` 메타데이터의 내용이 중요합니다.
-
-<!--
+
 The code you write isn't immediately executable. For example, components have templates that contain custom elements, attribute directives, Angular binding declarations,
 and some peculiar syntax that clearly isn't native HTML.
--->
-TypeScript로 작성한 Angular 코드는 그 자체로 실행할 수 없습니다. 컴포넌트를 생각해봐도 컴포넌트에는 커스텀 엘리먼트와 어트리뷰트 디렉티브, Angular 바인딩 문법 등 네이티브 HTML에는 없는 문법이 많이 사용됩니다.
-
-<!--
+
 The Angular compiler reads the template markup,
 combines it with the corresponding component class code, and emits _component factories_.
--->
-Angular 컴파일러는 이 템플릿을 읽고 관련된 컴포넌트를 연결하며 _컴포넌트 팩토리(component factories)_ 를 생성합니다.
-
-<!--
+
 A component factory creates a pure, 100% JavaScript representation
 of the component that incorporates everything described in its `@Component` metadata:
 the HTML, the binding instructions, the attached styles.
--->
-컴포넌트 팩토리는 컴포넌트를 표현하는 100% JavaScript 코드를 생성하는데, 이 때 컴포넌트의 `@Component` 메타데이터에 지정하는 내용으로 HTML 템플릿과 바인딩 방식, 스타일을 연결합니다.
-
-<!--
+
 Because directives and pipes appear in component templates,
 the Angular compiler incorporates them into compiled component code too.
--->
-그리고 컴포넌트 템플릿에 사용된 디렉티브와 파이프도 Angular 컴파일러가 컴포넌트 코드에 연결합니다.
-
-<!--
+
 `@NgModule` metadata tells the Angular compiler what components to compile for this module and
 how to link this module with other modules.
 -->
+Angular 컴파일러는 애플리케이션 코드를 JavaScript 코드로 변환하는 툴입니다.
+그리고 이 컴파일 과정에는 `@NgModule` 메타데이터의 내용이 중요합니다.
+
+TypeScript로 작성한 Angular 코드는 그 자체로 실행할 수 없습니다.
+컴포넌트를 생각해봐도 컴포넌트에는 커스텀 엘리먼트와 어트리뷰트 디렉티브, Angular 바인딩 문법 등 네이티브 HTML에는 없는 문법이 많이 사용됩니다.
+
+Angular 컴파일러는 이 템플릿을 읽고 관련된 컴포넌트를 연결하며 _컴포넌트 팩토리(component factories)_ 를 생성합니다.
+
+컴포넌트 팩토리는 컴포넌트를 표현하는 100% JavaScript 코드를 생성하는데, 이 때 컴포넌트의 `@Component` 메타데이터에 지정하는 내용으로 HTML 템플릿과 바인딩 방식, 스타일을 연결합니다.
+
+그리고 컴포넌트 템플릿에 사용된 디렉티브와 파이프도 Angular 컴파일러가 컴포넌트 코드에 연결합니다.
+
 Angular 컴파일러가 컴파일 할 컴포넌트를 지정하고, 이 모듈이 다른 모듈과 어떻게 연결되는지를 설정하는 것은 `@NgModule` 설정에 따라 달라집니다.