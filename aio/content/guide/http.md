--- conflicted
+++ resolved
@@ -295,11 +295,7 @@
 ### Making a POST request
 
 Apps often POST data to a server. They POST when submitting a form. 
-<<<<<<< HEAD
-In the following example, the `HeroService` posts when adding a hero to the database.
-=======
 In the following example, the `HeroesService` posts when adding a hero to the database.
->>>>>>> 77ff72f9
 
 <code-example 
   path="http/src/app/heroes/heroes.service.ts"
@@ -317,10 +313,6 @@
 1. `httpOptions` - the method options which, in this case, [specify required headers](#adding-headers).
 
 Of course it catches errors in much the same manner [described above](#error-details).
-<<<<<<< HEAD
-It also _taps_ the returned observable in order to log the successful POST.
-=======
->>>>>>> 77ff72f9
 
 The `HeroesComponent` initiates the actual POST operation by subscribing to 
 the `Observable` returned by this service method.
@@ -353,31 +345,15 @@
   region="delete-hero-subscribe" 
   title="app/heroes/heroes.component.ts (deleteHero)" linenums="false">
 </code-example>
-<<<<<<< HEAD
+
+The component isn't expecting a result from the delete operation, so it subscribes without a callback. Even though you are not using the result, you still have to subscribe. Calling the `subscribe()` method _executes_ the observable, which is what initiates the DELETE request. 
 
 <div class="alert is-important">
 
-You must call _subscribe()_ or nothing happens!
-
-</div>
-
-The component isn't expecting a result from the delete operation and
-subscribes without a callback.
-The bare `.subscribe()` _seems_ pointless.
-
-In fact, it is essential.
-Merely calling `HeroService.deleteHero()` **does not initiate the DELETE request.**
-=======
-
-The component isn't expecting a result from the delete operation, so it subscribes without a callback. Even though you are not using the result, you still have to subscribe. Calling the `subscribe()` method _executes_ the observable, which is what initiates the DELETE request. 
-
-<div class="alert is-important">
-
 You must call _subscribe()_ or nothing happens. Just calling `HeroesService.deleteHero()` **does not initiate the DELETE request.**
 
 </div>
 
->>>>>>> 77ff72f9
 
 <code-example 
   path="http/src/app/heroes/heroes.component.ts"
@@ -385,11 +361,7 @@
 </code-example>
 
 {@a always-subscribe}
-<<<<<<< HEAD
-### Always _subscribe_!
-=======
 **Always _subscribe_!**
->>>>>>> 77ff72f9
 
 An `HttpClient` method does not begin its HTTP request until you call `subscribe()` on the observable returned by that method. This is true for _all_ `HttpClient` _methods_.
 
@@ -401,12 +373,7 @@
 
 All observables returned from `HttpClient` methods are _cold_ by design.
 Execution of the HTTP request is _deferred_, allowing you to extend the
-<<<<<<< HEAD
-observable with additional operations such as  `tap` and `catchError`
- before anything actually happens.
-=======
 observable with additional operations such as  `tap` and `catchError` before anything actually happens.
->>>>>>> 77ff72f9
 
 Calling `subscribe(...)` triggers execution of the observable and causes
 `HttpClient` to compose and send the HTTP request to the server.
@@ -431,11 +398,7 @@
 ### Making a PUT request
 
 An app will send a PUT request to completely replace a resource with updated data.
-<<<<<<< HEAD
-The following `HeroService` example is just like the POST example.
-=======
 The following `HeroesService` example is just like the POST example.
->>>>>>> 77ff72f9
 
 <code-example 
   path="http/src/app/heroes/heroes.service.ts"
@@ -448,29 +411,17 @@
 
 ## Advanced usage
 
-<<<<<<< HEAD
-The above sections detail how to use the basic HTTP functionality in `@angular/common/http`, but sometimes you need to do more than make simple requests and get data back.
-=======
 We have discussed the basic HTTP functionality in `@angular/common/http`, but sometimes you need to do more than make simple requests and get data back.
->>>>>>> 77ff72f9
 
 ### Configuring the request
 
 Other aspects of an outgoing request can be configured via the options object
 passed as the last argument to the `HttpClient` method.
-<<<<<<< HEAD
-
-You [saw earlier](#adding-headers) that the `HeroService` sets the default headers by
-passing an options object (`httpOptions`) to its save methods.
-You can do more.
-
-=======
 
 You [saw earlier](#adding-headers) that the `HeroesService` sets the default headers by
 passing an options object (`httpOptions`) to its save methods.
 You can do more.
 
->>>>>>> 77ff72f9
 #### Update headers
 
 You can't directly modify the existing headers within the previous options
@@ -497,70 +448,6 @@
   region="searchHeroes" linenums="false">
 </code-example>
 
-<<<<<<< HEAD
-If there is a search term, the code constructs an options object with an HTML URL encoded search parameter. If the term were "foo", the GET request URL would be `api/heroes/?name=foo`.
-
-The `HttpParms` are immutable so you'll have to use the `set()` method to update the options.
-
-### Debouncing requests
-
-The sample includes an _npm package search_ feature.
-
-When the user enters a name in a search-box, the `PackageSearchComponent` sends
-a search request for a package with that name to the NPM web api.
-
-Here's a pertinent excerpt from the template:
-
-<code-example 
-  path="http/src/app/package-search/package-search.component.html"
-  region="search" 
-  title="app/package-search/package-search.component.html (search)">
-</code-example>
-
-The `(keyup)` event binding sends every keystroke to the component's `search()` method.
-
-Sending a request for every keystroke could be expensive.
-It's better to wait until the user stops typing and then send a request.
-That's easy to implement with RxJS operators, as shown in this excerpt.
-
-<code-example 
-  path="http/src/app/package-search/package-search.component.ts"
-  region="debounce" 
-  title="app/package-search/package-search.component.ts (excerpt))">
-</code-example>
-
-The `searchText$` is the sequence of search-box values coming from the user.
-It's defined as an RxJS `Subject`, which means it is an `Observable`
-that can also produce values for itself by calling `next(value)`,
-as happens in the `search()` method.
-
-Rather than forward every `searchText` value directly to the injected `PackageSearchService`,
-the code in `ngOnInit()` _pipes_ search values through three operators:
-
-1. `debounceTime(500)` - wait for the user to stop typing (1/2 second in this case).
-1. `distinctUntilChanged()` - wait until the search text changes.
-1. `switchMap()` - send the search request to the service.
-
-The code sets `packages$` to this re-composed `Observable` of search results.
-The template subscribes to `packages$` with the [AsyncPipe](api/common/AsyncPipe)
-and displays search results as they arrive.
-
-A search value reaches the service only if it's a new value and the user has stopped typing.
-
-<div class="l-sub-section">
-
-The `withRefresh` option is explained [below](#cache-refresh).
-
-</div>
-
-#### _switchMap()_
-
-The `switchMap()` operator has three important characteristics.
-
-1. It takes a function argument that returns an `Observable`.
-`PackageSearchService.search` returns an `Observable`, as other data service methods do.
-
-=======
 If there is a search term, the code constructs an options object with an HTML URL-encoded search parameter. If the term were "foo", the GET request URL would be `api/heroes/?name=foo`.
 
 The `HttpParms` are immutable so you'll have to use the `set()` method to update the options.
@@ -623,7 +510,6 @@
 1. It takes a function argument that returns an `Observable`.
 `PackageSearchService.search` returns an `Observable`, as other data service methods do.
 
->>>>>>> 77ff72f9
 2. If a previous search request is still _in-flight_ (as when the connection is poor),
 it cancels that request and sends a new one.
 
@@ -782,7 +668,6 @@
 ```
 To alter the request, clone it first and modify the clone before passing it to `next.handle()`. 
 You can clone and modify the request in a single step as in this example.
-<<<<<<< HEAD
 
 <code-example 
   path="http/src/app/http-interceptors/ensure-https-interceptor.ts"
@@ -794,19 +679,6 @@
 
 ##### The request body
 
-=======
-
-<code-example 
-  path="http/src/app/http-interceptors/ensure-https-interceptor.ts"
-  region="excerpt" 
-  title="app/http-interceptors/ensure-https-interceptor.ts (excerpt)" linenums="false">
-</code-example>
-
-The `clone()` method's hash argument allows you to mutate specific properties of the request while copying the others.
-
-##### The request body
-
->>>>>>> 77ff72f9
 The `readonly` assignment guard can't prevent deep updates and, in particular, 
 it can't prevent you from modifying a property of a request body object.
 
@@ -942,11 +814,7 @@
 But an interceptor can change this to an _observable_ that emits more than once.
 
 A revised version of the `CachingInterceptor` optionally returns an _observable_ that
-<<<<<<< HEAD
-immediately emits the cached response, sends the request to the npm web api anyway,
-=======
 immediately emits the cached response, sends the request to the NPM web API anyway,
->>>>>>> 77ff72f9
 and emits again later with the updated search results.
 
 <code-example 
@@ -955,15 +823,9 @@
 </code-example>
 
 The _cache-then-refresh_ option is triggered by the presence of a **custom `x-refresh` header**.
-<<<<<<< HEAD
 
 <div class="l-sub-section">
 
-=======
-
-<div class="l-sub-section">
-
->>>>>>> 77ff72f9
 A checkbox on the `PackageSearchComponent` toggles a `withRefresh` flag,
 which is one of the arguments to `PackageSearchService.search()`.
 That `search()` method creates the custom `x-refresh` header
@@ -1113,15 +975,9 @@
   region="setup" 
   title="app/testing/http-client.spec.ts(setup)" linenums="false">
 </code-example>
-<<<<<<< HEAD
 
 Now requests made in the course of your tests will hit the testing backend instead of the normal backend.
 
-=======
-
-Now requests made in the course of your tests will hit the testing backend instead of the normal backend.
-
->>>>>>> 77ff72f9
 This setup also calls `TestBed.get()` to inject the `HttpClient` service and the mocking controller
 so they can be referenced during the tests.
 
@@ -1174,18 +1030,12 @@
 
 You should test the app's defenses against HTTP requests that fail.
 
-<<<<<<< HEAD
-Call `request.error()` with an `ErrorEvent` instead of `request.flush()`, as in this example.
-=======
 Call `request.flush()` with an error message, as seen in the following example.
->>>>>>> 77ff72f9
 
 <code-example 
   path="http/src/testing/http-client.spec.ts"
   region="404" 
   linenums="false">
-<<<<<<< HEAD
-=======
 </code-example>
 
 Alternatively, you can call `request.error()` with an `ErrorEvent`.
@@ -1194,5 +1044,4 @@
   path="http/src/testing/http-client.spec.ts"
   region="network-error"
   linenums="false">
->>>>>>> 77ff72f9
 </code-example>