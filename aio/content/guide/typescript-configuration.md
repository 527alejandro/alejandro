<!--
# TypeScript configuration
-->
# TypeScript 설정

<!--
TypeScript is a primary language for Angular application development.
It is a superset of JavaScript with design-time support for type safety and tooling.
-->
Angular 애플리케이션을 개발할 때 가장 많이 사용하는 언어는 TypeScript입니다.
TypeScript는 JavaScript의 슈퍼셋이며 정적 타입을 도입하면서 더 많은 정보를 개발자에게 제공합니다.

<!--
Browsers can't execute TypeScript directly.
Typescript must be "transpiled" into JavaScript using the *tsc* compiler, which requires some configuration.
-->
하지만 브라우저에서 TypeScript를 직접 실행할 수는 없습니다. TypeScript 반드시 *tsc* 컴파일러를 통해 JavaScript로 *트랜스파일(transpiled)*되어야 합니다. 그리고 이 때 몇가지 옵션을 지정해야 합니다.

<!--
This page covers some aspects of TypeScript configuration and the TypeScript environment
that are important to Angular developers, including details about the following files:
-->
이 문서에서는 TypeScript 개발환경과 환경 설정 파일 중 Angular 개발환경에 필요한 내용에 대해 안내합니다.
주로 다음 파일에 대해 설명합니다:

<!--
* [tsconfig.json](guide/typescript-configuration#tsconfig)&mdash;TypeScript compiler configuration.
* [typings](guide/typescript-configuration#typings)&mdash;TypesScript declaration files.
-->
* [tsconfig.json](guide/typescript-configuration#tsconfig)&mdash;TypeScript 컴파일러 설정 파일
* [typings](guide/typescript-configuration#typings)&mdash;TypesScript 타입 정의 파일


{@a tsconfig}

## Configuration files

A given Angular workspace contains several TypeScript configuration files.
At the root level, there are two main TypeScript configuration files: a `tsconfig.json` file and a `tsconfig.base.json` file.

The `tsconfig.json` file is a ["Solution Style"](https://www.typescriptlang.org/docs/handbook/release-notes/typescript-3-9.html#support-for-solution-style-tsconfigjson-files) TypeScript configuration file.
Code editors and TypeScript’s language server use this file to improve development experience.
Compilers do not use this file.

The `tsconfig.json` file contains a list of paths to the other TypeScript configuration files used in the workspace.

<code-example lang="json" header="tsconfig.json" linenums="false">
{
 "files": [],
 "references": [
   {
     "path": "./tsconfig.app.json"
   },
   {
     "path": "./tsconfig.spec.json"
   },
   {
     "path": "./projects/my-lib/tsconfig.lib.json"
   }
 ]
}
</code-example>

The `tsconfig.base.json` file specifies the base TypeScript and Angular compiler options that all projects in the workspace inherit.

The TypeScript and Angular have a wide range of options which can be used to configure type-checking features and generated output.
For more information, see the [Configuration inheritance with extends](https://www.typescriptlang.org/docs/handbook/tsconfig-json.html#configuration-inheritance-with-extends) section of the TypeScript documentation.

<div class="alert is-helpful">

<<<<<<< HEAD
<!--
For details about `tsconfig.json`, see the official
[TypeScript wiki](http://www.typescriptlang.org/docs/handbook/tsconfig-json.html).
-->
`tsconfig.json` 파일에 대한 자세한 내용은 [공식 TypeScript 위키](http://www.typescriptlang.org/docs/handbook/tsconfig-json.html)를 참고하세요.
=======
For more information TypeScript configuration files, see the official [TypeScript wiki](http://www.typescriptlang.org/docs/handbook/tsconfig-json.html)
For details about configuration inheritance, see the [Configuration inheritance with extends](https://www.typescriptlang.org/docs/handbook/tsconfig-json.html#configuration-inheritance-with-extends) section.
>>>>>>> 385cadf2

</div>

The initial `tsconfig.base.json` for an Angular workspace typically looks like the following example.

<code-example lang="json" header="tsconfig.base.json" linenums="false">
{
  "compileOnSave": false,
  "compilerOptions": {
    "baseUrl": "./",
    "outDir": "./dist/out-tsc",
    "sourceMap": true,
    "declaration": false,
    "downlevelIteration": true,
    "experimentalDecorators": true,
    "moduleResolution": "node",
    "importHelpers": true,
    "target": "es2015",
    "module": "es2020",
    "lib": [
      "es2018",
      "dom"
    ]
  }
}
</code-example>

### Strict mode

When you create new workspaces and projects, you have the option to use Angular's strict mode, which can help you write better, more maintainable code.
For more information, see [Strict mode](/guide/strict-mode).

<<<<<<< HEAD
<!--
=======
{@a noImplicitAny}

>>>>>>> 385cadf2
### *noImplicitAny* and *suppressImplicitAnyIndexErrors*
-->
### *noImplicitAny*와 *suppressImplicitAnyIndexErrors*

<!--
TypeScript developers disagree about whether the `noImplicitAny` flag should be `true` or `false`.
There is no correct answer and you can change the flag later.
But your choice now can make a difference in larger projects, so it merits discussion.
-->
`noImplicitAny` 플래그 값을 무엇으로 지정해야 하는지에 대한 정답은 없습니다. 개발자에 따라 `true`가 편할수도 있고 `false`가 편할수도 있으며, 나중에 이 값을 변경하더라도 큰 문제는 없습니다.
하지만 규모가 큰 프로젝트를 개발한다면 이 플래그의 역할에 대해 확실히 알아두는 것이 좋습니다.

<!--
When the `noImplicitAny` flag is `false` (the default), and if
the compiler cannot infer the variable type based on how it's used,
the compiler silently defaults the type to `any`. That's what is meant by *implicit `any`*.
-->
`noImplicitAny` 플래그 값이 `false` (기본값)로 설정되면 타입이 지정되지 않은 변수에 TypeScript의 타입 추론 기능이 동작하며, 최종적으로 타입을 추론하지 못한 변수를 `any` 타입으로 처리합니다. 그래서 이 플래그는 *implicit `any`*를 의미한다고도 볼 수 있습니다.

<!--
When the `noImplicitAny` flag is `true` and the TypeScript compiler cannot infer
the type, it still generates the JavaScript files, but it also **reports an error**.
Many seasoned developers prefer this stricter setting because type checking catches more
unintentional errors at compile time.
-->
`noImplicitAny` 플래그의 값이 `true`이면 TypeScript 컴파일러의 타입 추론이 여전히 동작하고 JavaScript로 코드를 변환하는 데에도 문제가 없지만, 타입을 추론하지 못한 변수가 있을 때 **에러가 발생합니다**.
이렇게 설정하면 컴파일 시점에 발생할 수 있는 에러를 좀 더 강력한 정적 타입 룰로 방지할 수 있기 때문에, 많은 개발자들이 이 옵션을 선호합니다.

<!--
You can set a variable's type to `any` even when the `noImplicitAny` flag is `true`.
-->
이 때 `noImplicitAny` 값을 `true`로 지정하더라도 변수 타입에 `any`를 지정하는 것은 여전히 허용됩니다.

<!--
When the `noImplicitAny` flag is `true`, you may get *implicit index errors* as well.
Most developers feel that *this particular error* is more annoying than helpful.
You can suppress them with the following additional flag:
-->
`noImplicitAny` 플래그 값이 `true`이면 *추론 인덱스 에러(implicit index errors)*가 발생할 수도 있습니다.
이 에러는 대부분의 개발자들이 귀찮다고 생각하는 에러이기 때문에, 이 에러는 다음 플래그를 추가로 설정해서 무시할 수 있습니다:

<code-example>

  "suppressImplicitAnyIndexErrors": true

</code-example>

<div class="alert is-helpful">

For more information about how the TypeScript configuration affects compilation, see [Angular Compiler Options](guide/angular-compiler-options) and [Template Type Checking](guide/template-typecheck).

</div>


{@a typings}

## TypeScript typings

<!--
Many JavaScript libraries, such as jQuery, the Jasmine testing library, and Angular,
extend the JavaScript environment with features and syntax
that the TypeScript compiler doesn't recognize natively.
When the compiler doesn't recognize something, it throws an error.
-->
jQuery나 Jasmine과 같이 JavaScript로 만들어진 라이브러리들은 TypeScript 컴파일러가 타입 정보를 인식할 수 없습니다. 그래서 TypeScript 코드를 컴파일 할 때 적절한 타입 정보를 찾지 못하면 에러가 발생합니다.

<!--
Use [TypeScript type definition files](https://www.typescriptlang.org/docs/handbook/writing-declaration-files.html)&mdash;`d.ts files`&mdash;to tell the compiler about the libraries you load.
-->
라이브러리에 대한 타입 정보는 [TypeScript 타입 정의 파일](https://www.typescriptlang.org/docs/handbook/writing-declaration-files.html)&mdash;`d.ts` 파일&mdash;로 제공할 수 있습니다.

<!--
TypeScript-aware editors leverage these same definition files to display type information about library features.
-->
그리고 TypeScript 지원 기능을 제공하는 에디터라면 이 타입 정의 파일을 활용해서 개발자에게 라이브러리에 대한 정보를 좀 더 많이 제공할 수 있습니다.

<!--
Many libraries include definition files in their npm packages where both the TypeScript compiler and editors
can find them. Angular is one such library.
The `node_modules/@angular/core/` folder of any Angular application contains several `d.ts` files that describe parts of Angular.
-->
최근에는 npm 패키지들도 타입 정의 파일을 포함해서 배포하고 있기 때문에 TypeScript 컴파일러와 에디터들도 이 파일을 활용할 수 있습니다.
Angular도 이런 경우에 해당됩니다.
`node_modules/@angulalr/core/` 폴더만 봐도 Angular에 대한 타입 정의 파일이 여러개 정의되어 있습니다.

<div class="alert is-helpful">

<!--
You don't need to do anything to get *typings* files for library packages that include `d.ts` files.
Angular packages include them already.
-->
**패키지에서 `d.ts` 파일을 제공한다면 *타입 정의 파일*을 따로 추가할 필요가 없습니다.**

</div>

### lib.d.ts

<!--
TypeScript includes a special declaration file called `lib.d.ts`. This file contains the ambient declarations for various common JavaScript constructs present in JavaScript runtimes and the DOM.
-->
TypeScript에는 조금 특별한 타입 정의 파일인 `lib.d.ts`가 있습니다. 이 파일은 실행 시점의 JavaScript 객체나 DOM 객체에 대한 타입을 제공합니다.

<!--
Based on the `--target`, TypeScript adds _additional_ ambient declarations
like `Promise` if the target is `es6`.
-->
TypeScript 컴파일에 사용하는 `--target` 옵션에 따라 타입 정의 파일이 _추가로_ 생성될 수도 있습니다. `--target` 옵션이 `es6`라면 `Promise`에 대한 타입 정의가 추가되는 식입니다.

By default, the target is `es2015`. If you are targeting `es5`, you still have newer type declarations due to the list of declaration files included:

<code-example path="getting-started/tsconfig.0.json" header="tsconfig.json (lib excerpt)" region="lib"></code-example>

<!--
### Installable typings files
-->
### 타입정의 파일 설치하기

<!--
Many libraries&mdash;jQuery, Jasmine, and Lodash among them&mdash;do *not* include `d.ts` files in their npm packages.
Fortunately, either their authors or community contributors have created separate `d.ts` files for these libraries and
published them in well-known locations.
-->
npm 패키지 중에는 `d.ts` 파일을 제공하지 *않는* 패키지들도 많습니다. jQuery나 Jasmine, Lodash 들이 그렇습니다.
하지만 다행히 라이브러리 개발자나 커뮤니티 기여자들이 이 라이브러리에 대한 `d.ts` 파일을 추가로 제공하는 경우가 있습니다.

<!--
You can install these typings via `npm` using the
[`@types/*` scoped package](http://www.typescriptlang.org/docs/handbook/declaration-files/consumption.html)
and Typescript, starting at 2.0, automatically recognizes them.
-->
이런 타입 정의 파일은 TypeScript 2.0부터 [`@types/*` 로 시작하는 패키지](http://www.typescriptlang.org/docs/handbook/declaration-files/consumption.html)로 제공되며, `npm`으로 설치하면 자동으로 인식됩니다.

<!--
For instance, to install typings for `jasmine` you run `npm install @types/jasmine --save-dev`.
-->
예를 들어 `jasmine`에 대한 타입 정의 파일을 설치하려면 `npm install @types/jasmine --save-dev` 명령을 실행하면 됩니다.



{@a target}

### *target*

By default, the target is `es2015`, which is supported only in modern browsers. You can configure the target to `es5` to specifically support legacy browsers. [Differential loading](guide/deployment#differential-loading) is also provided by the Angular CLI to support modern, and legacy browsers with separate bundles.<|MERGE_RESOLUTION|>--- conflicted
+++ resolved
@@ -6,27 +6,26 @@
 <!--
 TypeScript is a primary language for Angular application development.
 It is a superset of JavaScript with design-time support for type safety and tooling.
+
+Browsers can't execute TypeScript directly.
+Typescript must be "transpiled" into JavaScript using the *tsc* compiler, which requires some configuration.
+
+This page covers some aspects of TypeScript configuration and the TypeScript environment
+that are important to Angular developers, including details about the following files:
+
+* [tsconfig.json](guide/typescript-configuration#tsconfig)&mdash;TypeScript compiler configuration.
+* [typings](guide/typescript-configuration#typings)&mdash;TypesScript declaration files.
 -->
 Angular 애플리케이션을 개발할 때 가장 많이 사용하는 언어는 TypeScript입니다.
 TypeScript는 JavaScript의 슈퍼셋이며 정적 타입을 도입하면서 더 많은 정보를 개발자에게 제공합니다.
 
-<!--
-Browsers can't execute TypeScript directly.
-Typescript must be "transpiled" into JavaScript using the *tsc* compiler, which requires some configuration.
--->
-하지만 브라우저에서 TypeScript를 직접 실행할 수는 없습니다. TypeScript 반드시 *tsc* 컴파일러를 통해 JavaScript로 *트랜스파일(transpiled)*되어야 합니다. 그리고 이 때 몇가지 옵션을 지정해야 합니다.
-
-<!--
-This page covers some aspects of TypeScript configuration and the TypeScript environment
-that are important to Angular developers, including details about the following files:
--->
+하지만 브라우저에서 TypeScript를 직접 실행할 수는 없습니다.
+TypeScript 반드시 *tsc* 컴파일러를 통해 JavaScript로 *트랜스파일(transpiled)*되어야 합니다.
+그리고 이 때 몇가지 옵션을 지정해야 합니다.
+
 이 문서에서는 TypeScript 개발환경과 환경 설정 파일 중 Angular 개발환경에 필요한 내용에 대해 안내합니다.
 주로 다음 파일에 대해 설명합니다:
 
-<!--
-* [tsconfig.json](guide/typescript-configuration#tsconfig)&mdash;TypeScript compiler configuration.
-* [typings](guide/typescript-configuration#typings)&mdash;TypesScript declaration files.
--->
 * [tsconfig.json](guide/typescript-configuration#tsconfig)&mdash;TypeScript 컴파일러 설정 파일
 * [typings](guide/typescript-configuration#typings)&mdash;TypesScript 타입 정의 파일
 
@@ -68,16 +67,8 @@
 
 <div class="alert is-helpful">
 
-<<<<<<< HEAD
-<!--
-For details about `tsconfig.json`, see the official
-[TypeScript wiki](http://www.typescriptlang.org/docs/handbook/tsconfig-json.html).
--->
-`tsconfig.json` 파일에 대한 자세한 내용은 [공식 TypeScript 위키](http://www.typescriptlang.org/docs/handbook/tsconfig-json.html)를 참고하세요.
-=======
 For more information TypeScript configuration files, see the official [TypeScript wiki](http://www.typescriptlang.org/docs/handbook/tsconfig-json.html)
 For details about configuration inheritance, see the [Configuration inheritance with extends](https://www.typescriptlang.org/docs/handbook/tsconfig-json.html#configuration-inheritance-with-extends) section.
->>>>>>> 385cadf2
 
 </div>
 
@@ -110,12 +101,9 @@
 When you create new workspaces and projects, you have the option to use Angular's strict mode, which can help you write better, more maintainable code.
 For more information, see [Strict mode](/guide/strict-mode).
 
-<<<<<<< HEAD
-<!--
-=======
 {@a noImplicitAny}
 
->>>>>>> 385cadf2
+<!--
 ### *noImplicitAny* and *suppressImplicitAnyIndexErrors*
 -->
 ### *noImplicitAny*와 *suppressImplicitAnyIndexErrors*
@@ -124,36 +112,46 @@
 TypeScript developers disagree about whether the `noImplicitAny` flag should be `true` or `false`.
 There is no correct answer and you can change the flag later.
 But your choice now can make a difference in larger projects, so it merits discussion.
--->
-`noImplicitAny` 플래그 값을 무엇으로 지정해야 하는지에 대한 정답은 없습니다. 개발자에 따라 `true`가 편할수도 있고 `false`가 편할수도 있으며, 나중에 이 값을 변경하더라도 큰 문제는 없습니다.
-하지만 규모가 큰 프로젝트를 개발한다면 이 플래그의 역할에 대해 확실히 알아두는 것이 좋습니다.
-
-<!--
+
 When the `noImplicitAny` flag is `false` (the default), and if
 the compiler cannot infer the variable type based on how it's used,
 the compiler silently defaults the type to `any`. That's what is meant by *implicit `any`*.
--->
-`noImplicitAny` 플래그 값이 `false` (기본값)로 설정되면 타입이 지정되지 않은 변수에 TypeScript의 타입 추론 기능이 동작하며, 최종적으로 타입을 추론하지 못한 변수를 `any` 타입으로 처리합니다. 그래서 이 플래그는 *implicit `any`*를 의미한다고도 볼 수 있습니다.
-
-<!--
+
 When the `noImplicitAny` flag is `true` and the TypeScript compiler cannot infer
 the type, it still generates the JavaScript files, but it also **reports an error**.
 Many seasoned developers prefer this stricter setting because type checking catches more
 unintentional errors at compile time.
--->
-`noImplicitAny` 플래그의 값이 `true`이면 TypeScript 컴파일러의 타입 추론이 여전히 동작하고 JavaScript로 코드를 변환하는 데에도 문제가 없지만, 타입을 추론하지 못한 변수가 있을 때 **에러가 발생합니다**.
-이렇게 설정하면 컴파일 시점에 발생할 수 있는 에러를 좀 더 강력한 정적 타입 룰로 방지할 수 있기 때문에, 많은 개발자들이 이 옵션을 선호합니다.
-
-<!--
+
 You can set a variable's type to `any` even when the `noImplicitAny` flag is `true`.
--->
-이 때 `noImplicitAny` 값을 `true`로 지정하더라도 변수 타입에 `any`를 지정하는 것은 여전히 허용됩니다.
-
-<!--
+
 When the `noImplicitAny` flag is `true`, you may get *implicit index errors* as well.
 Most developers feel that *this particular error* is more annoying than helpful.
 You can suppress them with the following additional flag:
--->
+
+<code-example>
+
+  "suppressImplicitAnyIndexErrors": true
+
+</code-example>
+
+<div class="alert is-helpful">
+
+For more information about how the TypeScript configuration affects compilation, see [Angular Compiler Options](guide/angular-compiler-options) and [Template Type Checking](guide/template-typecheck).
+
+
+</div>
+-->
+`noImplicitAny` 플래그 값을 무엇으로 지정해야 하는지에 대한 정답은 없습니다.
+개발자에 따라 `true`가 편할수도 있고 `false`가 편할수도 있으며, 나중에 이 값을 변경하더라도 큰 문제는 없습니다.
+하지만 규모가 큰 프로젝트를 개발한다면 이 플래그의 역할에 대해 확실히 알아두는 것이 좋습니다.
+
+`noImplicitAny` 플래그 값이 `false` (기본값)로 설정되면 타입이 지정되지 않은 변수에 TypeScript의 타입 추론 기능이 동작하며, 최종적으로 타입을 추론하지 못한 변수를 `any` 타입으로 처리합니다. 그래서 이 플래그는 *implicit `any`*를 의미한다고도 볼 수 있습니다.
+
+`noImplicitAny` 플래그의 값이 `true`이면 TypeScript 컴파일러의 타입 추론이 여전히 동작하고 JavaScript로 코드를 변환하는 데에도 문제가 없지만, 타입을 추론하지 못한 변수가 있을 때 **에러가 발생합니다**.
+이렇게 설정하면 컴파일 시점에 발생할 수 있는 에러를 좀 더 강력한 정적 타입 룰로 방지할 수 있기 때문에, 많은 개발자들이 이 옵션을 선호합니다.
+
+이 때 `noImplicitAny` 값을 `true`로 지정하더라도 변수 타입에 `any`를 지정하는 것은 여전히 허용됩니다.
+
 `noImplicitAny` 플래그 값이 `true`이면 *추론 인덱스 에러(implicit index errors)*가 발생할 수도 있습니다.
 이 에러는 대부분의 개발자들이 귀찮다고 생각하는 에러이기 때문에, 이 에러는 다음 플래그를 추가로 설정해서 무시할 수 있습니다:
 
@@ -179,54 +177,59 @@
 extend the JavaScript environment with features and syntax
 that the TypeScript compiler doesn't recognize natively.
 When the compiler doesn't recognize something, it throws an error.
--->
-jQuery나 Jasmine과 같이 JavaScript로 만들어진 라이브러리들은 TypeScript 컴파일러가 타입 정보를 인식할 수 없습니다. 그래서 TypeScript 코드를 컴파일 할 때 적절한 타입 정보를 찾지 못하면 에러가 발생합니다.
-
-<!--
+
 Use [TypeScript type definition files](https://www.typescriptlang.org/docs/handbook/writing-declaration-files.html)&mdash;`d.ts files`&mdash;to tell the compiler about the libraries you load.
--->
-라이브러리에 대한 타입 정보는 [TypeScript 타입 정의 파일](https://www.typescriptlang.org/docs/handbook/writing-declaration-files.html)&mdash;`d.ts` 파일&mdash;로 제공할 수 있습니다.
-
-<!--
+
 TypeScript-aware editors leverage these same definition files to display type information about library features.
--->
-그리고 TypeScript 지원 기능을 제공하는 에디터라면 이 타입 정의 파일을 활용해서 개발자에게 라이브러리에 대한 정보를 좀 더 많이 제공할 수 있습니다.
-
-<!--
+
 Many libraries include definition files in their npm packages where both the TypeScript compiler and editors
 can find them. Angular is one such library.
 The `node_modules/@angular/core/` folder of any Angular application contains several `d.ts` files that describe parts of Angular.
--->
+
+<div class="alert is-helpful">
+
+You don't need to do anything to get *typings* files for library packages that include `d.ts` files.
+Angular packages include them already.
+
+</div>
+-->
+jQuery나 Jasmine과 같이 JavaScript로 만들어진 라이브러리들은 TypeScript 컴파일러가 타입 정보를 인식할 수 없습니다. 그래서 TypeScript 코드를 컴파일 할 때 적절한 타입 정보를 찾지 못하면 에러가 발생합니다.
+
+라이브러리에 대한 타입 정보는 [TypeScript 타입 정의 파일](https://www.typescriptlang.org/docs/handbook/writing-declaration-files.html)&mdash;`d.ts` 파일&mdash;로 제공할 수 있습니다.
+
+그리고 TypeScript 지원 기능을 제공하는 에디터라면 이 타입 정의 파일을 활용해서 개발자에게 라이브러리에 대한 정보를 좀 더 많이 제공할 수 있습니다.
+
 최근에는 npm 패키지들도 타입 정의 파일을 포함해서 배포하고 있기 때문에 TypeScript 컴파일러와 에디터들도 이 파일을 활용할 수 있습니다.
 Angular도 이런 경우에 해당됩니다.
 `node_modules/@angulalr/core/` 폴더만 봐도 Angular에 대한 타입 정의 파일이 여러개 정의되어 있습니다.
 
 <div class="alert is-helpful">
 
-<!--
-You don't need to do anything to get *typings* files for library packages that include `d.ts` files.
-Angular packages include them already.
--->
 **패키지에서 `d.ts` 파일을 제공한다면 *타입 정의 파일*을 따로 추가할 필요가 없습니다.**
 
 </div>
 
+
 ### lib.d.ts
 
 <!--
 TypeScript includes a special declaration file called `lib.d.ts`. This file contains the ambient declarations for various common JavaScript constructs present in JavaScript runtimes and the DOM.
--->
-TypeScript에는 조금 특별한 타입 정의 파일인 `lib.d.ts`가 있습니다. 이 파일은 실행 시점의 JavaScript 객체나 DOM 객체에 대한 타입을 제공합니다.
-
-<!--
+
 Based on the `--target`, TypeScript adds _additional_ ambient declarations
 like `Promise` if the target is `es6`.
--->
+
+By default, the target is `es2015`. If you are targeting `es5`, you still have newer type declarations due to the list of declaration files included:
+
+<code-example path="getting-started/tsconfig.0.json" header="tsconfig.json (lib excerpt)" region="lib"></code-example>
+-->
+TypeScript에는 조금 특별한 타입 정의 파일인 `lib.d.ts`가 있습니다. 이 파일은 실행 시점의 JavaScript 객체나 DOM 객체에 대한 타입을 제공합니다.
+
 TypeScript 컴파일에 사용하는 `--target` 옵션에 따라 타입 정의 파일이 _추가로_ 생성될 수도 있습니다. `--target` 옵션이 `es6`라면 `Promise`에 대한 타입 정의가 추가되는 식입니다.
 
 By default, the target is `es2015`. If you are targeting `es5`, you still have newer type declarations due to the list of declaration files included:
 
-<code-example path="getting-started/tsconfig.0.json" header="tsconfig.json (lib excerpt)" region="lib"></code-example>
+<code-example path="getting-started/tsconfig.0.json" header="tsconfig.json (lib 일부)" region="lib"></code-example>
+
 
 <!--
 ### Installable typings files
@@ -237,26 +240,24 @@
 Many libraries&mdash;jQuery, Jasmine, and Lodash among them&mdash;do *not* include `d.ts` files in their npm packages.
 Fortunately, either their authors or community contributors have created separate `d.ts` files for these libraries and
 published them in well-known locations.
--->
-npm 패키지 중에는 `d.ts` 파일을 제공하지 *않는* 패키지들도 많습니다. jQuery나 Jasmine, Lodash 들이 그렇습니다.
-하지만 다행히 라이브러리 개발자나 커뮤니티 기여자들이 이 라이브러리에 대한 `d.ts` 파일을 추가로 제공하는 경우가 있습니다.
-
-<!--
+
 You can install these typings via `npm` using the
 [`@types/*` scoped package](http://www.typescriptlang.org/docs/handbook/declaration-files/consumption.html)
 and Typescript, starting at 2.0, automatically recognizes them.
--->
+
+For instance, to install typings for `jasmine` you run `npm install @types/jasmine --save-dev`.
+-->
+npm 패키지 중에는 `d.ts` 파일을 제공하지 *않는* 패키지들도 많습니다. jQuery나 Jasmine, Lodash 들이 그렇습니다.
+하지만 다행히 라이브러리 개발자나 커뮤니티 기여자들이 이 라이브러리에 대한 `d.ts` 파일을 추가로 제공하는 경우가 있습니다.
+
 이런 타입 정의 파일은 TypeScript 2.0부터 [`@types/*` 로 시작하는 패키지](http://www.typescriptlang.org/docs/handbook/declaration-files/consumption.html)로 제공되며, `npm`으로 설치하면 자동으로 인식됩니다.
 
-<!--
-For instance, to install typings for `jasmine` you run `npm install @types/jasmine --save-dev`.
--->
 예를 들어 `jasmine`에 대한 타입 정의 파일을 설치하려면 `npm install @types/jasmine --save-dev` 명령을 실행하면 됩니다.
 
 
-
 {@a target}
 
+
 ### *target*
 
 By default, the target is `es2015`, which is supported only in modern browsers. You can configure the target to `es5` to specifically support legacy browsers. [Differential loading](guide/deployment#differential-loading) is also provided by the Angular CLI to support modern, and legacy browsers with separate bundles.