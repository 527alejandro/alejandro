<!--
# Next steps: tools and techniques
-->
# 다음 단계: 개발 도구와 테크닉

<!--
After you understand the basic Angular building blocks, you can learn more
about the features and tools that can help you develop and deliver Angular applications.

* Work through the [Tour of Heroes](tutorial) tutorial to get a feel for how to fit the basic building blocks together to create a well-designed application.

* Check out the [Glossary](guide/glossary) to understand Angular-specific terms and usage.

* Use the documentation to learn about key features in more depth, according to your stage of development and areas of interest.
-->
Angular의 기본 구성요소들에 대해 이해하고 나면 Angular 애플리케이션을 개발하는 데에 도움이 되는 기능과 툴에 대해 알아보는 것도 좋습니다.

* 기본 구성요소들이 어떻게 조합되는지, 애플리케이션을 어떻게 디자인하는 것이 좋은지 알아보려면 [히어로들의 여행](tutorial/index) 튜토리얼을 참고하는 것이 좋습니다.

* Angular에서 사용하는 용어에 대해 알아보려면 [찾아보기](guide/glossary) 문서를 참고하세요.

* 애플리케이션을 개발하면서 그때 그때 필요한 내용이 있다면 Angular의 각 기능에 대해 깊이있게 알아보는 것도 좋습니다.


<!--
## Application architecture
-->
## 애플리케이션 아키텍처

<<<<<<< HEAD
<!--
=======
* The [Components and templates](guide/displaying-data) guide explains how to connect the application data in your [components](guide/glossary#component) to your page-display [templates](guide/glossary#template), to create a complete interactive application.

>>>>>>> 385cadf2
* The [NgModules](guide/ngmodules) guide provides in-depth information on the modular structure of an Angular application.

* The [Routing and navigation](guide/router) guide provides in-depth information on how to construct applications that allow a user to navigate to different [views](guide/glossary#view) within your single-page app.

* The [Dependency injection](guide/dependency-injection) guide provides in-depth information on how to construct an application such that each component class can acquire the services and objects it needs to perform its function.
-->
* Angular 애플리케이션을 모듈 단위로 구성하는 방법에 대해 알아보려면 [NgModule](guide/ngmodules) 문서를 참고하세요.

* 단일 페이지 앱에서 사용자가 여러 [뷰](guide/glossary#view)를 전환하는 방법에 대해 알아보려면 [라우팅과 네비게이션](guide/router) 문서를 참고하세요.

* 컴포넌트 클래스가 서비스를 활용하는 방법에 대해 알아보려면 [의존성 주입](guide/dependency-injection) 문서를 참고하세요.


<!---
## Responsive programming
-->
## 반응형 프로그래밍

<!--
The **Components and Templates** guide provides guidance and details of the [template syntax](guide/template-syntax) that you use to display your component data when and where you want it within a view, and to collect input from users that you can respond to.

Additional pages and sections describe some basic programming techniques for Angular apps.

* [Lifecycle hooks](guide/lifecycle-hooks): Tap into key moments in the lifetime of a component, from its creation to its destruction, by implementing the lifecycle hook interfaces.

* [Observables and event processing](guide/observables): How to use observables with components and services to publish and subscribe to messages of any type, such as user-interaction events and asynchronous operation results.

* [Angular elements](guide/elements): How to package components as *custom elements* using Web Components, a web standard for defining new HTML elements in a framework-agnostic way.

* [Forms](guide/forms-overview): Support complex data entry scenarios with HTML-based input validation.

* [Animations](guide/animations): Use Angular's animation library to animate component behavior
without deep knowledge of animation techniques or CSS.
-->
**컴포넌트와 템플릿** 가이드 문서는 화면에 컴포넌트 데이터를 표시하거나 사용자의 입력을 받을 때 사용하는 [템플릿 문법](guide/template-syntax)에 대해 자세하게 안내하고 있습니다.

이 문서 외에 Angular 앱을 개발하는 기본 테크닉에 대해서도 알아보세요.

* [라이프싸이클 후킹](guide/lifecycle-hooks): 컴포넌트는 생성되면서 종료될 때까지 Angular가 정의하는 생명주기를 따릅니다. 그리고 라이프싸이클 후킹 함수를 사용하면 컴포넌트의 생명주기에 원하는 동작을 실행할 수 있습니다.

* [옵저버블, 이벤트 처리](guide/observables): 컴포넌트나 서비스에서 옵저버블을 사용하면 어떻게 메시지를 발행하고 구독할 수 있는지 알아봅니다. 옵저버블은 사용자의 동작 이벤트나 비동기 로직도 모두 처리할 수 있습니다.

* [Angular elements](guide/elements): *커스텀 엘리먼트* 를 프레임워크와 상관없는 표준 HTML 엘리먼트 기반의 웹 컴포넌트로 묶는 방법에 대해 알아보세요.

* [폼](guide/forms-overview): HTML 기반에서 복잡한 데이터를 다루고 입력값의 유효성을 검증해 보세요.

* [애니메이션](guide/animations): Angular가 제공하는 애니메이션 라이브러리를 활용하면 복잡한 애니메이션 테크닉이나 깊은 CSS 지식없이도 컴포넌트에 애니메이션을 적용할 수 있습니다.


<!--
## Client-server interaction
-->
## 클라이언트-서버 통신

<!--
Angular provides a framework for single-page apps, where most of the logic and data resides on the client.
Most apps still need to access a server using the `HttpClient` to access and save data.
For some platforms and applications, you might also want to use the PWA (Progressive Web App) model to improve the user experience.

* [HTTP](guide/http): Communicate with a server to get data, save data, and invoke server-side actions with an HTTP client.
* [Server-side rendering](guide/universal): Angular Universal generates static application pages on the server through server-side rendering (SSR). This allows you to run your Angular app on the server in order to improve performance and show the first page quickly on mobile and low-powered devices, and also facilitate web crawlers.

* [Service workers and PWA](guide/service-worker-intro): Use a service worker to reduce dependency on the network and significantly improve the user experience.

* [Web workers](guide/web-worker): Learn how to run CPU-intensive computations in a background thread.
-->
Angular는 단일 페이지 애플리케이션을 만들때 사용하는 프레임워크이기 때문에 로직과 데이터는 대부분 클라이언트쪽에 존재합니다.
하지만 서버에서 데이터를 추가로 받아오거나 데이터를 서버에 저장하려면 `HttpClient`가 필요할 할 때도 있습니다.
사용자의 UX를 향상시키기 위해 PWA(Progressive Web App)을 도입해야 할 수도 있습니다.

* [HTTP](guide/http): 서버에서 데이터를 가져오거나 서버로 데이터를 보낼 때 사용하는 HTTP 서비스입니다.

* [서버사이드 렌더링](guide/universal): Angular Universal을 사용하면 서버사이드 렌더링(Server-side rendering, SSR) 기법으로 앱을 정적으로 서버에 빌드해 둘 수 있습니다. 이 방식을 활용하면 앱 성능이 향상되며 모바일과 저사양 장비에서도 첫번째 페이지를 더 빠르게 띄울  수 있습니다. 웹 크롤러도 대응할 수 있습니다.

* [서비스 워커와 PWA](guide/service-worker-intro): 네트워크 사용량을 줄이고 사용자의 UX를 대폭 향상시키려면 서비스 워커를 활용하는 것도 좋습니다.

* [웹 워커](guide/web-worker): CPU 부하가 많이 걸리는 작업은 백그라운드 스레드에서 실행할 수 있습니다.


<!--
## Support for the development cycle
-->
## 개발 단계에서 활용할 수 있는 팁

<<<<<<< HEAD
<!--
The **Development Workflow** section describes the tools and processes you use to compile, test, and  and deploy Angular applications.
=======
The **Development Workflow** section describes the tools and processes you use to compile, test, and deploy Angular applications.
>>>>>>> 385cadf2

* [CLI Command Reference](cli): The Angular CLI is a command-line tool that you use to create projects, generate application and library code, and perform a variety of ongoing development tasks such as testing, bundling, and deployment.

* [Compilation](guide/aot-compiler): Angular provides just-in-time (JIT) compilation for the development environment, and ahead-of-time (AOT) compilation for the production environment.

* [Testing platform](guide/testing): Run unit tests on your application parts as they interact with the Angular framework.

* [Deployment](guide/deployment): Learn techniques for deploying your Angular application to a remote server.

* [Security guidelines](guide/security): Learn about Angular's built-in protections against common web-app vulnerabilities and attacks such as cross-site scripting attacks.

* [Internationalization](guide/i18n): Make your app available in multiple languages with Angular's internationalization (i18n) tools.

* [Accessibility](guide/accessibility): Make your app accessible to all users.
-->
**개발 흐름** 섹션에서는 개발자가 앱을 컴파일하고 테스트하거나 배포하는 방법에 대해 안내합니다.

* [CLI 커맨드](cli): Angular CLI는 프로젝트나 애플리케이션, 라이브러리를 생성하거나 앱 개발에 필요한 테스트, 번들링, 배포를 할 때 활용할 수 있습니다.

* [컴파일](guide/aot-compiler): Angular는 AOT(ahead-of-time) 컴파일러를 사용합니다.

* [테스트](guide/testing): Angular 프레임워크와 상호작용하는 유닛 테스트를 실행해 보세요.

* [배포](guide/deployment): Angular 애플리케이션을 리모트 서버에 배포하는 방법에 대해 안내합니다.

* [보안 가이드라인](guide/security): Angular는 일반적으로 발생할 수 있는 웹앱 취약점과 크로스 사이트 스크립트 공격을 방어하는 기능을 기본으로 지원합니다.

* [다국어 번역](guide/i18n): 애플리케이션에 다국어를 지원하려면 Angular가 제공하는 i18n(internationalization) 툴을 활용할 수 있습니다.

* [접근성 지원](guide/accessibility): 모든 사용자가 앱을 사용할 수 있도록 앱 접근성을 개선해 보세요.


<!--
## File structure, configuration, and dependencies
-->
## 파일 구조, 환경 설정, 의존성 관리

<!--
* [Workspace and file structure](guide/file-structure): Understand the structure of Angular workspace and project folders.

* [Building and serving](guide/build): Learn to define different build and proxy server configurations for your project, such as development, staging, and production.

* [npm packages](guide/npm-packages): The Angular Framework, Angular CLI, and components used by Angular applications are packaged as [npm](https://docs.npmjs.com/) packages and distributed via the npm registry. The Angular CLI creates a default `package.json` file, which specifies a starter set of packages that work well together and jointly support many common application scenarios.

* [TypeScript configuration](guide/typescript-configuration): TypeScript is the primary language for Angular application development.

* [Browser support](guide/browser-support): Make your apps compatible across a wide range of browsers.
-->
* [워크스페이스와 파일 구조](guide/file-structure): Angular의 워크스페이스와 프로젝트 파일 구조에 대해 알아보세요.

* [빌드, 실행](guide/build): 개발, 스테이징, 운영 환경마다 각각 다른 빌드 설정과 프록시 서버 설정을 적용할 수 있습니다.

* [npm 패키지](guide/npm-packages): Angular 프레임워크와 Angular CLI, 컴포넌트는 모두 [npm](https://docs.npmjs.com/)이 제공하는 패키지를 활용합니다. Angular CLI로 프로젝트를 생성하면 `package.json` 파일이 생성되며, 이 파일을 확장하면서 앱에 더 많은 기능을 추가할 수 있습니다.

* [TypeScript 환경설정](guide/typescript-configuration): TypeScript는 Angular 애플리케이션을 개발하는 언어입니다.

* [브라우저 지원](guide/browser-support): 애플리케이션이 실행되는 브라우저의 호환성을 확인해 보세요.


<!--
## Extending Angular
-->
## Angular 그 외에도

<!--
* [Angular libraries](guide/libraries): Learn about using and creating re-usable libraries.

* [Schematics](guide/schematics): Learn about customizing and extending the CLI's generation capabilities.

* [CLI builders](guide/cli-builder): Learn about customizing and extending the CLI's ability to apply tools to perform complex tasks, such as building and testing applications.
-->
* [Angular 라이브러리](guide/libraries): 재사용할 수 있는 라이브러리를 만들수 있습니다.

* [스키매틱(schematic)](guide/schematics): Angular CLI가 생성할 수 있는 구성요소를 추가하거나 커스터마이징 할 수 있습니다.

* [CLI 빌더](guide/cli-builder): 애플리케이션을 빌드하거나 테스트하는 복잡한 작업을 Angular CLI로 제어할 수 있습니다.<|MERGE_RESOLUTION|>--- conflicted
+++ resolved
@@ -15,11 +15,12 @@
 -->
 Angular의 기본 구성요소들에 대해 이해하고 나면 Angular 애플리케이션을 개발하는 데에 도움이 되는 기능과 툴에 대해 알아보는 것도 좋습니다.
 
-* 기본 구성요소들이 어떻게 조합되는지, 애플리케이션을 어떻게 디자인하는 것이 좋은지 알아보려면 [히어로들의 여행](tutorial/index) 튜토리얼을 참고하는 것이 좋습니다.
+* 기본 구성요소들이 어떻게 조합되는지, 애플리케이션을 어떻게 디자인하는 것이 좋은지 알아보려면 [히어로들의 여행](tutorial) 튜토리얼을 참고하는 것이 좋습니다.
 
 * Angular에서 사용하는 용어에 대해 알아보려면 [찾아보기](guide/glossary) 문서를 참고하세요.
 
 * 애플리케이션을 개발하면서 그때 그때 필요한 내용이 있다면 Angular의 각 기능에 대해 깊이있게 알아보는 것도 좋습니다.
+
 
 
 <!--
@@ -27,26 +28,24 @@
 -->
 ## 애플리케이션 아키텍처
 
-<<<<<<< HEAD
 <!--
-=======
 * The [Components and templates](guide/displaying-data) guide explains how to connect the application data in your [components](guide/glossary#component) to your page-display [templates](guide/glossary#template), to create a complete interactive application.
 
->>>>>>> 385cadf2
 * The [NgModules](guide/ngmodules) guide provides in-depth information on the modular structure of an Angular application.
 
 * The [Routing and navigation](guide/router) guide provides in-depth information on how to construct applications that allow a user to navigate to different [views](guide/glossary#view) within your single-page app.
 
 * The [Dependency injection](guide/dependency-injection) guide provides in-depth information on how to construct an application such that each component class can acquire the services and objects it needs to perform its function.
 -->
+* The [Components and templates](guide/displaying-data) guide explains how to connect the application data in your [components](guide/glossary#component) to your page-display [templates](guide/glossary#template), to create a complete interactive application.
+
 * Angular 애플리케이션을 모듈 단위로 구성하는 방법에 대해 알아보려면 [NgModule](guide/ngmodules) 문서를 참고하세요.
 
 * 단일 페이지 앱에서 사용자가 여러 [뷰](guide/glossary#view)를 전환하는 방법에 대해 알아보려면 [라우팅과 네비게이션](guide/router) 문서를 참고하세요.
 
 * 컴포넌트 클래스가 서비스를 활용하는 방법에 대해 알아보려면 [의존성 주입](guide/dependency-injection) 문서를 참고하세요.
 
-
-<!---
+<!--
 ## Responsive programming
 -->
 ## 반응형 프로그래밍
@@ -117,12 +116,7 @@
 -->
 ## 개발 단계에서 활용할 수 있는 팁
 
-<<<<<<< HEAD
-<!--
-The **Development Workflow** section describes the tools and processes you use to compile, test, and  and deploy Angular applications.
-=======
 The **Development Workflow** section describes the tools and processes you use to compile, test, and deploy Angular applications.
->>>>>>> 385cadf2
 
 * [CLI Command Reference](cli): The Angular CLI is a command-line tool that you use to create projects, generate application and library code, and perform a variety of ongoing development tasks such as testing, bundling, and deployment.
 
