<!--
# Dynamic Component Loader
-->
# 동적 컴포넌트 로더

<!--
Component templates are not always fixed. An application may need to load new components at runtime.
-->
컴포넌트의 템플릿이 항상 애플리케이션 실행 전에 로드되어야만 하는 것은 아닙니다. 컴포넌트 템플릿은 애플리케이션이 실행되는 중에도 불러올 수 있습니다.

<!--
This cookbook shows you how to use `ComponentFactoryResolver` to add components dynamically.
-->
이 문서는 `ComponentFactoryResolver` 예제를 사용해서 컴포넌트를 동적으로 생성하는 방법을 알아봅니다.

<!--
See the <live-example name="dynamic-component-loader"></live-example>
of the code in this cookbook.
-->
이 문서에서 다루는 예제는 <live-example name="dynamic-component-loader"></live-example>에서 실행하거나 다운받을 수 있습니다.

<!--
{@a dynamic-loading}
-->
{@a 동적-컴포넌트-로딩}

<!--
## Dynamic component loading
-->
## 동적 컴포넌트 로딩

<!--
The following example shows how to build a dynamic ad banner.
-->
광고 배너를 동적으로 만드는 예제를 보면서 자세하게 알아봅시다.

<!--
The hero agency is planning an ad campaign with several different
ads cycling through the banner. New ad components are added
frequently by several different teams. This makes it impractical
to use a template with a static component structure.
-->
히어로 주식회사는 광고 캠페인을 몇가지 싸이클로 표시하려고 합니다. 그런데 이 광고의 내용은 여러 팀이 각자 추가하기 때문에 정적인 컴포넌트 구조로는 이 요구사항을 만족할 수 없다고 합시다.

<!--
Instead, you need a way to load a new component without a fixed
reference to the component in the ad banner's template.
-->
그러면 컴포넌트의 템플릿을 고정된 HTML 문서로 작성하지 않고 어딘가에서 불러오는 방법을 사용해야 합니다.

<!--
Angular comes with its own API for loading components dynamically.
-->
이 로직은 컴포넌트를 동적으로 로드하는 Angular API를 활용해서 구현할 수 있습니다.

{@a directive}

<!--
## The anchor directive
-->
## 앵커 디렉티브

<!--
Before you can add components you have to define an anchor point
to tell Angular where to insert components.
-->
컴포넌트를 정의하기 전에, 이 컴포넌트가 어디에 위치할지 지정하는 앵커를 지정해봅시다.

<!--
The ad banner uses a helper directive called `AdDirective` to
mark valid insertion points in the template.
-->
광고가 표시될 위치를 지정하도록 `AdDirective` 디렉티브를 다음과 같이 정의합니다.

<code-example path="dynamic-component-loader/src/app/ad.directive.ts" title="src/app/ad.directive.ts" linenums="false">

</code-example>


<!--
`AdDirective` injects `ViewContainerRef` to gain access to the view
container of the element that will host the dynamically added component.
-->
`AdDirective`는 컴포넌트가 들어갈 뷰 컨테이너를 참조할 수 있도록 `ViewContainerRef`를 의존성으로 주입받습니다.

<!--
In the `@Directive` decorator, notice the selector name, `ad-host`;
that's what you use to apply the directive to the element.
The next section shows you how.
-->
그리고 `@Directive` 데코레이터에는 셀렉터로 `ad-host`를 지정하는데, 우리가 만들 컴포넌트는 이 셀렉터에 해당하는 엘리먼트에 적용될 것입니다.

<!--
{@a loading-components}
-->
{@a 컴포넌트-불러오기}

<!--
## Loading components
-->
## 컴포넌트 불러오기

<!--
Most of the ad banner implementation is in `ad-banner.component.ts`.
To keep things simple in this example, the HTML is in the `@Component`
decorator's `template` property as a template string.
-->
광고 배너의 코드는 `ad-banner.component.ts`에 대부분 작성되어 있습니다.
예제를 간단하게 하기 위해 이 컴포넌트의 템플릿은 `@Component` 데코레이터의 `template` 프로퍼티로 간단하게 정의했습니다.

<!--
The `<ng-template>` element is where you apply the directive you just made.
To apply the `AdDirective`, recall the selector from `ad.directive.ts`,
`ad-host`. Apply that to `<ng-template>` without the square brackets. Now Angular knows
where to dynamically load components.
-->
이 코드에서 컴포넌트가 로드될 위치는 `<ng-template>` 엘리먼트 안입니다.
그리고 `AdDirective`를 적용하려면 `ad.directive.ts`에 선언된 것처럼 `ad-host` 셀렉터를 사용하면 됩니다.
`<ng-template>`에 `AdDirective`를 적용할 때 대괄호(`[`, `]`)를 사용하지 않은 것에 주의하세요.
이 문법은 어트리뷰트 셀렉터를 사용하는 것이 아니라 컴포넌트를 동적으로 로드하는 문법입니다.

<code-example path="dynamic-component-loader/src/app/ad-banner.component.ts" region="ad-host" title="src/app/ad-banner.component.ts (template)" linenums="false">

</code-example>


<!--
The `<ng-template>` element is a good choice for dynamic components
because it doesn't render any additional output.
-->
`<ng-template>` 엘리먼트는 컴포넌트 외부에서 내용을 받아 컴포넌트를 구성하기 때문에 동적 컴포넌트를 구성하기에도 좋습니다.

<!--
{@a resolving-components}
-->
{@a 동적-컴포넌트-구성하기}

<!--
## Resolving components
-->
## 동적 컴포넌트 구성하기

<!--
Take a closer look at the methods in `ad-banner.component.ts`.
-->
`ad-banner.component.ts`에 정의된 메소드들을 좀 더 자세하게 봅시다.

<!--
`AdBannerComponent` takes an array of `AdItem` objects as input,
which ultimately comes from `AdService`.  `AdItem` objects specify
the type of component to load and any data to bind to the
component.`AdService` returns the actual ads making up the ad campaign.
-->
`AdBannerComponent`는 `AdItem` 객체의 배열을 입력 프로퍼티로 받는데, 이 배열은 `AdService`에서 받아올 것입니다.
`AdItem` 객체는 컴포넌트를 구성하기 위해 필요한 정보를 담는 용도로 사용하며, 요구사항을 만족시키기 위해 이 객체의 구체적인 값은 컴포넌트 외부인 `AdService`에서 받아옵니다.

<!--
Passing an array of components to `AdBannerComponent` allows for a
dynamic list of ads without static elements in the template.
-->
결국 `AdBannerComponent`에는 템플릿이 정적으로 지정되지 않은 컴포넌트 데이터가 배열 형태로 전달될 것입니다.

<!--
With its `getAds()` method, `AdBannerComponent` cycles through the array of `AdItems`
and loads a new component every 3 seconds by calling `loadComponent()`.
-->
`AdBannerComponent`는 `getAds()` 메소드를 사용해서 `AdItems` 배열을 각각 순회하는데, 3초마다 `loadComponent()` 메소드를 실행해서 컴포넌트를 하나씩 뷰에 표시합니다.

<code-example path="dynamic-component-loader/src/app/ad-banner.component.ts" region="class" title="src/app/ad-banner.component.ts (excerpt)" linenums="false">

</code-example>


<!--
The `loadComponent()` method is doing a lot of the heavy lifting here.
Take it step by step. First, it picks an ad.
-->
이 코드에서 `loadComponent()` 메소드의 로직은 조금 복잡합니다.
하나씩 확인해 봅시다. 제일 먼저 어떤 광고를 표시할지 결정합니다.

<<<<<<< HEAD
<div class="alert is-helpful">
=======

<div class="alert is-helpful">

>>>>>>> 6a797d54


<!--
**How _loadComponent()_ chooses an ad**
-->
**_loadComponent()_가 뷰에 표시할 광고를 결정하는 방법**

<!--
The `loadComponent()` method chooses an ad using some math.
-->
`loadComponent()` 메소드는 뷰에 표시할 광고를 선택합니다.

<!--
First, it sets the `currentAdIndex` by taking whatever it
currently is plus one, dividing that by the length of the `AdItem` array, and
using the _remainder_ as the new `currentAdIndex` value. Then, it uses that
value to select an `adItem` from the array.
-->
이 함수는 현재 `currentAdIndex` 값에 1을 더한 값을 `AdItem` 배열의 길이로 나눈 _나머지_를 `currentAdIndex` 값으로 할당합니다.
그리고 이 값을 인덱스로 활용해서 `adItem` 배열을 참조합니다.

</div>


<!--
After `loadComponent()` selects an ad, it uses `ComponentFactoryResolver`
to resolve a `ComponentFactory` for each specific component.
The `ComponentFactory` then creates an instance of each component.
-->
`loadComponent()`에서 뷰에 표시할 광고를 결정하고 나면, 광고로 표시할 컴포넌트를 구성하기 위해 `ComponentFactoryResolver`를 사용합니다.
컴포넌트 데이터를 인자로 사용해서 `ComponentFactoryResolver.resolveComponentFactory()` 함수를 실행하고 나면 `ComponentFactory` 타입으로 컴포넌트의 인스턴스가 생성됩니다.

<!--
Next, you're targeting the `viewContainerRef` that
exists on this specific instance of the component. How do you know it's
this specific instance? Because it's referring to `adHost` and `adHost` is the
directive you set up earlier to tell Angular where to insert dynamic components.
-->
그리고 나면 `AdDirective` 컴포넌트의 인스턴스에 있는 `viewContainerRef`를 참조합니다.
이 객체는 `adHost`를 가리키는데, `adHost`는 이전에 언급했던 것처럼 Angular가 컴포넌트를 동적으로 로드할 위치를 지정한 디렉티브입니다.

<!--
As you may recall, `AdDirective` injects `ViewContainerRef` into its constructor.
This is how the directive accesses the element that you want to use to host the dynamic component.
-->
이전 설명에서 `AdDirective`에는 `ViewContainerRef`가 생성자를 통해 주입된다고 했습니다.
그래서 동적 컴포넌트를 구성하는 컴포넌트에서는 `AdDirective`의 인스턴스에 직접 접근할 수 있습니다.

<!--
To add the component to the template, you call `createComponent()` on `ViewContainerRef`.
-->
그리고 컴포넌트의 템플릿을 구성하기 위해 `ViewContainerRef`에 있는 `createComponent()` 함수를 실행합니다.

<!--
The `createComponent()` method returns a reference to the loaded component.
Use that reference to interact with the component by assigning to its properties or calling its methods.
-->
`createComponent()` 메소드는 이렇게 만들어진 컴포넌트의 인스턴스를 반환합니다.
이 인스턴스의 프로퍼티를 직접 지정하면 컴포넌트의 내용을 바꿀 수 있습니다.

<!--
{@a selector-references}
-->

<!--
#### Selector references
-->
#### 셀렉터 참조

<!--
Generally, the Angular compiler generates a `ComponentFactory`
for any component referenced in a template. However, there are
no selector references in the templates for
dynamically loaded components since they load at runtime.
-->
일반적으로 Angular 컴파일러는 컴포넌트에서 지정한 템플릿을 사용해서 `ComponentFactory` 타입의 컴포넌트 인스턴스를 생성합니다.
그런데 이렇게 만든 컴포넌트는 Angular 애플리케이션이 동작하는 중에 동적으로 생성되기 때문에 셀렉터가 없습니다.

<!--
To ensure that the compiler still generates a factory,
add dynamically loaded components to the `NgModule`'s `entryComponents` array:
-->
컴파일러가 생성하는 것을 `ComponentFactory` 타입으로 보정하기 위해 `NgModule` 메타데이터의 `entryComponents` 프로퍼티를 다음과 같이 지정합니다:

<code-example path="dynamic-component-loader/src/app/app.module.ts" region="entry-components" title="src/app/app.module.ts (entry components)" linenums="false">

</code-example>


<!--
{@a common-interface}
-->
{@a 공통-인터페이스}

<!--
## The _AdComponent_ interface
-->
## _AdComponent_ 인터페이스

<!--
In the ad banner, all components implement a common `AdComponent` interface to
standardize the API for passing data to the components.
-->
광고 배너 안에서는 `AdService`에서 받은 광고 데이터를 컴포넌트에 적용할 수 있도록 `AdComponent` 인터페이스를 사용합니다.

<!--
Here are two sample components and the `AdComponent` interface for reference:
-->
그래서 아래 두 컴포넌트는 컴포넌트 클래스를 정의할 때 `AdComponent` 인터페이스를 활용합니다:

<code-tabs>

  <code-pane title="hero-job-ad.component.ts" path="dynamic-component-loader/src/app/hero-job-ad.component.ts">

  </code-pane>

  <code-pane title="hero-profile.component.ts" path="dynamic-component-loader/src/app/hero-profile.component.ts">

  </code-pane>

  <code-pane title="ad.component.ts" path="dynamic-component-loader/src/app/ad.component.ts">

  </code-pane>

</code-tabs>


<!--
{@a final-ad-baner}
-->
{@a 최종-결과}

<!--
## Final ad banner
-->
## 최종 결과

<!--
 The final ad banner looks like this:
-->
우리가 구현한 광고 배너의 최종 결과물은 다음과 같습니다:

<figure>
  <img src="generated/images/guide/dynamic-component-loader/ads.gif" alt="Ads">
</figure>


<!--
See the <live-example name="dynamic-component-loader"></live-example>.
-->
예제를 직접 실행하거나 다운로드 받으려면 <live-example name="dynamic-component-loader"></live-example>를 확인해 보세요.<|MERGE_RESOLUTION|>--- conflicted
+++ resolved
@@ -178,19 +178,13 @@
 이 코드에서 `loadComponent()` 메소드의 로직은 조금 복잡합니다.
 하나씩 확인해 봅시다. 제일 먼저 어떤 광고를 표시할지 결정합니다.
 
-<<<<<<< HEAD
 <div class="alert is-helpful">
-=======
-
-<div class="alert is-helpful">
-
->>>>>>> 6a797d54
 
 
 <!--
 **How _loadComponent()_ chooses an ad**
 -->
-**_loadComponent()_가 뷰에 표시할 광고를 결정하는 방법**
+**_loadComponent()_ 가 뷰에 표시할 광고를 결정하는 방법**
 
 <!--
 The `loadComponent()` method chooses an ad using some math.
@@ -203,7 +197,7 @@
 using the _remainder_ as the new `currentAdIndex` value. Then, it uses that
 value to select an `adItem` from the array.
 -->
-이 함수는 현재 `currentAdIndex` 값에 1을 더한 값을 `AdItem` 배열의 길이로 나눈 _나머지_를 `currentAdIndex` 값으로 할당합니다.
+이 함수는 현재 `currentAdIndex` 값에 1을 더한 값을 `AdItem` 배열의 길이로 나눈 _나머지_ 를 `currentAdIndex` 값으로 할당합니다.
 그리고 이 값을 인덱스로 활용해서 `adItem` 배열을 참조합니다.
 
 </div>
