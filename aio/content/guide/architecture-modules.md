--- conflicted
+++ resolved
@@ -3,12 +3,8 @@
 -->
 # 모듈 소개
 
-<<<<<<< HEAD
-<!--
-Angular apps are modular and Angular has its own modularity system called *NgModules*. 
-=======
+<!--
 Angular apps are modular and Angular has its own modularity system called *NgModules*.
->>>>>>> 3f98ac19
 NgModules are containers for a cohesive block of code dedicated to an application domain, a workflow, or a closely related set of capabilities. They can contain components, service providers, and other code files whose scope is defined by the containing NgModule. They can import functionality that is exported from other NgModules, and export selected functionality for use by other NgModules.
 -->
 Angular 애플리케이션은 Angular에서 제공하는 _NgModule_ 이라는 모듈 체계로 구성됩니다. NgModule은 애플리케이션 도메인이나 작업 흐름, 기능이 연관된 Angular 구성요소들을 묶어놓은 단위입니다. NgModule에는 컴포넌트나 서비스 프로바이더 등이 포함될 수 있으며, NgModule의 일부를 외부로 공개할 수도 있고, 다른 NgModule에서 이 부분을 가져와서 사용할 수도 있습니다.
@@ -67,15 +63,10 @@
 
 <div class="alert is-helpful">
 
-<<<<<<< HEAD
-
-<!--
-   The `export` property of `AppComponent` is included here for illustration; it isn't actually necessary in this example. A root NgModule has no reason to *export* anything because other modules don't need to *import* the root NgModule.
+<!--
+   `AppComponent` is included in the `exports` list here for illustration; it isn't actually necessary in this example. A root NgModule has no reason to *export* anything because other modules don't need to *import* the root NgModule.
 -->
    이 코드에서 `exports` 프로퍼티는 이 프로퍼티를 어떻게 사용하는지 설명하기 위해 추가했습니다. 최상위 모듈은 다른 NgModule에서 참조할 일이 없기 때문에 어떤 구성요소라도 *exports* 로 지정할 필요가 없습니다.
-=======
-  `AppComponent` is included in the `exports` list here for illustration; it isn't actually necessary in this example. A root NgModule has no reason to *export* anything because other modules don't need to *import* the root NgModule.
->>>>>>> 3f98ac19
 
 </div>
 
@@ -181,12 +172,8 @@
 
 <code-example path="architecture/src/app/app.component.ts" region="import" linenums="false"></code-example>
 
-<<<<<<< HEAD
-<!--
-You also import NgModules from Angular *libraries* using JavaScript import statements. 
-=======
+<!--
 You also import NgModules from Angular *libraries* using JavaScript import statements.
->>>>>>> 3f98ac19
 For example, the following code imports the `BrowserModule` NgModule from the `platform-browser` library.
 -->
 그리고 Angular에서 제공하는 NgModule도 비슷한 방법으로 불러와서 사용합니다:
