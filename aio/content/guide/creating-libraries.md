﻿<!--
# Creating libraries
-->
# 라이브러리 만들기

<<<<<<< HEAD
<!--
You can create and publish new libraries to extend Angular functionality. If you find that you need to solve the same problem in more than one app (or want to share your solution with other developers), you have a candidate for a library.
=======
This page provides a conceptual overview of how you can create and publish new libraries to extend Angular functionality.
>>>>>>> 385cadf2

If you find that you need to solve the same problem in more than one app (or want to share your solution with other developers), you have a candidate for a library.
A simple example might be a button that sends users to your company website, that would be included in all apps that your company builds.
-->
Angular 기능을 라이브러리로 만들어서 배포할 수 있습니다.
그러면 여러 앱에서 발생할 수 있는 특정 문제를 한 번에 해결할 수 있으며 같은 문제를 겪고 있는 다른 개발자들을 도울 수도 있습니다.

특정 웹사이트로 연결되는 버튼 하나를 라이브러리로 만들 수도 있고, 회사에서 사용하는 앱 전체를 라이브러리로 묶을 수도 있습니다.

<<<<<<< HEAD
<div class="alert is-helpful">
     <!--
     <p>For more details on how a library project is structured you can refer the <a href="guide/file-structure#library-project-files">Library Project Files</a></p>
     -->

   라이브러리 프로젝트가 어떤 파일들로 구성되는지 확인하려면 [라이브러리 프로젝트 파일구조](guide/file-structure#library-project-files) 문서를 참고하세요.</p>

</div>


<!--
=======
>>>>>>> 385cadf2
## Getting started
-->
## 시작하기

<<<<<<< HEAD
<!--
Use the Angular CLI to generate a new library skeleton with the following command:
-->
라이브러리 프로젝트의 기본 틀은 Angular CLI로 다음 명령을 실행하면 생성할 수 있습니다:
=======
Use the Angular CLI to generate a new library skeleton in a new workspace with the following commands.
>>>>>>> 385cadf2

<code-example language="bash">
 ng new my-workspace --create-application=false
 cd my-workspace
 ng generate library my-lib
</code-example>

The `ng generate` command creates the `projects/my-lib` folder in your workspace, which contains a component and a service inside an NgModule.

<div class="alert is-helpful">
<<<<<<< HEAD
     
     <!--
     <p>You can use the monorepo model to use the same workspace for multiple projects. See <a href="guide/file-structure#multiple-projects">Setting up for a multi-project workspace</a>.</p>
     -->

     워크스페이스 하나에 여러 프로젝트를 생성할 수도 있습니다. 자세한 내용은 [한 워크스페이스에 여러 프로젝트 생성하기](guide/file-structure#multiple-projects) 문서를 참고하세요.


</div>

<!--
This creates the `projects/my-lib` folder in your workspace, which contains a component and a service inside an NgModule.
The workspace configuration file, `angular.json`, is updated with a project of type 'library'.
-->
이 명령을 실행하면 워크스페이스에 `projects/my-lib` 폴더가 생성되고 이 폴더에 컴포넌트 하나와 서비스 하나, NgModule 하나가 생성됩니다.
그리고 워크스페이스 환경설정 파일인 `angular.json`에 `library` 타입으로 프로젝트가 추가됩니다.
=======

     For more details on how a library project is structured, refer to the [Library project files](guide/file-structure#library-project-files) section of the [Project File Structure guide](guide/file-structure).

     You can use the monorepo model to use the same workspace for multiple projects.
     See [Setting up for a multi-project workspace](guide/file-structure#multiple-projects).

</div>

When you generate a new library, the workspace configuration file, `angular.json`, is updated with a project of type 'library'.
>>>>>>> 385cadf2

<code-example format="json">
"projects": {
  ...
  "my-lib": {
    "root": "projects/my-lib",
    "sourceRoot": "projects/my-lib/src",
    "projectType": "library",
    "prefix": "lib",
    "architect": {
      "build": {
        "builder": "@angular-devkit/build-ng-packagr:build",
        ...
</code-example>

<!--
You can build, test, and lint the project with CLI commands:
-->
이렇게 만든 프로젝트는 Angular CLI를 사용해서 빌드하고, 테스트하며, 코딩 스타일도 점검(lint)할 수 있습니다.

<code-example language="bash">
 ng build my-lib
 ng test my-lib
 ng lint my-lib
</code-example>

<!--
Notice that the configured builder for the project is different from the default builder for app projects.
This builder, among other things, ensures that the library is always built with the [AOT compiler](guide/aot-compiler), without the need to specify the `--prod` flag.

To make library code reusable you must define a public API for it. This "user layer" defines what is available to consumers of your library. A user of your library should be able to access public functionality (such as NgModules, service providers and general utility functions) through a single import path.

The public API for your library is maintained in the `public-api.ts` file in your library folder.
Anything exported from this file is made public when your library is imported into an application.
Use an NgModule to expose services and components.

Your library should supply documentation (typically a README file) for installation and maintenance.
-->
그런데 이 프로젝트의 빌더 설정은 기본 프로젝트 빌더 설정과 조금 다릅니다.
라이브러리용 빌더는 말그대로 라이브러리에 사용되는 것이기 때문에 `--prod` 옵션을 붙이지 않아도 언제나 [AOT 컴파일러](guide/aot-compiler)로 빌드됩니다.

라이브러리는 퍼블릭(public) API를 제공해야 다른 개발자가 이 API를 통해 라이브러리의 기능을 활용할 수 있습니다.

퍼블릭 API는 라이브러리 폴더에 `public-api.ts` 파일로 정의하는데, 이 파일에서 외부로 공개(export)하는 심볼이 이 라이브러리의 API가 됩니다.
그리고 NgModule을 외부로 공개하면 이 모듈에 포함된 서비스와 컴포넌트도 함께 제공할 수 있습니다.

라이브러리의 설치방법이나 사용법을 README 파일로 만드는 것도 좋습니다.


<!--
## Refactoring parts of an app into a library
-->
## 앱 코드를 라이브러리용으로 리팩토링하기

<!--
To make your solution reusable, you need to adjust it so that it does not depend on app-specific code.
Here are some things to consider in migrating application functionality to a library.

* Declarations such as components and pipes should be designed as stateless, meaning they don’t rely on or alter external variables. If you do rely on state, you need to evaluate every case and decide whether it is application state or state that the library would manage.

* Any observables that the components subscribe to internally should be cleaned up and disposed of during the lifecycle of those components.

* Components should expose their interactions through inputs for providing context, and outputs for communicating events to other components.

* Check all internal dependencies.
   * For custom classes or interfaces used in components or service, check whether they depend on additional classes or interfaces that also need to be migrated.
   * Similarly, if your library code depends on a service, that service needs to be migrated.
<<<<<<< HEAD
   * If your library code or its templates depend on other libraries (such a Angular Material, for instance), you must configure your library with those dependencies.
-->
어떤 솔루션을 재사용하려면 그 솔루션이 특정 문제만 해결해야 하고 다른 영향을 주지 않아야 합니다.
애플리케이션의 기능을 라이브러리용으로 만들때 고려해야하는 점에 대해 알아봅시다.

* 컴포넌트나 파이프는 상태에 관계없이 동작하도록 설계해야 합니다. 이 말은 라이브러리 외부에 존재하는 값에 따라 동작이 달라져서는 안되며 외부 변수를 변경해서도 안된다는 뜻입니다. 꼭 상태가 존재해야 한다면 애플리케이션과 라이브러리에 존재할 수 있는 모든 상태를 고려해야 합니다.

* 라이브러리에 컴포넌트가 있고 이 컴포넌트가 옵저버블을 구독한다면, 이 옵저버블은 컴포넌트가 종료되기 전에 반드시 구독 해제 되어야 합니다.

* 컴포넌트에 입력으로 들어오는 값이나 출력으로 나가는 값은 미리 정해져 있어야 합니다.

* 서비스는 NgModule이나 컴포넌트에 등록되지 않고 자체적으로 등록되는 프로바이더를 사용해야 *트리 셰이킹* 대상이 될 수 있습니다. 이렇게 설정하면 라이브러리가 제공하는 서비스를 실제로 사용하지 않았을 때 최종 빌드 결과물에 포함되지 않습니다. 자세한 내용은 [트리 셰이킹 대상이 되는 프로바이더](guide/dependency-injection-providers#tree-shakable-providers) 문서를 참고하세요.

* 제공하는 서비스가 전역에서도 사용되고 다른 NgModule에도 사용된다면 [RouterModule](api/router/RouterModule)처럼 [`forRoot()`, `forChild()` 패턴](guide/singleton-services)을 사용하세요.

* 내부 의존성 관계를 꼭 점검하세요.
   * 라이브러리가 제공하는 컴포넌트나 서비스에 사용되는 커스텀 클래스/인터페이스가 다른 객체와 연관되어 있다면 이 객체도 라이브러리에 포함해야 할 수 있습니다.
   * 그리고 라이브러리가 다른 서비스를 활용한다면 이 서비스도 포함해야 하는지 검토해 보세요.
   * 라이브러리 코드가 Angular Material과 같은 다른 라이브러리를 활용한다면 이 라이브러리를 의존성 패키지로 추가해야 합니다.


<!--
## Reusable code and schematics
-->
## 재사용할 수 있는 코드와 스키매틱

<!--
A library typically includes *reusable code* that defines components, services, and other Angular artifacts (pipes, directives, and so on) that you simply import into a project.
A library is packaged into an npm package for publishing and sharing, and this package can also include [schematics](guide/glossary#schematic) that provide instructions for generating or transforming code directly in your project, in the same way that the CLI creates a generic skeleton app with `ng generate component`.
A schematic that is combined with a library can, for example, provide the Angular CLI with the information it needs to generate a particular component defined in that library.
=======
   * If your library code or its templates depend on other libraries (such as Angular Material, for instance), you must configure your library with those dependencies.

* Consider how you provide services to client applications.

   * Services should declare their own providers (rather than declaring providers in the NgModule or a component), so that they are *tree-shakable*. This allows the compiler to leave the service out of the bundle if it never gets injected into the application that imports the library. For more about this, see [Tree-shakable providers](guide/dependency-injection-providers#tree-shakable-providers).
>>>>>>> 385cadf2

   * If you register global service providers or share providers across multiple NgModules, use the [`forRoot()` and `forChild()` design patterns](guide/singleton-services) provided by the [RouterModule](api/router/RouterModule).

<<<<<<< HEAD
Suppose you want to read a configuration file and then generate a form based on that configuration.
If that form will need additional customization by the user, it might work best as a schematic.
However, if the forms will always be the same and not need much customization by developers, then you could create a dynamic component that takes the configuration and generates the form.
In general, the more complex the customization, the more useful the schematic approach.
-->
라이브러리는 컴포넌트나 서비스, 파이프, 디렉티브 단위로 *재사용할 수 있는* 코드를 제공하는 것이 목적이기 때문에, 프로젝트에 로드해서 간단하게 사용할 수 있습니다.
일반적으로 라이브러리는 npm 패키지로 빌드되어 배포되는데, 이 패키지는 [스키매틱(schematics)](guide/glossary#schematic)을 포함할 수도 있습니다.
스키매틱은 프로젝트에 파일을 직접 생성하거나 수정하는 작업을 의미합니다.
Angular CLI 명령 중 `ng generate component`를 실행했을 때 컴포넌트 구성파일들이 생성되며 관련 모듈 코드가 수정되는 것도 이런 작업입니다.
스키매틱은 Angular CLI가 생성할 수 있는 목록을 확장하는 용도로도 활용됩니다.

라이브러리에 포함될 내용은 이 라이브러리가 어떤 작업을 하느냐에 따라 달라집니다.
그래서 드롭다운을 제공하는 라이브러리가 사용방법도 제공한다면 이 내용을 함께 라이브러리에 담아 제공할 수 있습니다.
그리고 이 드롭다운에 활용되는 데이터가 매번 달라진다면 외부에서 값을 받을 수 있는 컴포넌트로 제공할 수도 있습니다.

설정 파일을 읽어서 폼을 자동으로 구성하는 라이브러리가 있다고 합시다.
이 폼을 상황에 따라 커스터마이징해야 한다면 스키매틱을 활용하는 것이 더 좋습니다.
하지만 이 폼을 거의 수정하지 않는다면 단순하게 설정 파일을 읽어서 동적 컴포넌트로 구성하는 것이 간단할 것입니다.
일반적으로는 커스터마이징하기 복잡할수록 스키매틱을 사용하는 방식이 더 편합니다.


{@a integrating-with-the-cli}

<!--
## Integrating with the CLI
-->
## CLI로 통합하기

<!--
A library can include [schematics](guide/glossary#schematic) that allow it to integrate with the Angular CLI.
=======
   * If your library provides optional services that might not be used by all client applications, support proper tree-shaking for that case by using the [lightweight token design pattern](guide/lightweight-injection-tokens).

{@a integrating-with-the-cli}

## Integrating with the CLI using code-generation schematics

A library typically includes *reusable code* that defines components, services, and other Angular artifacts (pipes, directives, and so on) that you simply import into a project.
A library is packaged into an npm package for publishing and sharing.
This package can also include [schematics](guide/glossary#schematic) that provide instructions for generating or transforming code directly in your project, in the same way that the CLI creates a generic new component with `ng generate component`.
A schematic that is packaged with a library can, for example, provide the Angular CLI with the information it needs to generate a component that configures and uses a particular feature, or set of features, defined in that library.
One example of this is Angular Material's navigation schematic which configures the CDK's `BreakpointObserver` and uses it with Material's `MatSideNav` and `MatToolbar` components.

You can create and include the following kinds of schematics.
>>>>>>> 385cadf2

* Include an installation schematic so that `ng add` can add your library to a project.

* Include generation schematics in your library so that `ng generate` can scaffold your defined artifacts (components, services, tests, and so on) in a project.

* Include an update schematic so that `ng update` can update your library’s dependencies and provide migrations for breaking changes in new releases.

What you include in your library depends on your task.
For example, you could define a schematic to create a dropdown that is pre-populated with canned data to show how to add it to an app.
If you want a dropdown that would contain different passed-in values each time, your library could define a schematic to create it with a given configuration. Developers could then use `ng generate` to configure an instance for their own app.

Suppose you want to read a configuration file and then generate a form based on that configuration.
If that form will need additional customization by the developer who is using your library, it might work best as a schematic.
However, if the forms will always be the same and not need much customization by developers, then you could create a dynamic component that takes the configuration and generates the form.
In general, the more complex the customization, the more useful the schematic approach.

To learn more, see [Schematics Overview](guide/schematics) and [Schematics for Libraries](guide/schematics-for-libraries).
-->
[스키매틱](guide/glossary#schematic)은 Angular CLI를 확장할 수 있습니다.

* 설치방법이 스키매틱으로 제공된다면 `ng add` 명령으로 프로젝트에 라이브러리를 추가할 수 있습니다.

* 구성요소를 생성하는 스키매틱을 제공한다면 `ng generate` 명령으로 생성할 수 있는 목록을 확장할 수 있습니다.

* 업데이트 스키매틱을 제공한다면 `ng update` 명령으로 라이브러리를 업데이트하면서 관련 라이브러리도 함께 업데이트할 수 있습니다. 새로운 버전을 도입하면서 수정해야 하는 코드도 자동으로 처리할 수 있습니다.

더 자세한 내용은 [스키매틱 개요](guide/schematics) 문서나 [라이브러리용 스키매틱](guide/schematics-for-libraries) 문서를 참고하세요.


{@a publishing-your-library}

<!--
## Publishing your library
-->
## 배포하기

<<<<<<< HEAD
<!--
Use the Angular CLI and the npm package manager to build and publish your library as an npm package. It is not recommended to publish Ivy libraries to NPM repositories. Before publishing a library to NPM, build it using the `--prod` flag which will use the older compiler and runtime known as View Engine instead of Ivy.
=======
Use the Angular CLI and the npm package manager to build and publish your library as an npm package.

Before publishing a library to NPM, build it using the `--prod` flag which will use the older compiler and runtime known as View Engine instead of Ivy.
>>>>>>> 385cadf2

<code-example language="bash">
ng build my-lib --prod
cd dist/my-lib
npm publish
</code-example>

If you've never published a package in npm before, you must create a user account. Read more in [Publishing npm Packages](https://docs.npmjs.com/getting-started/publishing-npm-packages).
-->
라이브러리는 Angular CLI와 npm 패키지 매니저를 사용해서 빌드하고 배포할 수 있습니다.
하지만 Ivy 라이브러리는 NPM 저장소에 직접 배포하지 않는 것을 권장합니다.
Ivy를 활용하는 라이브러리는 NPM에 빌드하기 전에 먼저 `--prod` 옵션을 줘서 빌드해야 Ivy 이전 버전인 View Engine에서 동작할 수 있습니다.

<<<<<<< HEAD
<code-example language="bash">
ng build my-lib --prod
cd dist/my-lib
npm publish
</code-example>
=======
<div class="alert is-important">

For now, it is not recommended to publish Ivy libraries to NPM because Ivy generated code is not backward compatible with View Engine, so apps using View Engine will not be able to consume them. Furthermore, the internal Ivy instructions are not yet stable, which can potentially break consumers using a different Angular version from the one used to build the library.

When a published library is used in an Ivy app, the Angular CLI will automatically convert it to Ivy using a tool known as the Angular compatibility compiler (`ngcc`). Thus, by publishing your libraries using the View Engine compiler ensures that they can be transparently consumed by both View Engine and Ivy apps.

</div>

{@a lib-assets}

## Managing assets in a library

Starting with version 9.x of the [ng-packagr](https://github.com/ng-packagr/ng-packagr/blob/master/README.md) tool, you can configure the tool to automatically copy assets into your library package as part of the build process.
You can use this feature when your library needs to publish optional theming files, Sass mixins, or documentation (like a changelog).

* Learn how to [copy assets into your library as part of the build](https://github.com/ng-packagr/ng-packagr/blob/master/docs/copy-assets.md).

* Learn more about how to use the tool to [embed assets in CSS](https://github.com/ng-packagr/ng-packagr/blob/master/docs/embed-assets-css.md).

>>>>>>> 385cadf2

이전에 npm 저장소에 배포해본 적이 없다면 계정을 먼저 만들어야 합니다.
자세한 내용은 [npm 패키지 배포하기](https://docs.npmjs.com/getting-started/publishing-npm-packages) 문서를 참고하세요.


<!--
## Linked libraries
-->
## 라이브러리 링크

<!--
While working on a published library, you can use [npm link](https://docs.npmjs.com/cli/link) to avoid reinstalling the library on every build.

The library must be rebuilt on every change.
When linking a library, make sure that the build step runs in watch mode, and that the library's `package.json` configuration points at the correct entry points.
For example, `main` should point at a JavaScript file, not a TypeScript file.
-->
이미 배포한 라이브러리를 수정하고 있는데, 새로 라이브러리를 빌드할 때마다 다시 설치해야 하는 상황을 피하려면 [npm link](https://docs.npmjs.com/cli/link) 기능을 활용하는 것도 좋습니다.

이 기능을 활용하면 라이브러리 코드가 변경되었을 때 반드시 라이브러리를 다시 빌드해야 합니다.
그래서 워치 모드로 빌드하는 것이 편하며, 라이브러리의 `package.json` 파일의 진입점이 제대로 설정되어 있어야 합니다.
`main`으로 지정하는 파일은 TypeScript 파일이 아니라 JavaScript 파일이어야 합니다.


<!--
## Use TypeScript path mapping for peer dependencies
-->
## 의존 관계에 있는 라이브러리를 위해 TypeScript 경로 연결하기

<!--
Angular libraries should list all `@angular/*` dependencies as peer dependencies.
This ensures that when modules ask for Angular, they all get the exact same module.
If a library lists `@angular/core` in `dependencies` instead of `peerDependencies`, it might get a different Angular module instead, which would cause your application to break.

While developing a library, you must install all peer dependencies through `devDependencies` to ensure that the library compiles properly.
A linked library will then have its own set of Angular libraries that it uses for building, located in its `node_modules` folder.
However, this can cause problems while building or running your application.

To get around this problem you can use TypeScript path mapping to tell TypeScript that it should load some modules from a specific location.
List all the peer dependencies that your library uses in the workspace TypeScript configuration file `./tsconfig.json`, and point them at the local copy in the app's `node_modules` folder.

```
{
  "compilerOptions": {
    // ...
    // paths are relative to `baseUrl` path.
    "paths": {
      "@angular/*": [
        "./node_modules/@angular/*"
      ]
    }
  }
}
```

This mapping ensures that your library always loads the local copies of the modules it needs.
-->
Angular 라이브러리에서 `@angular/*` 패키지를 의존 라이브러리로 등록한다면 상호 의존 관계(peer dependencies)로 등록해야 Angular 모듈을 제대로 참조할 수 있습니다.
그리고 `@angular/core`를 `peerDependencies`가 아니라 `dependencies`에 지정하면 Angular 모듈이 아닌 다른 모듈을 참조하기 때문에 애플리케이션이 제대로 동작하지 않습니다.

라이브러리를 개발하는 중이라면 관련 라이브러리를 `devDependencies`에 등록해야 문제없이 컴파일할 수 있습니다.
그리고 라이브러리를 링크해서 사용한다면 해당 라이브러리의 `node_modules` 폴더에 Angular 라이브러리들도 제대로 설치되어 있어야 합니다.
하지만 이렇게 사용하면 애플리케이션을 빌드하거나 실행할 때 에러가 발생합니다.

문제를 해결하려면 특정 위치에 있는 모듈을 정확하게 지정하도록 TypeScript 패스를 연결하면 됩니다.
사용하는 모든 라이브러리들을 TypeScript 환경설정 파일 `.tsconfig.json`에 추가하고 이 라이브러리의 각 위치를 `node_modules` 폴더 안에서 지정해주면 됩니다.

```
{
  "compilerOptions": {
    // ...
    // 이 때 지정하는 경로는 `baseUrl`을 기준으로 하는 상대주소입니다.
    "paths": {
      "@angular/*": [
        "./node_modules/@angular/*"
      ]
    }
  }
}
```

이렇게 작성하면 라이브러리에 필요한 추가 라이브러리의 위치를 제대로 찾을 수 있습니다.


<!--
## Using your own library in apps
-->
## 로컬 환경에 활용하기

<!--
You don't have to publish your library to the npm package manager in order to use it in your own apps, but you do have to build it first.

To use your own library in an app:

* Build the library. You cannot use a library before it is built.
 <code-example language="bash">
 ng build my-lib
 </code-example>

* In your apps, import from the library by name:
 ```
 import { myExport } from 'my-lib';
 ```
-->
로컬 환경에 있는 앱에 사용하는 것이 목적이라면 굳이 라이브러리를 배포할 필요가 없습니다.
하지만 빌드는 해야 합니다.

라이브러리를 로컬에 있는 앱에 사용하려면:

* 라이브러리를 빌드합니다. 라이브러리는 빌드해야 사용할 수 있습니다.
 <code-example language="bash">
 ng build my-lib
 </code-example>

* 앱에서 다음과 같이 라이브러리를 로드합니다:
 ```
 import { myExport } from 'my-lib';
 ```


<!--
### Building and rebuilding your library
-->
### 라이브러리 빌드/재빌드하기

<!--
The build step is important if you haven't published your library as an npm package and then installed the package back into your app from npm.
For instance, if you clone your git repository and run `npm install`, your editor will show the `my-lib` imports as missing if you haven't yet built your library.
-->
직접 만든 라이브러리를 애플리케이션에 활용하려면 npm 패키지로 배포해야 하는데, npm 패키지로 배포하려면 빌드를 해야하기 때문에 빌드 과정은 아주 중요합니다.
라이브러리를 제대로 빌드하지 않으면 `npm install` 명령으로 라이브러리를 설치했다고 해도 `my-lib`와 같은 심볼을 찾을 수 없기 때문에 에러가 발생할 수 있습니다.

<div class="alert is-helpful">

<!--
When you import something from a library in an Angular app, Angular looks for a mapping between the library name and a location on disk.
When you install a library package, the mapping is in the `node_modules` folder. When you build your own library, it has to find the mapping in your `tsconfig` paths.

Generating a library with the Angular CLI automatically adds its path to the `tsconfig` file.
The Angular CLI uses the `tsconfig` paths to tell the build system where to find the library.
-->
Angular 앱에서 라이브러리 심볼을 로드하면 Angular가 디스크에서 라이브러리를 찾습니다.
이 라이브러리가 패키지로 설치되었다면 `node_modules` 폴더를 찾을 것이고 로컬에서 빌드하고 옮겼다면 `tsconfig`에 있는 경로를 찾습니다.

Angular CLI로 라이브러리를 생성하면 `tsconfig` 파일에 자동으로 이 라이브러리의 경로를 추가하기 때문에 빌드 시스템도 바로 동작합니다.

</div>

<!--
If you find that changes to your library are not reflected in your app, your app is probably using an old build of the library.

You can rebuild your library whenever you make changes to it, but this extra step takes time.
*Incremental builds* functionality improves the library-development experience.
Every time a file is changed a partial build is performed that emits the amended files.

Incremental builds can be run as a background process in your dev environment. To take advantage of this feature add the `--watch` flag to the build command:
-->
라이브러리에서 수정한 내용이 앱에 반영되지 않는다면 이전에 빌드한 라이브러리를 사용한 것이 원인일 수 있습니다.

그러면 라이브러리를 다시 빌드해도 되지만 이 과정은 시간이 조금 걸립니다.
이 때 *증분 빌드(incremental builds)*를 활용하면 라이브러리를 더 효율적으로 개발할 수 있습니다.
이 방식을 활용하면 파일이 변경되었을 때 그 파일만 빌드해서 즉시 반영할 수 있습니다.

라이브러리를 빌드할 때 `--watch` 옵션을 사용하면 백그라운드에서 증분 빌드가 계속 실행됩니다.

<code-example language="bash">
ng build my-lib --watch
</code-example>

<div class="alert is-important">

<!--
The CLI `build` command uses a different builder and invokes a different build tool for libraries than it does for applications.

* The build system for apps, `@angular-devkit/build-angular`, is based on `webpack`, and is included in all new Angular CLI projects.
* The build system for libraries is based on `ng-packagr`. It is only added to your dependencies when you add a library using `ng generate library my-lib`.

The two build systems support different things, and even where they support the same things, they do those things differently.
This means that the TypeScript source can result in different JavaScript code in a built library than it would in a built application.

For this reason, an app that depends on a library should only use TypeScript path mappings that point to the *built library*.
TypeScript path mappings should *not* point to the library source `.ts` files.
-->
애플리케이션을 빌드할 때나 라이브러리를 빌드할 때는 모두 Angular CLI `build` 명령을 사용하지만 두 경우에 사용되는 빌더와 빌드 툴은 조금 다릅니다.

* 앱을 빌드할 때는 `webpack`을 기반으로 만들어진 `@angular-devkit/build-angular`가 사용됩니다. Angular CLI로 프로젝트를 생성했다면 이 패키지는 언제나 존재합니다.

* 라이브러리를 빌드할 때는 `ng-packagr`가 사용됩니다. 이 패키지는 `ng generate library my-lib`와 같이 라이브러리 프로젝트를 생성했을 때만 존재합니다.

두 빌드 시스템은 지원하는 내용이 다르며, 같은 내용을 지원한다고 해도 지원하는 방식이 조금 다릅니다.
그래서 같은 TypeScript 코드를 빌드했더라도 애플리케이션용으로 빌드하는 것과 라이브러리용으로 빌드한 것은 다를 수 있습니다.

그래서 앱이 제대로 동작하려면 TypeScript 패스 연결 기능을 활용해서 *이미 빌드 된* 라이브러리를 정확하게 지정해야 합니다.
라이브러리 소스 파일 `.ts`을 직접 지정하면 *안됩니다*.

<<<<<<< HEAD
</div>

{@a lib-assets}

<!--
### Managing library assets with ng-packagr
-->
### ng-packagr로 애셋 관리하기

<!--
Starting with version 9.x of the [ng-packagr](https://github.com/ng-packagr/ng-packagr/blob/master/README.md) tool, you can configure the tool to automatically copy assets into your library package as part of the build process.
You can use this feature when your library needs to publish optional theming files, Sass mixins, or documentation (like a changelog).

* Learn how to [copy assets into your library as part of the build](https://github.com/ng-packagr/ng-packagr/blob/master/docs/copy-assets.md).

* Learn more about how to use the tool to [embed assets in CSS](https://github.com/ng-packagr/ng-packagr/blob/master/docs/embed-assets-css.md).
-->
[ng-packagr](https://github.com/ng-packagr/ng-packagr/blob/master/README.md) 9.x 버전부터는 빌드 과정 중에 애셋들을 라이브러리 패키지 안으로 복사할 수 있는 기능이 추가되었습니다.
라이브러리에 테마 파일이나 Sass 믹스인, changelog와 같은 문서를 포함하려고 할 때 활용하면 좋습니다.

* 자세한 내용은 [라이브러리 빌드 결과물에 애셋 추가하기](https://github.com/ng-packagr/ng-packagr/blob/master/docs/copy-assets.md) 문서를 참고하세요.

* [CSS 파일로 로드하는 애셋](https://github.com/ng-packagr/ng-packagr/blob/master/docs/embed-assets-css.md)을 관리하는 방법에 대해서도 확인해 보세요.
=======
</div>
>>>>>>> 385cadf2
<|MERGE_RESOLUTION|>--- conflicted
+++ resolved
@@ -3,47 +3,24 @@
 -->
 # 라이브러리 만들기
 
-<<<<<<< HEAD
-<!--
-You can create and publish new libraries to extend Angular functionality. If you find that you need to solve the same problem in more than one app (or want to share your solution with other developers), you have a candidate for a library.
-=======
+<!--
 This page provides a conceptual overview of how you can create and publish new libraries to extend Angular functionality.
->>>>>>> 385cadf2
 
 If you find that you need to solve the same problem in more than one app (or want to share your solution with other developers), you have a candidate for a library.
 A simple example might be a button that sends users to your company website, that would be included in all apps that your company builds.
 -->
-Angular 기능을 라이브러리로 만들어서 배포할 수 있습니다.
+이 문서는 Angular 기능을 라이브러리로 만들고 배포하는 방법을 다룹니다.
+
 그러면 여러 앱에서 발생할 수 있는 특정 문제를 한 번에 해결할 수 있으며 같은 문제를 겪고 있는 다른 개발자들을 도울 수도 있습니다.
-
 특정 웹사이트로 연결되는 버튼 하나를 라이브러리로 만들 수도 있고, 회사에서 사용하는 앱 전체를 라이브러리로 묶을 수도 있습니다.
 
-<<<<<<< HEAD
-<div class="alert is-helpful">
-     <!--
-     <p>For more details on how a library project is structured you can refer the <a href="guide/file-structure#library-project-files">Library Project Files</a></p>
-     -->
-
-   라이브러리 프로젝트가 어떤 파일들로 구성되는지 확인하려면 [라이브러리 프로젝트 파일구조](guide/file-structure#library-project-files) 문서를 참고하세요.</p>
-
-</div>
-
-
-<!--
-=======
->>>>>>> 385cadf2
+<!--
 ## Getting started
 -->
 ## 시작하기
 
-<<<<<<< HEAD
-<!--
-Use the Angular CLI to generate a new library skeleton with the following command:
--->
-라이브러리 프로젝트의 기본 틀은 Angular CLI로 다음 명령을 실행하면 생성할 수 있습니다:
-=======
+<!--
 Use the Angular CLI to generate a new library skeleton in a new workspace with the following commands.
->>>>>>> 385cadf2
 
 <code-example language="bash">
  ng new my-workspace --create-application=false
@@ -54,24 +31,6 @@
 The `ng generate` command creates the `projects/my-lib` folder in your workspace, which contains a component and a service inside an NgModule.
 
 <div class="alert is-helpful">
-<<<<<<< HEAD
-     
-     <!--
-     <p>You can use the monorepo model to use the same workspace for multiple projects. See <a href="guide/file-structure#multiple-projects">Setting up for a multi-project workspace</a>.</p>
-     -->
-
-     워크스페이스 하나에 여러 프로젝트를 생성할 수도 있습니다. 자세한 내용은 [한 워크스페이스에 여러 프로젝트 생성하기](guide/file-structure#multiple-projects) 문서를 참고하세요.
-
-
-</div>
-
-<!--
-This creates the `projects/my-lib` folder in your workspace, which contains a component and a service inside an NgModule.
-The workspace configuration file, `angular.json`, is updated with a project of type 'library'.
--->
-이 명령을 실행하면 워크스페이스에 `projects/my-lib` 폴더가 생성되고 이 폴더에 컴포넌트 하나와 서비스 하나, NgModule 하나가 생성됩니다.
-그리고 워크스페이스 환경설정 파일인 `angular.json`에 `library` 타입으로 프로젝트가 추가됩니다.
-=======
 
      For more details on how a library project is structured, refer to the [Library project files](guide/file-structure#library-project-files) section of the [Project File Structure guide](guide/file-structure).
 
@@ -81,7 +40,6 @@
 </div>
 
 When you generate a new library, the workspace configuration file, `angular.json`, is updated with a project of type 'library'.
->>>>>>> 385cadf2
 
 <code-example format="json">
 "projects": {
@@ -97,10 +55,7 @@
         ...
 </code-example>
 
-<!--
 You can build, test, and lint the project with CLI commands:
--->
-이렇게 만든 프로젝트는 Angular CLI를 사용해서 빌드하고, 테스트하며, 코딩 스타일도 점검(lint)할 수 있습니다.
 
 <code-example language="bash">
  ng build my-lib
@@ -108,7 +63,6 @@
  ng lint my-lib
 </code-example>
 
-<!--
 Notice that the configured builder for the project is different from the default builder for app projects.
 This builder, among other things, ensures that the library is always built with the [AOT compiler](guide/aot-compiler), without the need to specify the `--prod` flag.
 
@@ -120,6 +74,35 @@
 
 Your library should supply documentation (typically a README file) for installation and maintenance.
 -->
+라이브러리 프로젝트의 기본 틀은 Angular CLI로 다음 명령을 실행하면 생성할 수 있습니다:
+
+<code-example language="bash">
+ ng new my-workspace --create-application=false
+ cd my-workspace
+ ng generate library my-lib
+</code-example>
+
+이 명령을 실행하면 워크스페이스에 `projects/my-lib` 폴더가 생성되고 이 폴더에 컴포넌트 하나와 서비스 하나, NgModule 하나가 생성됩니다.
+
+<div class="alert is-helpful">
+
+     For more details on how a library project is structured, refer to the [Library project files](guide/file-structure#library-project-files) section of the [Project File Structure guide](guide/file-structure).
+
+     You can use the monorepo model to use the same workspace for multiple projects.
+     See [Setting up for a multi-project workspace](guide/file-structure#multiple-projects).
+
+</div>
+
+그리고 워크스페이스 환경설정 파일인 `angular.json`에 `library` 타입으로 프로젝트가 추가됩니다.
+
+이렇게 만든 프로젝트는 Angular CLI를 사용해서 빌드하고, 테스트하며, 코딩 스타일도 점검(lint)할 수 있습니다.
+
+<code-example language="bash">
+ ng build my-lib
+ ng test my-lib
+ ng lint my-lib
+</code-example>
+
 그런데 이 프로젝트의 빌더 설정은 기본 프로젝트 빌더 설정과 조금 다릅니다.
 라이브러리용 빌더는 말그대로 라이브러리에 사용되는 것이기 때문에 `--prod` 옵션을 붙이지 않아도 언제나 [AOT 컴파일러](guide/aot-compiler)로 빌드됩니다.
 
@@ -149,8 +132,15 @@
 * Check all internal dependencies.
    * For custom classes or interfaces used in components or service, check whether they depend on additional classes or interfaces that also need to be migrated.
    * Similarly, if your library code depends on a service, that service needs to be migrated.
-<<<<<<< HEAD
-   * If your library code or its templates depend on other libraries (such a Angular Material, for instance), you must configure your library with those dependencies.
+   * If your library code or its templates depend on other libraries (such as Angular Material, for instance), you must configure your library with those dependencies.
+   
+* Consider how you provide services to client applications.
+
+   * Services should declare their own providers (rather than declaring providers in the NgModule or a component), so that they are *tree-shakable*. This allows the compiler to leave the service out of the bundle if it never gets injected into the application that imports the library. For more about this, see [Tree-shakable providers](guide/dependency-injection-providers#tree-shakable-providers).
+
+   * If you register global service providers or share providers across multiple NgModules, use the [`forRoot()` and `forChild()` design patterns](guide/singleton-services) provided by the [RouterModule](api/router/RouterModule).
+
+   * If your library provides optional services that might not be used by all client applications, support proper tree-shaking for that case by using the [lightweight token design pattern](guide/lightweight-injection-tokens).
 -->
 어떤 솔루션을 재사용하려면 그 솔루션이 특정 문제만 해결해야 하고 다른 영향을 주지 않아야 합니다.
 애플리케이션의 기능을 라이브러리용으로 만들때 고려해야하는 점에 대해 알아봅시다.
@@ -160,16 +150,20 @@
 * 라이브러리에 컴포넌트가 있고 이 컴포넌트가 옵저버블을 구독한다면, 이 옵저버블은 컴포넌트가 종료되기 전에 반드시 구독 해제 되어야 합니다.
 
 * 컴포넌트에 입력으로 들어오는 값이나 출력으로 나가는 값은 미리 정해져 있어야 합니다.
-
-* 서비스는 NgModule이나 컴포넌트에 등록되지 않고 자체적으로 등록되는 프로바이더를 사용해야 *트리 셰이킹* 대상이 될 수 있습니다. 이렇게 설정하면 라이브러리가 제공하는 서비스를 실제로 사용하지 않았을 때 최종 빌드 결과물에 포함되지 않습니다. 자세한 내용은 [트리 셰이킹 대상이 되는 프로바이더](guide/dependency-injection-providers#tree-shakable-providers) 문서를 참고하세요.
-
-* 제공하는 서비스가 전역에서도 사용되고 다른 NgModule에도 사용된다면 [RouterModule](api/router/RouterModule)처럼 [`forRoot()`, `forChild()` 패턴](guide/singleton-services)을 사용하세요.
 
 * 내부 의존성 관계를 꼭 점검하세요.
    * 라이브러리가 제공하는 컴포넌트나 서비스에 사용되는 커스텀 클래스/인터페이스가 다른 객체와 연관되어 있다면 이 객체도 라이브러리에 포함해야 할 수 있습니다.
    * 그리고 라이브러리가 다른 서비스를 활용한다면 이 서비스도 포함해야 하는지 검토해 보세요.
    * 라이브러리 코드가 Angular Material과 같은 다른 라이브러리를 활용한다면 이 라이브러리를 의존성 패키지로 추가해야 합니다.
 
+* Consider how you provide services to client applications.
+
+   * Services should declare their own providers (rather than declaring providers in the NgModule or a component), so that they are *tree-shakable*. This allows the compiler to leave the service out of the bundle if it never gets injected into the application that imports the library. For more about this, see [Tree-shakable providers](guide/dependency-injection-providers#tree-shakable-providers).
+
+   * If you register global service providers or share providers across multiple NgModules, use the [`forRoot()` and `forChild()` design patterns](guide/singleton-services) provided by the [RouterModule](api/router/RouterModule).
+
+   * If your library provides optional services that might not be used by all client applications, support proper tree-shaking for that case by using the [lightweight token design pattern](guide/lightweight-injection-tokens).
+
 
 <!--
 ## Reusable code and schematics
@@ -180,17 +174,11 @@
 A library typically includes *reusable code* that defines components, services, and other Angular artifacts (pipes, directives, and so on) that you simply import into a project.
 A library is packaged into an npm package for publishing and sharing, and this package can also include [schematics](guide/glossary#schematic) that provide instructions for generating or transforming code directly in your project, in the same way that the CLI creates a generic skeleton app with `ng generate component`.
 A schematic that is combined with a library can, for example, provide the Angular CLI with the information it needs to generate a particular component defined in that library.
-=======
-   * If your library code or its templates depend on other libraries (such as Angular Material, for instance), you must configure your library with those dependencies.
-
-* Consider how you provide services to client applications.
-
-   * Services should declare their own providers (rather than declaring providers in the NgModule or a component), so that they are *tree-shakable*. This allows the compiler to leave the service out of the bundle if it never gets injected into the application that imports the library. For more about this, see [Tree-shakable providers](guide/dependency-injection-providers#tree-shakable-providers).
->>>>>>> 385cadf2
-
-   * If you register global service providers or share providers across multiple NgModules, use the [`forRoot()` and `forChild()` design patterns](guide/singleton-services) provided by the [RouterModule](api/router/RouterModule).
-
-<<<<<<< HEAD
+
+What you include in your library is determined by the kind of task you are trying to accomplish.
+For example, if you want a dropdown with some canned data to show how to add it to your app, your library could define a schematic to create it.
+For a component like a dropdown that would contain different passed-in values each time, you could provide it as a component in a shared library.
+
 Suppose you want to read a configuration file and then generate a form based on that configuration.
 If that form will need additional customization by the user, it might work best as a schematic.
 However, if the forms will always be the same and not need much customization by developers, then you could create a dynamic component that takes the configuration and generates the form.
@@ -211,23 +199,14 @@
 하지만 이 폼을 거의 수정하지 않는다면 단순하게 설정 파일을 읽어서 동적 컴포넌트로 구성하는 것이 간단할 것입니다.
 일반적으로는 커스터마이징하기 복잡할수록 스키매틱을 사용하는 방식이 더 편합니다.
 
-
 {@a integrating-with-the-cli}
 
 <!--
-## Integrating with the CLI
--->
-## CLI로 통합하기
-
-<!--
-A library can include [schematics](guide/glossary#schematic) that allow it to integrate with the Angular CLI.
-=======
-   * If your library provides optional services that might not be used by all client applications, support proper tree-shaking for that case by using the [lightweight token design pattern](guide/lightweight-injection-tokens).
-
-{@a integrating-with-the-cli}
-
 ## Integrating with the CLI using code-generation schematics
-
+-->
+## 코드 생성 스키매틱과 CLI 통합하기
+
+<!--
 A library typically includes *reusable code* that defines components, services, and other Angular artifacts (pipes, directives, and so on) that you simply import into a project.
 A library is packaged into an npm package for publishing and sharing.
 This package can also include [schematics](guide/glossary#schematic) that provide instructions for generating or transforming code directly in your project, in the same way that the CLI creates a generic new component with `ng generate component`.
@@ -235,7 +214,6 @@
 One example of this is Angular Material's navigation schematic which configures the CDK's `BreakpointObserver` and uses it with Material's `MatSideNav` and `MatToolbar` components.
 
 You can create and include the following kinds of schematics.
->>>>>>> 385cadf2
 
 * Include an installation schematic so that `ng add` can add your library to a project.
 
@@ -254,6 +232,12 @@
 
 To learn more, see [Schematics Overview](guide/schematics) and [Schematics for Libraries](guide/schematics-for-libraries).
 -->
+A library typically includes *reusable code* that defines components, services, and other Angular artifacts (pipes, directives, and so on) that you simply import into a project.
+A library is packaged into an npm package for publishing and sharing.
+This package can also include [schematics](guide/glossary#schematic) that provide instructions for generating or transforming code directly in your project, in the same way that the CLI creates a generic new component with `ng generate component`.
+A schematic that is packaged with a library can, for example, provide the Angular CLI with the information it needs to generate a component that configures and uses a particular feature, or set of features, defined in that library.
+One example of this is Angular Material's navigation schematic which configures the CDK's `BreakpointObserver` and uses it with Material's `MatSideNav` and `MatToolbar` components.
+
 [스키매틱](guide/glossary#schematic)은 Angular CLI를 확장할 수 있습니다.
 
 * 설치방법이 스키매틱으로 제공된다면 `ng add` 명령으로 프로젝트에 라이브러리를 추가할 수 있습니다.
@@ -262,9 +246,19 @@
 
 * 업데이트 스키매틱을 제공한다면 `ng update` 명령으로 라이브러리를 업데이트하면서 관련 라이브러리도 함께 업데이트할 수 있습니다. 새로운 버전을 도입하면서 수정해야 하는 코드도 자동으로 처리할 수 있습니다.
 
+What you include in your library depends on your task.
+For example, you could define a schematic to create a dropdown that is pre-populated with canned data to show how to add it to an app.
+If you want a dropdown that would contain different passed-in values each time, your library could define a schematic to create it with a given configuration. Developers could then use `ng generate` to configure an instance for their own app.
+
+Suppose you want to read a configuration file and then generate a form based on that configuration.
+If that form will need additional customization by the developer who is using your library, it might work best as a schematic.
+However, if the forms will always be the same and not need much customization by developers, then you could create a dynamic component that takes the configuration and generates the form.
+In general, the more complex the customization, the more useful the schematic approach.
+
 더 자세한 내용은 [스키매틱 개요](guide/schematics) 문서나 [라이브러리용 스키매틱](guide/schematics-for-libraries) 문서를 참고하세요.
 
 
+
 {@a publishing-your-library}
 
 <!--
@@ -272,14 +266,10 @@
 -->
 ## 배포하기
 
-<<<<<<< HEAD
-<!--
-Use the Angular CLI and the npm package manager to build and publish your library as an npm package. It is not recommended to publish Ivy libraries to NPM repositories. Before publishing a library to NPM, build it using the `--prod` flag which will use the older compiler and runtime known as View Engine instead of Ivy.
-=======
+<!--
 Use the Angular CLI and the npm package manager to build and publish your library as an npm package.
 
 Before publishing a library to NPM, build it using the `--prod` flag which will use the older compiler and runtime known as View Engine instead of Ivy.
->>>>>>> 385cadf2
 
 <code-example language="bash">
 ng build my-lib --prod
@@ -288,18 +278,28 @@
 </code-example>
 
 If you've never published a package in npm before, you must create a user account. Read more in [Publishing npm Packages](https://docs.npmjs.com/getting-started/publishing-npm-packages).
+
+<div class="alert is-important">
+
+For now, it is not recommended to publish Ivy libraries to NPM because Ivy generated code is not backward compatible with View Engine, so apps using View Engine will not be able to consume them. Furthermore, the internal Ivy instructions are not yet stable, which can potentially break consumers using a different Angular version from the one used to build the library.
+
+When a published library is used in an Ivy app, the Angular CLI will automatically convert it to Ivy using a tool known as the Angular compatibility compiler (`ngcc`). Thus, by publishing your libraries using the View Engine compiler ensures that they can be transparently consumed by both View Engine and Ivy apps.
+
+</div>
 -->
 라이브러리는 Angular CLI와 npm 패키지 매니저를 사용해서 빌드하고 배포할 수 있습니다.
-하지만 Ivy 라이브러리는 NPM 저장소에 직접 배포하지 않는 것을 권장합니다.
+
 Ivy를 활용하는 라이브러리는 NPM에 빌드하기 전에 먼저 `--prod` 옵션을 줘서 빌드해야 Ivy 이전 버전인 View Engine에서 동작할 수 있습니다.
 
-<<<<<<< HEAD
 <code-example language="bash">
 ng build my-lib --prod
 cd dist/my-lib
 npm publish
 </code-example>
-=======
+
+이전에 npm 저장소에 배포해본 적이 없다면 계정을 먼저 만들어야 합니다.
+자세한 내용은 [npm 패키지 배포하기](https://docs.npmjs.com/getting-started/publishing-npm-packages) 문서를 참고하세요.
+
 <div class="alert is-important">
 
 For now, it is not recommended to publish Ivy libraries to NPM because Ivy generated code is not backward compatible with View Engine, so apps using View Engine will not be able to consume them. Furthermore, the internal Ivy instructions are not yet stable, which can potentially break consumers using a different Angular version from the one used to build the library.
@@ -319,10 +319,6 @@
 
 * Learn more about how to use the tool to [embed assets in CSS](https://github.com/ng-packagr/ng-packagr/blob/master/docs/embed-assets-css.md).
 
->>>>>>> 385cadf2
-
-이전에 npm 저장소에 배포해본 적이 없다면 계정을 먼저 만들어야 합니다.
-자세한 내용은 [npm 패키지 배포하기](https://docs.npmjs.com/getting-started/publishing-npm-packages) 문서를 참고하세요.
 
 
 <!--
@@ -515,30 +511,4 @@
 그래서 앱이 제대로 동작하려면 TypeScript 패스 연결 기능을 활용해서 *이미 빌드 된* 라이브러리를 정확하게 지정해야 합니다.
 라이브러리 소스 파일 `.ts`을 직접 지정하면 *안됩니다*.
 
-<<<<<<< HEAD
-</div>
-
-{@a lib-assets}
-
-<!--
-### Managing library assets with ng-packagr
--->
-### ng-packagr로 애셋 관리하기
-
-<!--
-Starting with version 9.x of the [ng-packagr](https://github.com/ng-packagr/ng-packagr/blob/master/README.md) tool, you can configure the tool to automatically copy assets into your library package as part of the build process.
-You can use this feature when your library needs to publish optional theming files, Sass mixins, or documentation (like a changelog).
-
-* Learn how to [copy assets into your library as part of the build](https://github.com/ng-packagr/ng-packagr/blob/master/docs/copy-assets.md).
-
-* Learn more about how to use the tool to [embed assets in CSS](https://github.com/ng-packagr/ng-packagr/blob/master/docs/embed-assets-css.md).
--->
-[ng-packagr](https://github.com/ng-packagr/ng-packagr/blob/master/README.md) 9.x 버전부터는 빌드 과정 중에 애셋들을 라이브러리 패키지 안으로 복사할 수 있는 기능이 추가되었습니다.
-라이브러리에 테마 파일이나 Sass 믹스인, changelog와 같은 문서를 포함하려고 할 때 활용하면 좋습니다.
-
-* 자세한 내용은 [라이브러리 빌드 결과물에 애셋 추가하기](https://github.com/ng-packagr/ng-packagr/blob/master/docs/copy-assets.md) 문서를 참고하세요.
-
-* [CSS 파일로 로드하는 애셋](https://github.com/ng-packagr/ng-packagr/blob/master/docs/embed-assets-css.md)을 관리하는 방법에 대해서도 확인해 보세요.
-=======
-</div>
->>>>>>> 385cadf2
+</div>