<<<<<<< HEAD
<!--
# Schematics
-->
# 스키매틱(Schematics)
=======
# Generating code using schematics
>>>>>>> 385cadf2

<!--
A schematic is a template-based code generator that supports complex logic.
It is a set of instructions for transforming a software project by generating or modifying code.
Schematics are packaged into [collections](guide/glossary#collection) and installed with npm.

The schematic collection can be a powerful tool for creating, modifying, and maintaining any software project, but is particularly useful for customizing Angular projects to suit the particular needs of your own organization.
You might use schematics, for example, to generate commonly-used UI patterns or specific components, using predefined templates or layouts.
You can use schematics to enforce architectural rules and conventions, making your projects consistent and inter-operative.
-->
스키매틱은 복잡한 로직을 쉽게 작성할 수 있도록 미리 템플릿을 정의해두고 이 템플릿을 바탕으로 코드를 생성하는 툴을 의미합니다.
그래서 이 스키매틱을 잘 활용하면 프로젝트에 수많은 기능을 편하게 추가할 수 있습니다.
스키매틱은 [컬렉션(collections)](guide/glossary#collection)으로 패키징되며 npm에 배포되어 있는 스키매틱 패키지를 설치해서 사용할 수도 있습니다.

스키매틱 콜렉션은 프로젝트를 생성하고 관리하는 관점에서 아주 강력한 툴이 될 수 있으며, 특히 회사 업무에 필요한 대로 Angular 프로젝트를 커스터마이징하는 측면에서 유용합니다.
개발하고 있는 앱에 어떤 UI 패턴이나 컴포넌트 조합, 정해진 형식의 템플릿이 자주 사용된다면 이 구성을 스키매틱으로 정의했다가 나중에 다시 사용하는 것도 효율적일 수 있습니다.
스키매틱을 사용하면 처음 설계된 구조나 코딩 컨벤션을 강제할 수 있다는 측면에서도 도움이 됩니다. 프로젝트 유지보수는 물론이고 팀끼리 하는 의사소통도 편해질 것입니다.


<!--
## Schematics for the Angular CLI
-->
## Angular CLI를 위한 스키매틱

<!--
Schematics are part of the Angular ecosystem. The [Angular CLI](guide/glossary#cli)  uses schematics to apply transforms to a web-app project.
You can modify these schematics, and define new ones to do things like update your code to fix breaking changes in a dependency, for example, or to add a new configuration option or framework to an existing project.

Schematics that are included in the `@schematics/angular` collection are run by default by the commands `ng generate` and `ng add`.
The package contains named schematics that configure the options that are available to the CLI for `ng generate` sub-commands, such as `ng generate component` and `ng generate service`.
The subcommands for `ng generate` are shorthand for the corresponding schematic. You can specify a particular schematic (or collection of schematics) to generate, using the long form:

<code-example language="bash">
ng generate my-schematic-collection:my-schematic-name
</code-example>

or

<code-example language="bash">
ng generate my-schematic-name --collection collection-name
</code-example>
-->
스키매틱은 Angular 생태계의 일부를 담당하는데, [Angular CLI](guide/glossary#cli)는 이 스키매틱을 사용해서 프로젝트 코드를 직접 수정하기도 합니다.
Angular CLI에 사용되는 스키매틱은 개발자가 원하는 대로 수정할 수 있으며 필요하면 새로 만들어서 사용해도 됩니다.

`ng generate`나 `ng add` 명령을 실행할 때 사용되는 스키매틱들은 모두 `@schematics/angular` 콜렉션이 제공하는 것입니다.
이 패키지는 `ng generate component`나 `ng generate service`와 같이 `ng generate`로 만들 수 있는 서브 명령과 옵션을 스키매틱 형태로 제공합니다.
결국 스키매틱을 직접 사용하는 대신 `ng generate` 형태로 사용하는 것입니다.
이 때 특정 스키매틱이나 스키매틱 콜렉션을 직접 지정할 수도 있습니다:


<code-example language="bash">
ng generate 콜렉션-이름:스키매틱-이름
</code-example>

또는

<code-example language="bash">
ng generate 스키매틱-이름 --collection 콜렉션-이름
</code-example>


<!--
### Configuring CLI schematics
-->
### Angular CLI용 스키매틱 설정하기

<!--
A JSON schema associated with a schematic tells the Angular CLI what options are available to commands and subcommands, and determines the defaults.
These defaults can be overridden by providing a different value for an option on the command line.
See [Workspace Configuration](guide/workspace-config) for information about how you can change the generation option defaults for your workspace.

The JSON schemas for the default schematics used by the CLI to generate projects and parts of projects are collected in the package [`@schematics/angular`](https://raw.githubusercontent.com/angular/angular-cli/v7.0.0/packages/schematics/angular/application/schema.json).
The schema describes the options available to the CLI for each of the `ng generate` sub-commands, as shown in the `--help` output.
-->
Angular CLI에 사용할 수 있는 명령과 서브 명령, 옵션, 옵션의 기본값은 모두 JSON 스키마 형태로 정의되어 있습니다.
워크스페이스에서 사용할 기본 옵션을 변경하려면 [워크스페이스 환경설정](guide/workspace-config) 문서를 참고하세요.

Angular CLI로 프로젝트를 생성할 때 사용하는 기본 스키매틱의 JSON 스키마는 [`@schematics/angular`](https://raw.githubusercontent.com/angular/angular-cli/v7.0.0/packages/schematics/angular/application/schema.json) 패키지에 존재합니다.
그리고 `ng generate`와 같은 서브 명령을 실행할 때 어떤 옵션을 사용할 수 있는지 알아보려면 `--help` 옵션을 붙여서 실행하면 됩니다.


<!--
## Developing schematics for libraries
-->
## 라이브러리용 스키매틱 개발하기

<!--
As a library developer, you can create your own collections of custom schematics to integrate your library with the Angular CLI.

* An *add schematic* allows developers to install your library in an Angular workspace using `ng add`.

* *Generation schematics* can tell the `ng generate` subcommands how to modify projects, add configurations and scripts, and scaffold artifacts that are defined in your library.

* An *update schematic* can tell the `ng update` command how to update your library's dependencies and adjust for breaking changes when you release a new version.

For more details of what these look like and how to create them, see:
* [Authoring Schematics](guide/schematics-authoring)
* [Schematics for Libraries](guide/schematics-for-libraries)
-->
라이브러리에 커스텀 스키매틱을 정의하면 Angular CLI의 기능을 확장할 수 있습니다.

* *추가(add) 스키매틱*을 정의하면 `ng add` 명령을 사용해서 Angular 워크스페이스에 라이브러리를 설치할 수 있습니다.

* *생성(generation) 스키매틱*을 정의하면 `ng generate` 서브 명령을 사용해서 라이브러리가 제공하는 Angular 구성요소를 자동으로 생성할 수 있습니다. 프로젝트 파일이나 환경설정 파일, 스크립트 파일을 수정해야 한다면 이 과정도 자동으로 처리할 수 있습니다.

* *업데이트(update) 스키매틱*을 정의하면 `ng update` 명령을 사용해서 라이브러리를 업데이트할 때 관련 라이브러리를 함께 업데이트 할 수 있고, 새 버전때문에 수정해야 하는 작업도 자동으로 처리할 수 있습니다.

스키매틱을 정의하는 방법에 대해 더 알아보려면 다음 문서를 참고하세요:
* [스키매틱 만들기](guide/schematics-authoring)
* [라이브러리용 스키매틱](guide/schematics-for-libraries)


<!--
### Add schematics
-->
### 추가(add) 스키매틱

<!--
An add schematic is typically supplied with a library, so that the library can be added to an existing project with `ng add`.
The `add` command uses your package manager to download new dependencies, and invokes an installation script that is implemented as a schematic.

For example, the [`@angular/material`](https://material.angular.io/guide/schematics) schematic tells the `add` command to install and set up Angular Material and theming, and register new starter components that can be created with `ng generate`.
You can look at this one as an example and model for your own add schematic.

Partner and third party libraries also support the Angular CLI with add schematics.
For example, `@ng-bootstrap/schematics` adds [ng-bootstrap](https://ng-bootstrap.github.io/)  to an app, and  `@clr/angular` installs and sets up [Clarity from VMWare](https://vmware.github.io/clarity/documentation/v1.0/get-started).

An add schematic can also update a project with configuration changes, add additional dependencies (such as polyfills), or scaffold package-specific initialization code.
For example, the `@angular/pwa` schematic turns your application into a PWA by adding an app manifest and service worker, and the `@angular/elements`  schematic adds the `document-register-element.js` polyfill and dependencies for Angular Elements.
-->
라이브러리에 추가 스키매틱이 정의되어 있다면 `ng add` 명령으로 이 라이브러리를 설치하고 추가로 필요한 작업을 자동으로 할 수 있습니다.
Angular 라이브러리가 제공하는 스키매틱 중에서는 추가 스키매틱이 가장 많습니다.
`ng add` 명령을 실행하면 패키지 매니저가 새로운 패키지를 설치한 후에 스키매틱에 정의된 설치 스크립트를 실행합니다.

[`@angular/material`](https://material.angular.io/guide/schematics)을 예로 들어 봅시다.
이 패키지를 `ng add` 명령으로 설치하면 Angular Material 패키지가 설치된 후에 매터리얼 테마가 자동으로 구성되고, `ng generate`로 생성할 수 있는 컴포넌트의 종류가 늘어납니다.
이 방식이 추가 스키매틱을 활용하는 전형적인 패턴이라고 할 수 있습니다.

Angular의 파트너나 유명 서드파티가 제공하는 라이브러리는 보통 Angular CLI용 추가 스키매틱을 제공합니다.
[ng-bootstrap](https://ng-bootstrap.github.io/)이 제공하는 `@ng-bootstrap/schematics`가 그렇고 [VMWare Clarity](https://vmware.github.io/clarity/documentation/v1.0/get-started)가 제공하는 `@clr/angular`가 그렇습니다.

추가 스키매틱은 프로젝트 코드를 직접 수정하는 경우가 있습니다.
추가 의존성 패키지를 설치하거나 폴리필을 추가하고 패키지 초기화 코드를 실행하는 경우가 그렇습니다.
애플리케이션을 PWA로 전환하기 위해 `@angular/pwa` 패키지를 추가하면 앱에 매니페스트 파일과 서비스 워커를 자동으로 추가하며, `@angular/elements` 패키지를 설치하면 Angular Element용 폴리필 파일 `document-register-element.js` 파일을 자동으로 생성합니다.

<!--
### Generation schematics
-->
### 생성(generation) 스키매틱

<!--
Generation schematics are instructions for the `ng generate` command.
The documented sub-commands use the default Angular generation schematics, but you can specify a different schematic (in place of a sub-command) to generate an artifact defined in your library.

Angular Material, for example, supplies generation schematics for the UI components that it defines.
The following command uses one of these schematics to render an Angular Material `<mat-table>` that is pre-configured with a datasource for sorting and pagination.
-->
생성 스키매틱은 `ng generate` 명령을 확장하는 스키매틱입니다.
Angular CLI가 `ng generate` 명령으로 생성할 수 있는 목록도 스키매틱으로 제공되는 것이며, 라이브러리가 제공하는 Angular 구성요소를 여기에 추가하면 라이브러리의 활용도를 더 높일 수 있습니다.

Angular Material도 매터리얼로 생성할 수 있는 UI 컴포넌트를 생성 스키매틱으로 제공합니다.
그래서 정렬과 페이지네이션 기능이 미리 구성되어 있는 Angular Materail `<mat-table>`을 생성하려면 다음 명령 하나만 실행하면 됩니다:

<code-example language="bash">
ng generate @angular/material:table <component-name>
</code-example>


<!--
### Update schematics
-->
### 업데이트(update) 스키매틱

<!--
 The `ng update` command can be used to update your workspace's library dependencies. If you supply no options or use the help option, the command examines your workspace and suggests libraries to update.
-->
`ng update` 명령은 워크스페이스에 있는 라이브러리를 업데이트할 때 사용합니다.
이 명령을 실행할 때 라이브러리를 지정하지 않거나 `--help` 옵션을 붙이지 않으면 다음과 같이 권장 업데이트 목록이 표시됩니다.

<code-example language="bash">
ng update
    We analyzed your package.json, there are some packages to update:

      Name                               Version                  Command to update
     --------------------------------------------------------------------------------
      @angular/cdk                       7.2.2 -> 7.3.1           ng update @angular/cdk
      @angular/cli                       7.2.3 -> 7.3.0           ng update @angular/cli
      @angular/core                      7.2.2 -> 7.2.3           ng update @angular/core
      @angular/material                  7.2.2 -> 7.3.1           ng update @angular/material
      rxjs                               6.3.3 -> 6.4.0           ng update rxjs


    There might be additional packages that are outdated.
    Run "ng update --all" to try to update all at the same time.
</code-example>

<!--
If you pass the command a set of libraries to update (or the `--all` flag), it updates those libraries, their peer dependencies, and the peer dependencies that depend on them.
-->
그리고 `ng update` 명령을 실행하면서 라이브러리 목록이나 `--all` 플래그를 붙이면 해당 라이브러리를 업데이트하면서 관련 라이브러리도 모두 함께 업데이트합니다.

<div class="alert is-helpful">

<!--
If there are inconsistencies (for example, if peer dependencies cannot be matched by a simple [semver](https://semver.io/) range), the command generates an error and does not change anything in the workspace.

We recommend that you do not force an update of all dependencies by default. Try updating specific dependencies first.

For more about how the `ng update` command works, see [Update Command](https://github.com/angular/angular-cli/blob/master/docs/specifications/update.md).
-->
관련 라이브러리가 [semver](https://semver.io/) 범위 문제로 호환되지 않으면 에러가 발생하면서 워크스페이스도 그대로 유지됩니다.

이 경우에 `--force=true` 옵션을 사용해서 해당 라이브러리를 강제 업데이트할 수도 있지만 권장하지 않습니다.
의존 관계에 있는 라이브러리를 수동으로 하나씩 업데이트하는 것이 좋습니다.

`ng update` 명령에 대해 더 자세하게 알아보려면 [update 명령](https://github.com/angular/angular-cli/blob/master/docs/specifications/update.md) 문서를 참고하세요.

</div>

<!--
If you create a new version of your library that introduces potential breaking changes, you can provide an *update schematic* to enable the `ng update` command to automatically resolve any such changes in the project being updated.

For example, suppose you want to update the Angular Material library.
-->
라이브러리의 새 버전을 준비하고 있는데 이 버전을 도입하려면 코드를 많이 변경해야 한다고 합시다.
그러면 *업데이트 스키매틱*을 실행하면서 프로젝트에 있는 코드를 자동으로 수정하게 할 수 있습니다.

Angular Material 라이브러리는 다음과 같이 업데이트할 수 있습니다.

<code-example language="bash">
ng update @angular/material
</code-example>

<!--
This command updates both `@angular/material` and its dependency `@angular/cdk` in your workspace's `package.json`.
If either package contains an update schematic that covers migration from the existing version to a new version, the command runs that schematic on your workspace.
-->
이 명령을 실행하면 `@angular/material`의 관련 라이브러리인 `@angular/cdk`도 함께 업데이트되며 워크스페이스 `package.json` 파일도 자동으로 수정됩니다.
그리고 두 패키지에서 코드 마이그레이션을 위해 미리 정의된 업데이트 스키매틱이 자동으로 실행되면서 워크스페이스에 있는 코드를 자동으로 수정하기도 합니다.<|MERGE_RESOLUTION|>--- conflicted
+++ resolved
@@ -1,11 +1,7 @@
-<<<<<<< HEAD
-<!--
-# Schematics
--->
-# 스키매틱(Schematics)
-=======
+<!--
 # Generating code using schematics
->>>>>>> 385cadf2
+-->
+# 스키매틱(schematic)으로 코드 생성하기
 
 <!--
 A schematic is a template-based code generator that supports complex logic.
