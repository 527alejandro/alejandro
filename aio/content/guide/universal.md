<!--
# Server-side rendering (SSR) with Angular Universal
-->
# 서버 사이드 렌더링 (Server-side Rendering, SSR): Angular Universal

<!--
This guide describes **Angular Universal**, a technology that renders Angular applications on the server.

A normal Angular application executes in the _browser_, rendering pages in the DOM in response to user actions.
Angular Universal executes on the _server_, generating _static_ application pages that later get bootstrapped on
the client. This means that the application generally renders more quickly, giving users a chance to view the application
layout before it becomes fully interactive.

For a more detailed look at different techniques and concepts surrounding SSR, please check out this
[article](https://developers.google.com/web/updates/2019/02/rendering-on-the-web).

You can easily prepare an app for server-side rendering using the [Angular CLI](guide/glossary#cli).
The CLI schematic `@nguniversal/express-engine` performs the required steps, as described below.
-->
이 문서는 **Angular Universal**에 대해 소개합니다. Angular Universal은 Angular 애플리케이션을 서버에서 실행하는 테크닉입니다.

일반적으로 Angular 애플리케이션은 _브라우저_ 에서 실행됩니다. DOM에 페이지가 렌더링되고 사용자의 동작에 반응하는 것도 모두 브라우저에서 이루어집니다.
하지만 이와 다르게 Angular Universal은 _서버_ 에 미리 _정적_ 으로 생성해둔 애플리케이션을 클라이언트가 실행하고, 그 이후에 클라이언트에서 앱을 다시 부트스트랩하는 테크닉입니다.
이 방식을 사용하면 애플리케이션을 좀 더 빠르게 실행할 수 있기 때문에 사용자가 보는 애플리케이션 화면도 빠르게 띄울 수 있습니다.

이와 비슷한 방식이나 SSR 컨셉에 대해서 더 알아보려면 [이 문서](https://developers.google.com/web/updates/2019/02/rendering-on-the-web)를 참고하세요.

서버 사이드 렌더링은 [Angular CLI](guide/glossary#cli)를 활용해도 간단하게 적용할 수 있습니다.
Angular CLI 스키매틱 중 `@nguniversal/express-engine`를 활용하는 방법인데, 아래에서 자세하게 설명합니다.

<div class="alert is-helpful">

<<<<<<< HEAD
  <!--
  **Note:** [Download the finished sample code](generated/zips/universal/universal.zip),
=======
  **Note:** <live-example downloadOnly>Download the finished sample code</live-example>,
>>>>>>> 385cadf2
  which runs in a [Node.js® Express](https://expressjs.com/) server.
  -->
  **참고:** [완성된 샘플 코드를 다운](generated/zips/universal/universal.zip)받고 [Node.js® Express](https://expressjs.com/) 서버에서 직접 실행해볼 수 있습니다.

</div>

{@a the-example}
<!--
## Universal tutorial
-->
## Universal 튜토리얼

<!--
The [Tour of Heroes tutorial](tutorial) is the foundation for this walkthrough.

In this example, the Angular CLI compiles and bundles the Universal version of the app with the
[Ahead-of-Time (AOT) compiler](guide/aot-compiler).
A Node.js Express web server compiles HTML pages with Universal based on client requests.

To create the server-side app module, `app.server.module.ts`, run the following CLI command.

<code-example language="bash">

ng add @nguniversal/express-engine

</code-example>

The command creates the following folder structure.

<code-example language="none">
src/
  index.html                 <i>app web page</i>
  main.ts                    <i>bootstrapper for client app</i>
  main.server.ts             <i>* bootstrapper for server app</i>
  style.css                  <i>styles for the app</i>
  app/ ...                   <i>application code</i>
    app.server.module.ts     <i>* server-side application module</i>
server.ts                    <i>* express web server</i>
tsconfig.json                <i>TypeScript solution style configuration</i>
tsconfig.base.json           <i>TypeScript base configuration</i>
tsconfig.app.json            <i>TypeScript browser application configuration</i>
tsconfig.server.json         <i>TypeScript server application configuration</i>
tsconfig.spec.json           <i>TypeScript tests configuration</i>
</code-example>

The files marked with `*` are new and not in the original tutorial sample.
-->
이 문서에서는 [히어로들의 여행](tutorial) 앱에 Universal을 적용해 봅시다.

이 앱은 Angular CLI로 컴파일 할 때 [AOT 컴파일러](guide/aot-compiler)를 사용합니다.
그리고 이렇게 빌드한 결과물은 Node Express 서버로 서비스해 봅시다.

서버 사이드 앱 모듈을 생성하려면 다음 명령을 실행해서 `app.server.module.ts`를 생성합니다.

<code-example language="bash">

ng add @nguniversal/express-engine

</code-example>

그러면 다음과 같은 폴더 구조가 생성됩니다.

<code-example language="none">
src/
  index.html                 <i>애플리케이션 웹 페이지</i>
  main.ts                    <i>클라이언트 앱을 부트스트랩하는 파일</i>
  main.server.ts             <i>* 서버 앱을 부트스트랩하는 파일</i>
  style.css                  <i>앱 전역 스타일 파일</i>
  app/ ...                   <i>애플리케이션 코드</i>
    app.server.module.ts     <i>* 서버 사이드 애플리케이션 모듈</i>
server.ts                    <i>* Express 웹 서버</i>
tsconfig.json                <i>TypeScript 클라이언트 설정 파일</i>
tsconfig.app.json            <i>TypeScript 클라이언트 설정 파일</i>
tsconfig.server.json         <i>* TypeScript 서버 설정 파일</i>
tsconfig.spec.json           <i>TypeScript 스펙 설정 파일</i>
package.json                 <i>npm 설정 파일</i>
</code-example>

이 중 `*` 표시가 된 파일이 새로 추가된 파일입니다.


<!--
### Universal in action
-->
### Universal 앱 실행하기

<!--
To start rendering your app with Universal on your local system, use the following command.

<code-example language="bash">
npm run dev:ssr
</code-example>

Open a browser and navigate to http://localhost:4200/.
You should see the familiar Tour of Heroes dashboard page.

Navigation via `routerLinks` works correctly because they use the native anchor (`<a>`) tags.
You can go from the Dashboard to the Heroes page and back.
You can click a hero on the Dashboard page to display its Details page.

If you throttle your network speed so that the client-side scripts take longer to download (instructions below),
you'll notice:
* Clicking a hero on the Heroes page does nothing.
* You can't add or delete a hero.
* The search box on the Dashboard page is ignored.
* The *Back* and *Save* buttons on the Details page don't work.

User events other than `routerLink` clicks aren't supported.
You must wait for the full client app to bootstrap and run, or buffer the events using libraries like
[preboot](https://github.com/angular/preboot), which allow you to replay these events once the client-side scripts load.

The transition from the server-rendered app to the client app happens quickly on a development machine, but you should
always test your apps in real-world scenarios.

You can simulate a slower network to see the transition more clearly as follows:

1. Open the Chrome Dev Tools and go to the Network tab.
1. Find the [Network Throttling](https://developers.google.com/web/tools/chrome-devtools/network-performance/reference#throttling)
dropdown on the far right of the menu bar.
1. Try one of the "3G" speeds.

The server-rendered app still launches quickly but the full client app may take seconds to load.
-->
로컬 개발 환경에서 Angular 앱을 Universal로 렌더링하려면 다음 명령을 실행하면 됩니다.

<code-example language="bash">
npm run build:ssr && npm run serve:ssr
</code-example>

명령을 실행하고 나면 브라우저를 열어서 http://localhost:4000/에 접속해 보세요.
이전에 봤던 히어로들의 여행 대시보드 화면이 표시될 것입니다.

이 앱은 네이티브 앵커 태그(`<a>`)를 사용하기 때문에 `routerLinks`도 이전과 마찬가지로 동작합니다.
그래서 대시보드 화면에서 히어로 목록 화면으로 이동할 수 있고 이전 화면으로 돌아갈 수도 있습니다.
그리고 대시보드 화면에서 히어로를 클릭하면 히어로 상세정보 화면으로 이동할 수 있습니다.

이 상태에서 네트워크 속도를 제한하면 애플리케이션 코드를 다운로드하는 속도가 느려지기 때문에 다음과 같은 현상이 발생합니다:
* 히어로 목록 화면에서 히어로를 클릭하면 아무일도 일어나지 않습니다.
* 히어로를 추가하거나 삭제할 수 없습니다.
* 대시보드 화면에 있는 검색창이 동작하지 않습니다.
* 히어로 상세정보 화면에 있는 *Back*, *Save* 버튼이 동작하지 않습니다.

네트워크 속도를 제한하면 `routerLink`를 클릭하는 것 이외의 기능이 동작하지 않습니다.
이 때는 클라이언트 앱이 모두 부트스트랩되어 실행될 때까지 기다리거나 [preboot](https://github.com/angular/preboot)와 같은 라이브러리를 활용해서 이벤트를 캐싱해놨다가 클라이언트 스크립트가 로드된 후에 다시 한 번 처리해야 합니다.

서버에서 렌더링된 앱을 클라이언트용으로 전환하는 것은 간단하지만 실제로 운영되고 있는 앱이라면 이 앱을 확실하게 테스트해야 합니다.

네트워크 속도를 제한하는 기능은 다음과 같이 적용합니다:

1. Chrome 개발자 도구를 열어서 Network 탭으로 이동합니다.
1. 메뉴바 오른쪽에 있는 [Network Throttling](https://developers.google.com/web/tools/chrome-devtools/network-performance/reference#throttling) 드롭다운을 클릭합니다.
1. "3G" 속도를 선택합니다.

이렇게 적용하면 서버 사이드용으로 렌더링된 앱의 초기 실행은 빠를 수 있지만 클라이언트 앱이 전부 로딩되려면 몇 초 기다려야 합니다.


{@a why-do-it}
<!--
## Why use server-side rendering?
-->
## 서버 사이드 렌더링은 왜 필요한가요?

<!--
There are three main reasons to create a Universal version of your app.

1. Facilitate web crawlers through [search engine optimization (SEO)](https://static.googleusercontent.com/media/www.google.com/en//webmasters/docs/search-engine-optimization-starter-guide.pdf)
1. Improve performance on mobile and low-powered devices

1. Show the first page quickly with a [first-contentful paint (FCP)](https://developers.google.com/web/tools/lighthouse/audits/first-contentful-paint)
-->
1. [검색 엔진 최적화(SEO)](https://static.googleusercontent.com/media/www.google.com/en//webmasters/docs/search-engine-optimization-starter-guide.pdf)를 통해 웹 크롤러에 대응하기 위해
1. 모바일 장비와 저사양 장비에서 동작하는 성능을 끌어올리기 위해
1. [사용자에게 유효한 첫 페이지](https://developers.google.com/web/tools/lighthouse/audits/first-contentful-paint)를 빠르게 표시하기 위해


{@a seo}
{@a web-crawlers}
<!--
### Facilitate web crawlers (SEO)
-->
### 웹 크롤러 대응하기 (SEO)

<!--
Google, Bing, Facebook, Twitter, and other social media sites rely on web crawlers to index your application content and
make that content searchable on the web.
These web crawlers may be unable to navigate and index your highly interactive Angular application as a human user could do.

Angular Universal can generate a static version of your app that is easily searchable, linkable, and navigable without JavaScript.
Universal also makes a site preview available since each URL returns a fully rendered page.

Enabling web crawlers is often referred to as
[search engine optimization (SEO)](https://static.googleusercontent.com/media/www.google.com/en//webmasters/docs/search-engine-optimization-starter-guide.pdf).
-->
Google, Bing, Facebook, Twitter와 같은 소셜 미디어 사이트는 웹 애플리케이션 컨텐츠를 수집하고 검색에 활용하기 위해 웹 크롤러를 사용합니다.
그런데 이런 웹 크롤러는 진짜 사람이 하는 것처럼 애플리케이션 페이지를 효율적으로 이동하면서 원하는 내용을 수집하지는 못합니다.

Angular Universal은 이런 경우에 사용합니다. Angular Universal을 적용하면 애플리케이션을 정적으로 빌드해둘 수 있기 때문에 컨텐츠를 검색하기 쉽고, 링크를 연결할 수 있으며, JavaScript를 사용하지 않아도 페이지를 전환할 수 있습니다.
그리고 Universal을 적용하면 완전히 렌더링된 페이지를 서버에 준비하기 때문에 웹사이트의 미리보기 화면을 제공할 수도 있습니다.

웹 크롤러에 대응하는 과정은 [검색 엔진 최적화(search engine optimization, SEO)](https://static.googleusercontent.com/media/www.google.com/en//webmasters/docs/search-engine-optimization-starter-guide.pdf)라고도 합니다.

{@a no-javascript}

<!--
### Improve performance on mobile and low-powered devices
-->
### 모바일 장비와 저사양 장비에서 동작하는 성능 끌어올리기

<!--
Some devices don't support JavaScript or execute JavaScript so poorly that the user experience is unacceptable.
For these cases, you may require a server-rendered, no-JavaScript version of the app.
This version, however limited, may be the only practical alternative for
people who otherwise couldn't use the app at all.
-->
JavaScript를 지원하지 않는 디바이스가 존재하기도 하고 JavaScript를 실행하는 것이 오히려 사용자의 UX를 해치는 디바이스도 존재합니다.
이런 경우에는 클라이언트에서 JavaScript를 실행하지 말고 서버에서 미리 렌더링된 앱을 보내서 간단하게 실행하는 것이 더 좋습니다.
앱을 이렇게 제공하면 원래 사용자에게 제공하려던 기능을 모두 제공할 수는 없겠지만, 앱을 전혀 사용할 수 없는 상황은 피할 수 있습니다.

{@a startup-performance}

<!--
### Show the first page quickly
-->
### 첫 페이지를 빠르게 표시하기

<!--
Displaying the first page quickly can be critical for user engagement.
Pages that load faster perform better, [even with changes as small as 100ms](https://web.dev/shopping-for-speed-on-ebay/).
Your app may have to launch faster to engage these users before they decide to do something else.

With Angular Universal, you can generate landing pages for the app that look like the complete app.
The pages are pure HTML, and can display even if JavaScript is disabled.
The pages don't handle browser events, but they _do_ support navigation through the site using [`routerLink`](guide/router#router-link).

In practice, you'll serve a static version of the landing page to hold the user's attention.
At the same time, you'll load the full Angular app behind it.
The user perceives near-instant performance from the landing page
and gets the full interactive experience after the full app loads.
-->
사용자의 재방문을 유도하려면 첫 페이지를 빠르게 표시하는 것이 무엇보다 중요합니다.
심지어 첫 페이지가 3초 안에 표시되지 않는다면 [53%의 모바일 사용자가 재방문하지 않는다는 통계](https://www.thinkwithgoogle.com/marketing-resources/data-measurement/mobile-page-speed-new-industry-benchmarks/)도 있습니다.
사이트를 방문한 사용자가 다른 곳으로 발길을 돌리는 것을 원하지 않는다면 앱을 최대한 빠르게 실행하는 것이 좋습니다.

이 때 Angular Universal을 사용하면 온전한 앱과 거의 비슷하게 동작하는 랜딩 페이지를 생성할 수 있습니다.
페이지는 HTML만으로 구성되기 때문에 JavaScript가 비활성화되어도 화면을 제대로 표시할 수 있습니다.
다만, JavaScript가 실행되지 않으면 브라우저 이벤트를 처리할 수 없기 때문에 네비게이션은 [`routerLink`](guide/router#router-link)를 사용하는 방식으로 구현되어야 합니다.

운영환경에서도 첫 페이지를 빠르게 표시하기 위해 페이지를 정적으로 렌더링해서 제공하는 경우가 많습니다.
그 이후에 온전한 버전의 Angular 앱을 로드하는 방법을 사용하기도 합니다.
그러면 애플리케이션 첫 페이지를 빠르게 표시하면서도 앱에 구현한 기능을 온전히 사용자에게 제공할 수 있습니다.


{@a how-does-it-work}

<!--
## Universal web servers
-->
## Universal 웹 서버

<!--
A Universal web server responds to application page requests with static HTML rendered by the [Universal template engine](#universal-engine).
The server receives and responds to HTTP requests from clients (usually browsers), and serves static assets such as scripts, CSS, and images.
It may respond to data requests, either directly or as a proxy to a separate data server.

The sample web server for this guide is based on the popular [Express](https://expressjs.com/) framework.
-->
Universal 웹 서버는 애플리케이션 페이지 요청을 받았을 때 [Universal 템플릿 엔진](#universal-engine)으로 렌더링한 정적 HTML을 제공하는 역할을 담당합니다.
이 서버는 일반적으로 브라우저에서 HTTP 요청을 받고 HTTP 응답을 내려주는데, 스크립트 파일이나 CSS, 이미지 파일과 같은 정적 애셋들도 함께 제공합니다.
이 외에도 API로 통하는 데이터 요청은 Universal 웹 서버가 직접 처리하거나 프록시 역할을 하면서 다른 데이터 서버를 중개할 수도 있을 것입니다.

이 문서에서는 널리 사용되는 [Express](https://expressjs.com/) 프레임워크를 사용해서 샘플 웹 서버를 구현해 봅니다.

<div class="alert is-helpful">

  <!--
  **Note:** _Any_ web server technology can serve a Universal app as long as it can call Universal's `renderModule()` function.
  The principles and decision points discussed here apply to any web server technology.
  -->
  **참고:** Angular Universal이 제공하는 `renderModule()` 함수를 실행할수만 있다면 _아무_ 웹 서버를 사용해도 Universal 앱을 제공할 수 있습니다.
  이 섹션에서는 웹 서버를 결정하는 기준에 대해서 조금 더 자세하게 알아봅시다.

</div>

<!--
Universal applications use the Angular `platform-server` package (as opposed to `platform-browser`), which provides
server implementations of the DOM, `XMLHttpRequest`, and other low-level features that don't rely on a browser.

The server ([Node.js Express](https://expressjs.com/) in this guide's example)
passes client requests for application pages to the NgUniversal `ngExpressEngine`. Under the hood, this
calls Universal's `renderModule()` function, while providing caching and other helpful utilities.

The `renderModule()` function takes as inputs a *template* HTML page (usually `index.html`),
an Angular *module* containing components, and a *route* that determines which components to display.
The route comes from the client's request to the server.

Each request results in the appropriate view for the requested route.
The `renderModule()` function renders the view within the `<app>` tag of the template,
creating a finished HTML page for the client.

Finally, the server returns the rendered page to the client.
-->
Universal 애플리케이션은 (`platform-browser` 대신) Angular가 제공하는 `platform-server` 패키지를 사용합니다.
이 패키지는 서버에서 DOM에 접근할 수 있는 기능이나 `XMLHttpRequest` 와 같이 브라우저의 기능이 필요한 로직에 사용됩니다.

이 문서에서 다루는 것처럼 [Node Express](https://expressjs.com/)를 사용하는 서버라면 클라이언트에서 보내는 애플리케이션 페이지 요청을 NgUniversal이 제공하는 `ngExpressEngine` 으로 전달합니다.
그러면 Universal의 `renderModuleFactory()` 함수가 실행되면서 페이지를 구성합니다.

`renderModuleFactory()` 함수는 HTML *템플릿* 페이지(일반적으로 `index.html`)를 바탕으로 Angular 컴포넌트로 구성된 *모듈*을 생성하며, *라우팅 규칙*에 맞게 컴포넌트를 화면에 표시합니다.
이 때 라우팅 규칙은 클라이언트가 서버로 보낸 것이 사용됩니다.

클라이언트가 보낸 요청의 결과는 해당 라우팅 규칙과 연결된 애플리케이션 페이지가 됩니다.
그래서 `renderModuleFactory()` 함수는 템플릿의 `<app>` 태그에 뷰를 렌더링하며, 결과적으로 온전하게 HTML로 구성된 페이지가 생성됩니다.

이제 렌더링된 페이지를 클라이언트가 받으면 브라우저에 이 페이지가 표시됩니다.


<!--
### Working around the browser APIs
-->
### 브라우저 API 활용하기

<!--
Because a Universal app doesn't execute in the browser, some of the browser APIs and capabilities may be missing on the server.

For example, server-side applications can't reference browser-only global objects such as `window`, `document`, `navigator`, or `location`.

Angular provides some injectable abstractions over these objects, such as [`Location`](api/common/Location)
or [`DOCUMENT`](api/common/DOCUMENT); it may substitute adequately for these APIs.
If Angular doesn't provide it, it's possible to write new abstractions that delegate to the browser APIs while in the browser
and to an alternative implementation while on the server (aka shimming).

Similarly, without mouse or keyboard events, a server-side app can't rely on a user clicking a button to show a component.
The app must determine what to render based solely on the incoming client request.
This is a good argument for making the app [routable](guide/router).

<<<<<<< HEAD
Because the user of a server-rendered page can't do much more than click links,
you should swap in the real client app as quickly as possible for a proper interactive experience.
-->
Universal `platform-server` 앱은 브라우저에서 실행되지 않기 때문에 브라우저 API를 직접 활용할 수 없습니다.

그래서 서버 사이드 페이지는 브라우저에만 존재하는 `window`나 `document`, `navigator`, `location`과 같은 전역 객체를 참조할 수 없습니다.

Angular는 이런 객체를 참조해야 하는 상황을 대비해서 [`Localtion`](api/common/Location)이나 [`DOCUMENT`](api/common/DOCUMENT) 과 같은 추상 클래스를 제공하기 때문에, 필요한 곳에 의존성으로 주입받아 사용하면 됩니다.
그리고 Angular가 제공하는 추상 클래스로 해결할 수 없다면 개발자가 직접 이 추상 클래스를 정의해야 합니다.

이와 비슷하게, 마우스 이벤트나 키보드 이벤트도 서버 사이드 앱에는 존재하지 않습니다. 서버에서 페이지를 렌더링하는데 컴포넌트를 표시하는 버튼을 누를 사용자가 없기 때문입니다.
그렇다면 서버 사이드 앱은 클라이언트의 요청만으로 온전히 렌더링할 수 있는 로직으로 작성해야 합니다.
이 방식은 앱을 [라우팅할 수 있도록](guide/router) 구현한다는 측면에서도 활용할 수 있습니다.

결국 서버에서 렌더링된 페이지에서는 사용자가 링크를 클릭한다는 방식을 활용할 수 없기 때문에, 이와 유사한 UX를 제공할 수 있도록 구현방식을 수정해야 할 수도 있습니다.


{@a http-urls}
<!--
### Using absolute URLs for server requests
-->
### 서버로 요청 보낼 때 절대 URL 사용하기

<!--
The tutorial's `HeroService` and `HeroSearchService` delegate to the Angular `HttpClient` module to fetch application data.
These services send requests to _relative_ URLs such as `api/heroes`.
In a Universal app, HTTP URLs must be _absolute_ (for example, `https://my-server.com/api/heroes`).
This means you need to change your services to make requests with absolute URLs when running on the server and with relative
URLs when running in the browser.

One solution is to provide the full URL to your application on the server, and write an interceptor that can retrieve this
value and prepend it to the request URL. If you're using the `ngExpressEngine`, as shown in the example in this guide, half
the work is already done. We'll assume this is the case, but it's trivial to provide the same functionality.

Start by creating an [HttpInterceptor](api/common/http/HttpInterceptor).
-->
튜토리얼 앱에서 `HeroService`와 `HeroSearchService`는 모두 Angular `HttpClient` 모듈을 사용해서 애플리케이션 데이터를 가져옵니다.
그리고 이 서비스들이 보내는 요청은 `api/heroes`와 같은 _상대(relative)_ URL로 작성되었습니다.
하지만 Universal 앱에서는 HTTP URL이 반드시 `https://my-server.com/api/heroes`와 같이 _절대(absolute)_ 주소가 되어야 합니다.
Universal 앱은 브라우저에서 실행되는 것이 아니라 서버에서 실행되기 때문에 리모트 서버로 요청을 보낼 때 절대 URL을 사용해야 하며 서비스에서 관련된 부분도 수정되어야 합니다.

이 작업을 간단하게 처리하려면 서비스가 요청을 보낼 때 인터셉터로 이 요청을 받아서 URL을 수정한 후에 다시 요청을 보내면 됩니다.
그리고 이 문서에서 다룬 것처럼 `ngExpressEngine`을 사용하고 있다면 이 작업은 이미 반정도 완료되었다고 보면 됩니다.
인터셉터는 다음과 같이 구현합니다.

<code-example language="typescript" header="universal-interceptor.ts">

import {Injectable, Inject, Optional} from '@angular/core';
import {HttpInterceptor, HttpHandler, HttpRequest, HttpHeaders} from '@angular/common/http';
import {Request} from 'express';
import {REQUEST} from '@nguniversal/express-engine/tokens';

@Injectable()
export class UniversalInterceptor implements HttpInterceptor {

  constructor(@Optional() @Inject(REQUEST) protected request?: Request) {}

  intercept(req: HttpRequest<any>, next: HttpHandler) {
    let serverReq: HttpRequest<any> = req;
    if (this.request) {
      let newUrl = `${this.request.protocol}://${this.request.get('host')}`;
      if (!req.url.startsWith('/')) {
        newUrl += '/';
      }
      newUrl += req.url;
      serverReq = req.clone({url: newUrl});
    }
    return next.handle(serverReq);
  }
}

</code-example>

<!--
Next, provide the interceptor in the providers for the server `AppModule`.
-->
그리고 이 인터셉터를 서버용 `AppModule`에 등록합니다.

<code-example language="typescript" header="app.server.module.ts">

import {HTTP_INTERCEPTORS} from '@angular/common/http';
import {UniversalInterceptor} from './universal-interceptor';

@NgModule({
  ...
  providers: [{
    provide: HTTP_INTERCEPTORS,
    useClass: UniversalInterceptor,
    multi: true
  }],
})
export class AppServerModule {}

</code-example>

<!--
Now, on every HTTP request made on the server, this interceptor will fire and replace the request URL with the absolute
URL provided in the Express `Request` object.
-->
이제 서버에서 발생하는 모든 HTTP 요청은 이 인터셉터를 거치기 때문에 모든 요청이 Express `Request` 객체가 제공하는 절대 URL로 변경됩니다.


=======
>>>>>>> 385cadf2
{@a universal-engine}
<!--
### Universal template engine
-->
### Universal 템플릿 엔진

<!--
The important bit in the `server.ts` file is the `ngExpressEngine()` function.
-->
`server.ts` 파일에서는 `ngExpressEngine()` 함수가 중요합니다.

<code-example path="universal/server.ts" header="server.ts" region="ngExpressEngine">
</code-example>

<!--
The `ngExpressEngine()` function is a wrapper around Universal's `renderModule()` function which turns a client's
requests into server-rendered HTML pages. It accepts an object with the following properties:

* `bootstrap`: The root `NgModule` or `NgModule` factory to use for bootstraping the app when rendering on the server. For the example app, it is `AppServerModule`. It's the bridge between the Universal server-side renderer and the Angular application.
* `extraProviders`: This is optional and lets you specify dependency providers that apply only when rendering the app on the server. You can do this when your app needs information that can only be determined by the currently running server instance.

The `ngExpressEngine()` function returns a `Promise` callback that resolves to the rendered page.
It's up to the engine to decide what to do with that page.
This engine's `Promise` callback returns the rendered page to the web server,
which then forwards it to the client in the HTTP response.
-->
`ngExpressEngine()` 함수는 Universal이 제공하는 `renderModule()` 함수를 랩핑한 함수이며, `renderModuleFactory()` 함수는 클라이언트의 요청을 서버가 렌더링한 HTML 페이지로 변경해서 요청하는 함수입니다.

* 첫번째 인자는 `AppServerModule` 입니다.
이 모듈은 Universal 서버 사이드 렌더러와 Angular 애플리케이션을 이어주는 역할을 합니다.

* 두번째 인자 `extraProviders`는 생략할 수 있습니다. 이 인자에는 서버에만 필요한 의존성 객체의 프로바이더를 지정합니다.
이 인자는 서버 인스턴스와 관련된 정보를 앱에 사용해야 할 때 지정합니다.
그래서 이 예제에서처럼 서버 사이드 앱이 [HTTP URL을 절대 주소로](#http-urls) 요청해야 할 때 서버의 절대 주소를 `Request` 토큰으로 주입하는 방식으로 사용할 수 있습니다.

`ngExpressEngine()` 함수는 렌더링된 페이지를 `Promise` 콜백 형태로 반환합니다.
그리고 이 페이지를 어떻게 활용할 것인지는 서버에서 사용하는 엔진에 따라 달라집니다.
단순하게 구현하면, `Promise` 콜백 형태로 전달된 페이지를 웹 서버로 반환하고 웹 서버가 HTTP 응답으로 클라이언트에 전달하면 됩니다.

<div class="alert is-helpful">

  <!--
  **Note:**  These wrappers help hide the complexity of the `renderModule()` function. There are more wrappers
  for different backend technologies at the [Universal repository](https://github.com/angular/universal).

  -->
  **참고:** `renderModule()` 함수를 직접 사용하는 것보다는 `ngExpressEngine()` 랩핑 헬퍼를 사용하는 것이 편합니다. 이와 비슷한 방식으로 제공되는 랩퍼 함수들을 알아보려면 [Universal 레파지토리](https://github.com/angular/universal)를 참고하세요.

</div>

<!--
### Filtering request URLs
-->
### 요청으로 보내는 URL 필터링하기

<<<<<<< HEAD
<!--
NOTE: the basic behavior described below is handled automatically when using the NgUniversal Express schematic, this
=======
NOTE: The basic behavior described below is handled automatically when using the NgUniversal Express schematic. This
>>>>>>> 385cadf2
is helpful when trying to understand the underlying behavior or replicate it without using the schematic.

The web server must distinguish _app page requests_ from other kinds of requests.

It's not as simple as intercepting a request to the root address `/`.
The browser could ask for one of the application routes such as `/dashboard`, `/heroes`, or `/detail:12`.
In fact, if the app were only rendered by the server, _every_ app link clicked would arrive at the server
as a navigation URL intended for the router.

Fortunately, application routes have something in common: their URLs lack file extensions.
(Data requests also lack extensions but they're easy to recognize because they always begin with `/api`.)
All static asset requests have a file extension (such as `main.js` or `/node_modules/zone.js/bundles/zone.umd.js`).

Because we use routing, we can easily recognize the three types of requests and handle them differently.

1. **Data request**: request URL that begins `/api`.
1. **App navigation**: request URL with no file extension.
1. **Static asset**: all other requests.

<<<<<<< HEAD
A Node Express server is a pipeline of middleware that filters and processes requests one after the other.
You configure the Node Express server pipeline with calls to `app.get()` like this one for data requests.
-->
참고: NgUniversal Express 스키매틱을 사용하면 아래에서 설명하는 내용은 자동으로 처리됩니다. 스키매틱을 사용하는 방법에 대해 익숙하지 않더라도 내용을 이해하는 데에는 어려움이 없을 것입니다.

웹 서버는 _앱 페이지를 요청하는 것_ 과 데이터를 요청하는 것을 구별할 수 있어야 합니다.
=======
A Node.js Express server is a pipeline of middleware that filters and processes requests one after the other.
You configure the Node.js Express server pipeline with calls to `server.get()` like this one for data requests.
>>>>>>> 385cadf2

하지만 최상위 주소 `/` 이외에는 이 요청이 어떤 용도로 사용되는 것인지 구분하기 어렵습니다.
브라우저가 사용하는 라우팅 경로가 `/dashboard`나 `heroes`, `/detail:12`와 같은 형식으로 존재할 수 있기 때문입니다.
그런데 앱이 서버에서 모두 렌더링되어 서비스된다고 하면, 사용자가 클릭할 수 있는 _모든_ 앱 링크는 페이지를 전환하는 URL에 해당하며 Angular 라우터가 모두 처리해야 한다고 간주할 수 있습니다.

다행히 애플리케이션 라우팅이 공통으로 활용할 수 있는 규칙이 있습니다: 파일 확장자가 없는 URL을 모두 라우팅 경로로 간주하는 방법입니다.
(데이터 요청도 확장자가 없지만, 이 경우에는 URL이 `/api`로 시작하기 때문에 쉽게 구분할 수 있습니다.)
앱에 필요한 정적 애셋(static asset)들은 모두 확장자가 존재합니다. (ex. `main.js`, `/node_modules/zone.js/dist/zone.js`)

Angular 앱은 라우터를 사용하기 때문에 다음과 같은 3가지 요청을 쉽게 구분하고 적절한 방법으로 처리할 수 있습니다.

1. **데이터 요청** - URL이 `/api`로 시작하는 경우
2. **앱 네비게이션** - 파일 확장자가 없는 경우
3. **정적 애셋** - 두 경우를 제외한 모든 경우

Node Express 서버는 미들웨어 파이프라인을 연결하는 방식으로 동작하기 때문에 클라이언트가 보낸 요청을 처리할 때 URL을 활용할 수 있습니다.
그래서 데이터 요청 URL을 처리하는 Node Express 서버의 파이프라인을 정의한다면 Express가 제공하는 `app.get()` 함수를 사용해서 다음과 같이 정의할 수 있습니다.

<!--
<code-example path="universal/server.ts" header="server.ts (data URL)" region="data-request"></code-example>
-->
<code-example path="universal/server.ts" header="server.ts (데이터 URL)" region="data-request"></code-example>

<div class="alert is-helpful">

  <!--
  **Note:** This sample server doesn't handle data requests.

  The tutorial's "in-memory web API" module, a demo and development tool, intercepts all HTTP calls and
  simulates the behavior of a remote data server.
  In practice, you would remove that module and register your web API middleware on the server here.
  -->
  **참고:** 튜토리얼 설정으로는 데이터 요청을 처리하지 않습니다.

  지금 살펴보고 있는 튜토리얼은 "인-메모리 웹 API" 모듈을 사용하기 때문에, 서버로 보내야 하는 모든 HTTP 요청을 가로채서 메모리 안에서 처리합니다.
  리모트 데이터 서버로 실제 요청을 보내려면 이 모듈을 제거하고 서버에 웹 API 미들웨어를 설정해야 합니다.

</div>

<!--
The following code filters for request URLs with no extensions and treats them as navigation requests.
-->
다음 코드는 URL에 확장자가 없을 때 이 요청을 네비게이션 요청으로 처리하는 코드입니다.

<!--
<code-example path="universal/server.ts" header="server.ts (navigation)" region="navigation-request"></code-example>
-->
<code-example path="universal/server.ts" header="server.ts (네비게이션)" region="navigation-request"></code-example>

<!--
### Serving static files safely
-->
### 정적 파일 안전하게 제공하기

<<<<<<< HEAD
<!--
A single `app.use()` treats all other URLs as requests for static assets
=======
A single `server.use()` treats all other URLs as requests for static assets
>>>>>>> 385cadf2
such as JavaScript, image, and style files.

To ensure that clients can only download the files that they are permitted to see, put all client-facing asset files in
the `/dist` folder and only honor requests for files from the `/dist` folder.

The following Node.js Express code routes all remaining requests to `/dist`, and returns a `404 - NOT FOUND` error if the
file isn't found.
-->
JavaScript 파일이나 이미지 파일, 스타일 파일과 같은 정적 애셋은 `app.use()` 하나로 간단하게 처리할 수 있습니다.

그리고 클라이언트가 이 파일들을 다운로드 받을 수 있는 권한을 지정하기 위해, 애셋 파일은 모두 `/dist` 폴더에 두는 것이 좋습니다.

아래 코드는 정적 애셋을 요청받았을 때 실행되는 Node Express 코드입니다. 요청받은 파일은 `/dist` 폴더에서 찾아 보내는데, 이 파일이 존재하지 않으면 `404 - NOT FOUND`를 반환합니다.

<<<<<<< HEAD
<!--
<code-example path="universal/server.ts" header="server.ts (static files)" region="static"></code-example>
-->
<code-example path="universal/server.ts" header="server.ts (정적 파일)" region="static"></code-example>
=======
<code-example path="universal/server.ts" header="server.ts (static files)" region="static"></code-example>

### Using absolute URLs for HTTP (data) requests on the server

The tutorial's `HeroService` and `HeroSearchService` delegate to the Angular `HttpClient` module to fetch application data.
These services send requests to _relative_ URLs such as `api/heroes`.
In a server-side rendered app, HTTP URLs must be _absolute_ (for example, `https://my-server.com/api/heroes`).
This means that the URLs must be somehow converted to absolute when running on the server and be left relative when running in the browser.

If you are using one of the `@nguniversal/*-engine` packages (such as `@nguniversal/express-engine`), this is taken care for you automatically.
You don't need to do anything to make relative URLs work on the server.

If, for some reason, you are not using an `@nguniversal/*-engine` package, you may need to handle it yourself.

The recommended solution is to pass the full request URL to the `options` argument of [renderModule()](api/platform-server/renderModule) or [renderModuleFactory()](api/platform-server/renderModuleFactory) (depending on what you use to render `AppServerModule` on the server).
This option is the least intrusive as it does not require any changes to the app.
Here, "request URL" refers to the URL of the request as a response to which the app is being rendered on the server.
For example, if the client requested `https://my-server.com/dashboard` and you are rendering the app on the server to respond to that request, `options.url` should be set to `https://my-server.com/dashboard`.

Now, on every HTTP request made as part of rendering the app on the server, Angular can correctly resolve the request URL to an absolute URL, using the provided `options.url`.
>>>>>>> 385cadf2
<|MERGE_RESOLUTION|>--- conflicted
+++ resolved
@@ -30,15 +30,11 @@
 
 <div class="alert is-helpful">
 
-<<<<<<< HEAD
   <!--
-  **Note:** [Download the finished sample code](generated/zips/universal/universal.zip),
-=======
   **Note:** <live-example downloadOnly>Download the finished sample code</live-example>,
->>>>>>> 385cadf2
   which runs in a [Node.js® Express](https://expressjs.com/) server.
   -->
-  **참고:** [완성된 샘플 코드를 다운](generated/zips/universal/universal.zip)받고 [Node.js® Express](https://expressjs.com/) 서버에서 직접 실행해볼 수 있습니다.
+  **참고:**  <live-example downloadOnly>완성된 샘플 코드를 다운</live-example>받고 [Node.js® Express](https://expressjs.com/) 서버에서 직접 실행해볼 수 있습니다.
 
 </div>
 
@@ -86,7 +82,7 @@
 이 문서에서는 [히어로들의 여행](tutorial) 앱에 Universal을 적용해 봅시다.
 
 이 앱은 Angular CLI로 컴파일 할 때 [AOT 컴파일러](guide/aot-compiler)를 사용합니다.
-그리고 이렇게 빌드한 결과물은 Node Express 서버로 서비스해 봅시다.
+그리고 이렇게 빌드한 결과물은 Node.js Express 서버로 서비스해 봅시다.
 
 서버 사이드 앱 모듈을 생성하려면 다음 명령을 실행해서 `app.server.module.ts`를 생성합니다.
 
@@ -107,15 +103,14 @@
   app/ ...                   <i>애플리케이션 코드</i>
     app.server.module.ts     <i>* 서버 사이드 애플리케이션 모듈</i>
 server.ts                    <i>* Express 웹 서버</i>
-tsconfig.json                <i>TypeScript 클라이언트 설정 파일</i>
+tsconfig.json                <i>TypeScript solution style configuration</i>
+tsconfig.base.json           <i>TypeScript base configuration</i>
 tsconfig.app.json            <i>TypeScript 클라이언트 설정 파일</i>
-tsconfig.server.json         <i>* TypeScript 서버 설정 파일</i>
+tsconfig.server.json         <i>TypeScript 서버 설정 파일</i>
 tsconfig.spec.json           <i>TypeScript 스펙 설정 파일</i>
-package.json                 <i>npm 설정 파일</i>
 </code-example>
 
 이 중 `*` 표시가 된 파일이 새로 추가된 파일입니다.
-
 
 <!--
 ### Universal in action
@@ -162,10 +157,10 @@
 로컬 개발 환경에서 Angular 앱을 Universal로 렌더링하려면 다음 명령을 실행하면 됩니다.
 
 <code-example language="bash">
-npm run build:ssr && npm run serve:ssr
-</code-example>
-
-명령을 실행하고 나면 브라우저를 열어서 http://localhost:4000/에 접속해 보세요.
+npm run dev:ssr
+</code-example>
+
+명령을 실행하고 나면 브라우저를 열어서 http://localhost:4200/에 접속해 보세요.
 이전에 봤던 히어로들의 여행 대시보드 화면이 표시될 것입니다.
 
 이 앱은 네이티브 앵커 태그(`<a>`)를 사용하기 때문에 `routerLinks`도 이전과 마찬가지로 동작합니다.
@@ -275,9 +270,9 @@
 The user perceives near-instant performance from the landing page
 and gets the full interactive experience after the full app loads.
 -->
-사용자의 재방문을 유도하려면 첫 페이지를 빠르게 표시하는 것이 무엇보다 중요합니다.
-심지어 첫 페이지가 3초 안에 표시되지 않는다면 [53%의 모바일 사용자가 재방문하지 않는다는 통계](https://www.thinkwithgoogle.com/marketing-resources/data-measurement/mobile-page-speed-new-industry-benchmarks/)도 있습니다.
-사이트를 방문한 사용자가 다른 곳으로 발길을 돌리는 것을 원하지 않는다면 앱을 최대한 빠르게 실행하는 것이 좋습니다.
+Displaying the first page quickly can be critical for user engagement.
+Pages that load faster perform better, [even with changes as small as 100ms](https://web.dev/shopping-for-speed-on-ebay/).
+Your app may have to launch faster to engage these users before they decide to do something else.
 
 이 때 Angular Universal을 사용하면 온전한 앱과 거의 비슷하게 동작하는 랜딩 페이지를 생성할 수 있습니다.
 페이지는 HTML만으로 구성되기 때문에 JavaScript가 비활성화되어도 화면을 제대로 표시할 수 있습니다.
@@ -340,7 +335,7 @@
 Universal 애플리케이션은 (`platform-browser` 대신) Angular가 제공하는 `platform-server` 패키지를 사용합니다.
 이 패키지는 서버에서 DOM에 접근할 수 있는 기능이나 `XMLHttpRequest` 와 같이 브라우저의 기능이 필요한 로직에 사용됩니다.
 
-이 문서에서 다루는 것처럼 [Node Express](https://expressjs.com/)를 사용하는 서버라면 클라이언트에서 보내는 애플리케이션 페이지 요청을 NgUniversal이 제공하는 `ngExpressEngine` 으로 전달합니다.
+이 문서에서 다루는 것처럼 [Node.js Express](https://expressjs.com/)를 사용하는 서버라면 클라이언트에서 보내는 애플리케이션 페이지 요청을 NgUniversal이 제공하는 `ngExpressEngine` 으로 전달합니다.
 그러면 Universal의 `renderModuleFactory()` 함수가 실행되면서 페이지를 구성합니다.
 
 `renderModuleFactory()` 함수는 HTML *템플릿* 페이지(일반적으로 `index.html`)를 바탕으로 Angular 컴포넌트로 구성된 *모듈*을 생성하며, *라우팅 규칙*에 맞게 컴포넌트를 화면에 표시합니다.
@@ -370,10 +365,6 @@
 Similarly, without mouse or keyboard events, a server-side app can't rely on a user clicking a button to show a component.
 The app must determine what to render based solely on the incoming client request.
 This is a good argument for making the app [routable](guide/router).
-
-<<<<<<< HEAD
-Because the user of a server-rendered page can't do much more than click links,
-you should swap in the real client app as quickly as possible for a proper interactive experience.
 -->
 Universal `platform-server` 앱은 브라우저에서 실행되지 않기 때문에 브라우저 API를 직접 활용할 수 없습니다.
 
@@ -388,94 +379,6 @@
 
 결국 서버에서 렌더링된 페이지에서는 사용자가 링크를 클릭한다는 방식을 활용할 수 없기 때문에, 이와 유사한 UX를 제공할 수 있도록 구현방식을 수정해야 할 수도 있습니다.
 
-
-{@a http-urls}
-<!--
-### Using absolute URLs for server requests
--->
-### 서버로 요청 보낼 때 절대 URL 사용하기
-
-<!--
-The tutorial's `HeroService` and `HeroSearchService` delegate to the Angular `HttpClient` module to fetch application data.
-These services send requests to _relative_ URLs such as `api/heroes`.
-In a Universal app, HTTP URLs must be _absolute_ (for example, `https://my-server.com/api/heroes`).
-This means you need to change your services to make requests with absolute URLs when running on the server and with relative
-URLs when running in the browser.
-
-One solution is to provide the full URL to your application on the server, and write an interceptor that can retrieve this
-value and prepend it to the request URL. If you're using the `ngExpressEngine`, as shown in the example in this guide, half
-the work is already done. We'll assume this is the case, but it's trivial to provide the same functionality.
-
-Start by creating an [HttpInterceptor](api/common/http/HttpInterceptor).
--->
-튜토리얼 앱에서 `HeroService`와 `HeroSearchService`는 모두 Angular `HttpClient` 모듈을 사용해서 애플리케이션 데이터를 가져옵니다.
-그리고 이 서비스들이 보내는 요청은 `api/heroes`와 같은 _상대(relative)_ URL로 작성되었습니다.
-하지만 Universal 앱에서는 HTTP URL이 반드시 `https://my-server.com/api/heroes`와 같이 _절대(absolute)_ 주소가 되어야 합니다.
-Universal 앱은 브라우저에서 실행되는 것이 아니라 서버에서 실행되기 때문에 리모트 서버로 요청을 보낼 때 절대 URL을 사용해야 하며 서비스에서 관련된 부분도 수정되어야 합니다.
-
-이 작업을 간단하게 처리하려면 서비스가 요청을 보낼 때 인터셉터로 이 요청을 받아서 URL을 수정한 후에 다시 요청을 보내면 됩니다.
-그리고 이 문서에서 다룬 것처럼 `ngExpressEngine`을 사용하고 있다면 이 작업은 이미 반정도 완료되었다고 보면 됩니다.
-인터셉터는 다음과 같이 구현합니다.
-
-<code-example language="typescript" header="universal-interceptor.ts">
-
-import {Injectable, Inject, Optional} from '@angular/core';
-import {HttpInterceptor, HttpHandler, HttpRequest, HttpHeaders} from '@angular/common/http';
-import {Request} from 'express';
-import {REQUEST} from '@nguniversal/express-engine/tokens';
-
-@Injectable()
-export class UniversalInterceptor implements HttpInterceptor {
-
-  constructor(@Optional() @Inject(REQUEST) protected request?: Request) {}
-
-  intercept(req: HttpRequest<any>, next: HttpHandler) {
-    let serverReq: HttpRequest<any> = req;
-    if (this.request) {
-      let newUrl = `${this.request.protocol}://${this.request.get('host')}`;
-      if (!req.url.startsWith('/')) {
-        newUrl += '/';
-      }
-      newUrl += req.url;
-      serverReq = req.clone({url: newUrl});
-    }
-    return next.handle(serverReq);
-  }
-}
-
-</code-example>
-
-<!--
-Next, provide the interceptor in the providers for the server `AppModule`.
--->
-그리고 이 인터셉터를 서버용 `AppModule`에 등록합니다.
-
-<code-example language="typescript" header="app.server.module.ts">
-
-import {HTTP_INTERCEPTORS} from '@angular/common/http';
-import {UniversalInterceptor} from './universal-interceptor';
-
-@NgModule({
-  ...
-  providers: [{
-    provide: HTTP_INTERCEPTORS,
-    useClass: UniversalInterceptor,
-    multi: true
-  }],
-})
-export class AppServerModule {}
-
-</code-example>
-
-<!--
-Now, on every HTTP request made on the server, this interceptor will fire and replace the request URL with the absolute
-URL provided in the Express `Request` object.
--->
-이제 서버에서 발생하는 모든 HTTP 요청은 이 인터셉터를 거치기 때문에 모든 요청이 Express `Request` 객체가 제공하는 절대 URL로 변경됩니다.
-
-
-=======
->>>>>>> 385cadf2
 {@a universal-engine}
 <!--
 ### Universal template engine
@@ -504,12 +407,8 @@
 -->
 `ngExpressEngine()` 함수는 Universal이 제공하는 `renderModule()` 함수를 랩핑한 함수이며, `renderModuleFactory()` 함수는 클라이언트의 요청을 서버가 렌더링한 HTML 페이지로 변경해서 요청하는 함수입니다.
 
-* 첫번째 인자는 `AppServerModule` 입니다.
-이 모듈은 Universal 서버 사이드 렌더러와 Angular 애플리케이션을 이어주는 역할을 합니다.
-
-* 두번째 인자 `extraProviders`는 생략할 수 있습니다. 이 인자에는 서버에만 필요한 의존성 객체의 프로바이더를 지정합니다.
-이 인자는 서버 인스턴스와 관련된 정보를 앱에 사용해야 할 때 지정합니다.
-그래서 이 예제에서처럼 서버 사이드 앱이 [HTTP URL을 절대 주소로](#http-urls) 요청해야 할 때 서버의 절대 주소를 `Request` 토큰으로 주입하는 방식으로 사용할 수 있습니다.
+* `bootstrap`: The root `NgModule` or `NgModule` factory to use for bootstraping the app when rendering on the server. For the example app, it is `AppServerModule`. It's the bridge between the Universal server-side renderer and the Angular application.
+* `extraProviders`: This is optional and lets you specify dependency providers that apply only when rendering the app on the server. You can do this when your app needs information that can only be determined by the currently running server instance.
 
 `ngExpressEngine()` 함수는 렌더링된 페이지를 `Promise` 콜백 형태로 반환합니다.
 그리고 이 페이지를 어떻게 활용할 것인지는 서버에서 사용하는 엔진에 따라 달라집니다.
@@ -531,12 +430,8 @@
 -->
 ### 요청으로 보내는 URL 필터링하기
 
-<<<<<<< HEAD
-<!--
-NOTE: the basic behavior described below is handled automatically when using the NgUniversal Express schematic, this
-=======
+<!--
 NOTE: The basic behavior described below is handled automatically when using the NgUniversal Express schematic. This
->>>>>>> 385cadf2
 is helpful when trying to understand the underlying behavior or replicate it without using the schematic.
 
 The web server must distinguish _app page requests_ from other kinds of requests.
@@ -556,17 +451,14 @@
 1. **App navigation**: request URL with no file extension.
 1. **Static asset**: all other requests.
 
-<<<<<<< HEAD
-A Node Express server is a pipeline of middleware that filters and processes requests one after the other.
-You configure the Node Express server pipeline with calls to `app.get()` like this one for data requests.
--->
-참고: NgUniversal Express 스키매틱을 사용하면 아래에서 설명하는 내용은 자동으로 처리됩니다. 스키매틱을 사용하는 방법에 대해 익숙하지 않더라도 내용을 이해하는 데에는 어려움이 없을 것입니다.
-
-웹 서버는 _앱 페이지를 요청하는 것_ 과 데이터를 요청하는 것을 구별할 수 있어야 합니다.
-=======
 A Node.js Express server is a pipeline of middleware that filters and processes requests one after the other.
 You configure the Node.js Express server pipeline with calls to `server.get()` like this one for data requests.
->>>>>>> 385cadf2
+
+<code-example path="universal/server.ts" header="server.ts (data URL)" region="data-request"></code-example>
+-->
+참고: NgUniversal Express 스키매틱을 사용하면 아래에서 설명하는 내용은 자동으로 처리됩니다. 스키매틱을 사용하는 방법에 대해 익숙하지 않더라도 내용을 이해하는 데에는 어려움이 없을 것입니다.
+
+웹 서버는 _앱 페이지를 요청하는 것_ 과 데이터를 요청하는 것을 구별할 수 있어야 합니다.
 
 하지만 최상위 주소 `/` 이외에는 이 요청이 어떤 용도로 사용되는 것인지 구분하기 어렵습니다.
 브라우저가 사용하는 라우팅 경로가 `/dashboard`나 `heroes`, `/detail:12`와 같은 형식으로 존재할 수 있기 때문입니다.
@@ -574,7 +466,7 @@
 
 다행히 애플리케이션 라우팅이 공통으로 활용할 수 있는 규칙이 있습니다: 파일 확장자가 없는 URL을 모두 라우팅 경로로 간주하는 방법입니다.
 (데이터 요청도 확장자가 없지만, 이 경우에는 URL이 `/api`로 시작하기 때문에 쉽게 구분할 수 있습니다.)
-앱에 필요한 정적 애셋(static asset)들은 모두 확장자가 존재합니다. (ex. `main.js`, `/node_modules/zone.js/dist/zone.js`)
+앱에 필요한 정적 애셋(static asset)들은 모두 확장자가 존재합니다. (ex. `main.js`, `/node_modules/zone.js/bundles/zone.umd.js`)
 
 Angular 앱은 라우터를 사용하기 때문에 다음과 같은 3가지 요청을 쉽게 구분하고 적절한 방법으로 처리할 수 있습니다.
 
@@ -582,12 +474,9 @@
 2. **앱 네비게이션** - 파일 확장자가 없는 경우
 3. **정적 애셋** - 두 경우를 제외한 모든 경우
 
-Node Express 서버는 미들웨어 파이프라인을 연결하는 방식으로 동작하기 때문에 클라이언트가 보낸 요청을 처리할 때 URL을 활용할 수 있습니다.
+Node.js Express 서버는 미들웨어 파이프라인을 연결하는 방식으로 동작하기 때문에 클라이언트가 보낸 요청을 처리할 때 URL을 활용할 수 있습니다.
 그래서 데이터 요청 URL을 처리하는 Node Express 서버의 파이프라인을 정의한다면 Express가 제공하는 `app.get()` 함수를 사용해서 다음과 같이 정의할 수 있습니다.
 
-<!--
-<code-example path="universal/server.ts" header="server.ts (data URL)" region="data-request"></code-example>
--->
 <code-example path="universal/server.ts" header="server.ts (데이터 URL)" region="data-request"></code-example>
 
 <div class="alert is-helpful">
@@ -608,25 +497,21 @@
 
 <!--
 The following code filters for request URLs with no extensions and treats them as navigation requests.
+
+<code-example path="universal/server.ts" header="server.ts (navigation)" region="navigation-request"></code-example>
 -->
 다음 코드는 URL에 확장자가 없을 때 이 요청을 네비게이션 요청으로 처리하는 코드입니다.
 
-<!--
-<code-example path="universal/server.ts" header="server.ts (navigation)" region="navigation-request"></code-example>
--->
 <code-example path="universal/server.ts" header="server.ts (네비게이션)" region="navigation-request"></code-example>
 
+
 <!--
 ### Serving static files safely
 -->
 ### 정적 파일 안전하게 제공하기
 
-<<<<<<< HEAD
-<!--
-A single `app.use()` treats all other URLs as requests for static assets
-=======
+<!--
 A single `server.use()` treats all other URLs as requests for static assets
->>>>>>> 385cadf2
 such as JavaScript, image, and style files.
 
 To ensure that clients can only download the files that they are permitted to see, put all client-facing asset files in
@@ -634,20 +519,18 @@
 
 The following Node.js Express code routes all remaining requests to `/dist`, and returns a `404 - NOT FOUND` error if the
 file isn't found.
--->
-JavaScript 파일이나 이미지 파일, 스타일 파일과 같은 정적 애셋은 `app.use()` 하나로 간단하게 처리할 수 있습니다.
+
+<code-example path="universal/server.ts" header="server.ts (static files)" region="static"></code-example>
+-->
+JavaScript 파일이나 이미지 파일, 스타일 파일과 같은 정적 애셋은 `server.use()` 하나로 간단하게 처리할 수 있습니다.
 
 그리고 클라이언트가 이 파일들을 다운로드 받을 수 있는 권한을 지정하기 위해, 애셋 파일은 모두 `/dist` 폴더에 두는 것이 좋습니다.
 
-아래 코드는 정적 애셋을 요청받았을 때 실행되는 Node Express 코드입니다. 요청받은 파일은 `/dist` 폴더에서 찾아 보내는데, 이 파일이 존재하지 않으면 `404 - NOT FOUND`를 반환합니다.
-
-<<<<<<< HEAD
-<!--
-<code-example path="universal/server.ts" header="server.ts (static files)" region="static"></code-example>
--->
+아래 코드는 정적 애셋을 요청받았을 때 실행되는 Node.js Express 코드입니다.
+요청받은 파일은 `/dist` 폴더에서 찾아 보내는데, 이 파일이 존재하지 않으면 `404 - NOT FOUND`를 반환합니다.
+
 <code-example path="universal/server.ts" header="server.ts (정적 파일)" region="static"></code-example>
-=======
-<code-example path="universal/server.ts" header="server.ts (static files)" region="static"></code-example>
+
 
 ### Using absolute URLs for HTTP (data) requests on the server
 
@@ -666,5 +549,4 @@
 Here, "request URL" refers to the URL of the request as a response to which the app is being rendered on the server.
 For example, if the client requested `https://my-server.com/dashboard` and you are rendering the app on the server to respond to that request, `options.url` should be set to `https://my-server.com/dashboard`.
 
-Now, on every HTTP request made as part of rendering the app on the server, Angular can correctly resolve the request URL to an absolute URL, using the provided `options.url`.
->>>>>>> 385cadf2
+Now, on every HTTP request made as part of rendering the app on the server, Angular can correctly resolve the request URL to an absolute URL, using the provided `options.url`.