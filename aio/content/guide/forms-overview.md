<!--
# Introduction to forms in Angular
-->
# Angular 폼 소개

<!--
Handling user input with forms is the cornerstone of many common applications. Applications use forms to enable users to log in, to update a profile, to enter sensitive information, and to perform many other data-entry tasks.

Angular provides two different approaches to handling user input through forms: reactive and template-driven. Both capture user input events from the view, validate the user input, create a form model and data model to update, and provide a way to track changes.
-->
대부분의 애플리케이션에는 사용자의 입력을 폼으로 처리하는 기능이 들어갑니다. 폼은 사용자가 로그인하거나 개인정보를 수정할 때, 서버에 저장할 정보를 입력하는 것과 같이 데이터를 처리하는 곳에 모두 활용할 수 있습니다.

<<<<<<< HEAD
Angular는 사용자의 입력을 처리하는 폼을 두가지 방식으로 제공합니다. 반응형 폼과 템플릿 기반 폼은 모두 화면에서 사용자의 입력을 받아 입력값을 검증하며, 폼 모델을 구성하고 이 모델로 데이터 모델을 갱신할 수 있습니다. 그리고 값이 변경되는 것을 감지해서 원하는 로직을 실행할 수도 있습니다.

<!--
Reactive and template-driven forms process and manage form data differently. Each offers different advantages.
-->
하지만 반응형 폼과 템플릿 기반 폼이 데이터를 처리하는 방식은 다릅니다. 두 방식의 장점도 다릅니다.

<!--
**In general:**
-->
**일반적으로:**

<!--
* **Reactive forms** are more robust: they're more scalable, reusable, and testable. If forms are a key part of your application, or you're already using reactive patterns for building your application, use reactive forms.
* **Template-driven forms** are useful for adding a simple form to an app, such as an email list signup form. They're easy to add to an app, but they don't scale as well as reactive forms. If you have very basic form requirements and logic that can be managed solely in the template, use template-driven forms.
-->
* **반응형 폼**은 좀 더 역동적으로 동작합니다. 이 방식은 확장하기 편하며, 재사용하기 편하고, 테스트도 쉽게 적용할 수 있습니다. 애플리케이션에서 폼의 역할이 중요하거나, 반응형 프로그래밍을 사용하고 있다면 반응형 폼을 사용하는 것이 좋습니다.
* **템플릿 기반의 폼**은 회원가입과 같이 간단한 폼을 만들 때 유용합니다. 이 방식은 구현하기 간단하지만 반응형 폼처럼 쉽게 확장할 수는 없습니다. 템플릿 기반 폼은 템플릿 안에서 모두 처리할 수 있을 정도로 로직이 간단할 때만 사용하는 것이 좋습니다.

<!--
This guide provides information to help you decide which type of form works best for your situation. It introduces the common building blocks used by both approaches. It also summarizes the key differences between the two approaches, and demonstrates those differences in the context of setup, data flow, and testing.
-->
이 가이드에서는 애플리케이션에 어떤 방식의 폼을 적용하는 것이 좋은지 안내합니다. 그리고 각 방식의 구현 과정을 소개하면서 두 방식이 어떻게 다른지 알아봅니다. 두 방식은 폼 모델 구성, 데이터의 흐름, 테스트 과정이 모두 다릅니다.
=======
This guide provides information to help you decide which type of form works best for your situation. It introduces the common building blocks used by both approaches. It also summarizes the key differences between the two approaches, and demonstrates those differences in the context of setup, data flow, and testing.

## Prerequisites

This guide assumes that you have a basic understanding of the following.

* [TypeScript](https://www.typescriptlang.org/docs/home.html "The TypeScript language") and HTML5 programming.
>>>>>>> 385cadf2

* Angular app-design fundamentals, as described in [Angular Concepts](guide/architecture "Introduction to Angular concepts.").

<<<<<<< HEAD
<!--
**Note:** For complete information about each kind of form, see [Reactive Forms](guide/reactive-forms) and [Template-driven Forms](guide/forms).
-->
**참고:** 각 방식에 대해 자세하게 확인하려면 [반응형 폼](guide/reactive-forms) 문서와 [템플릿 기반 폼](guide/forms) 문서를 참고하세요.
=======
* The basics of [Angular template syntax](guide/architecture-components#template-syntax "Template syntax intro").
>>>>>>> 385cadf2

## Choosing an approach

Reactive forms and template-driven forms process and manage form data differently. Each approach offers different advantages.

* **Reactive forms** provide direct, explicit access to the underlying forms object model. Compared to template-driven forms, they are more robust: they're more scalable, reusable, and testable. If forms are a key part of your application, or you're already using reactive patterns for building your application, use reactive forms.

* **Template-driven forms** rely on directives in the template to create and manipulate the underlying object model. They are useful for adding a simple form to an app, such as an email list signup form. They're easy to add to an app, but they don't scale as well as reactive forms. If you have very basic form requirements and logic that can be managed solely in the template, template-driven forms could be a good fit.

<<<<<<< HEAD
<!--
## Key differences
-->
## 두 방식의 차이
=======
### Key differences
>>>>>>> 385cadf2

<!--
The table below summarizes the key differences between reactive and template-driven forms.
-->
아래 표를 보면서 반응형 폼과 템플릿 기반 폼의 차이를 확인해 보세요.

<style>
  table {width: 100%};
  td, th {vertical-align: top};
</style>

<!--
||Reactive|Template-driven|
|--- |--- |--- |
<<<<<<< HEAD
|Setup (form model)|More explicit, created in component class|Less explicit, created by directives|
|Data model|Structured|Unstructured|
|Predictability|Synchronous|Asynchronous|
|Form validation|Functions|Directives|
|Mutability|Immutable|Mutable|
|Scalability|Low-level API access|Abstraction on top of APIs|
-->
||반응형 폼|템플릿 기반 폼|
|--- |--- |--- |
|폼 모델 구성|명시적으로 컴포넌트 클래스에 선언|템플릿에 디렉티브로 선언|
|데이터 모델|구조를 갖춰 구성|개별 구성|
|동작 방식|동기|비동기|
|유효성 검증 방법|함수|디렉티브|
|불변성|이뮤터블|뮤터블|
|확장성|API에 자유롭게 접근 가능|일부 API만 접근 가능|

<!--
## Common foundation
-->
## 두 방식의 공통점

<!--
Both reactive and template-driven forms share underlying building blocks.
-->
반응형 폼과 템플릿 기반 폼은 모두 다음 요소를 사용합니다.
=======
|[Setup of form model](#setup) | Explicit, created in component class | Implicit, created by directives |
|[Data model](#data-flow-in-forms) | Structured and immutable | Unstructured and mutable |
|Predictability | Synchronous | Asynchronous |
|[Form validation](#validation) | Functions | Directives |

### Scalability

If forms are a central part of your application, scalability is very important. Being able to reuse form models across components is critical.

Reactive forms are more scalable than template-driven forms. They provide direct access to the underlying form API, and synchronous access to the form data model, making creating large-scale forms easier.
Reactive forms require less setup for testing, and testing does not require deep understanding of change detection to properly test form updates and validation.

Template-driven forms focus on simple scenarios and are not as reusable.
They abstract away the underlying form API, and provide only asynchronous access to the form data model.
The abstraction of template-driven forms also affects testing.
Tests are deeply reliant on manual change detection execution to run properly, and require more setup.

{@a setup}

## Setting up the form model
>>>>>>> 385cadf2

Both reactive and template-driven forms track value changes between the form input elements that users interact with and the form data in your component model.
The two approaches share underlying building blocks, but differ in how you create and manage the common form-control instances.

### Common form foundation classes

Both reactive and template-driven forms are built on the following base classes.

<!--
* `FormControl` tracks the value and validation status of an individual form control.

* `FormGroup` tracks the same values and status for a collection of form controls.

* `FormArray` tracks the same values and status for an array of form controls.

* `ControlValueAccessor` creates a bridge between Angular `FormControl` instances and native DOM elements.
-->
* `FormControl`: 개별 폼 컨트롤의 값과 유효성 상태를 관리합니다.

* `FormGroup`: 폼 컨트롤 그룹 전체의 값과 유효성 상태를 관리합니다.

<<<<<<< HEAD
* `FormArray`: 폼 컨트롤 배열 전체의 값과 유효성 상태를 관리합니다.

* `ControlValueAccessor`: Angular `FormControl` 인스턴스와 네이티브 DOM 엘리먼트를 연결합니다.

<!--
See the [Form model setup](#setup-the-form-model) section below for an introduction to how these control instances are created and managed with reactive and template-driven forms. Further details are provided in the [data flow section](#data-flow-in-forms) of this guide.
-->
반응형 폼과 템플릿 기반 폼에서 이 컨트롤 인스턴스들이 어떻게 동작하는지 확인하려면 아래에서 설명하는 [폼 모델 구성](#setup-the-form-model) 부분을 참고하세요. 그리고 나서는 [데이터 흐름](#data-flow-in-forms)섹션을 확인하는 것이 좋습니다.

{@a setup-the-form-model}

<!--
## Form model setup
-->
## 폼 모델 구성

<!--
Reactive and template-driven forms both use a form model to track value changes between Angular forms and form input elements. The examples below show how the form model is defined and created.
-->
반응형 폼과 템플릿 기반 폼은 모두 폼 모델을 사용해서 Angular 폼과 폼 엘리먼트를 연결합니다. 아래 예제를 보면서 폼 모델이 어떻게 정의되고 생성되는지 확인해 보세요.

<!--
=======
{@a setup-the-form-model}

>>>>>>> 385cadf2
### Setup in reactive forms
-->
### 반응형 폼 구성

<<<<<<< HEAD
<!--
Here's a component with an input field for a single control implemented using reactive forms.
-->
폼 컨트롤 하나와 입력 필드 하나를 반응형 폼으로 구성하면 다음과 같이 구현할 수 있습니다.
=======
With reactive forms, you define the form model directly in the component class.
The `[formControl]` directive links the explicitly created `FormControl` instance to a specific form element in the view, using an internal value accessor.

The following component implements an input field for a single control, using reactive forms. In this example, the form model is the `FormControl` instance.
>>>>>>> 385cadf2

<code-example path="forms-overview/src/app/reactive/favorite-color/favorite-color.component.ts">
</code-example>

<<<<<<< HEAD
<!--
The source of truth provides the value and status of the form element at a given point in time. In reactive forms, the form model is the source of truth. In the example above, the form model is the `FormControl` instance.
-->
폼 컨트롤의 값과 유효성 검증 상태는 모두 원천 소스(source of truth)에서 전달됩니다. 반응형 폼에서 원천 소스는 폼 모델이며, 이 코드에서는 `FormControl` 인스턴스가 폼 모델입니다.
=======
Figure 1 shows how, in reactive forms, the form model is the source of truth; it provides the value and status of the form element at any given point in time, through the `[formControl]` directive on the input element.

**Figure 1.** *Direct access to forms model in a reactive form.*
>>>>>>> 385cadf2

<!--
<div class="lightbox">
  <img src="generated/images/guide/forms-overview/key-diff-reactive-forms.png" alt="Reactive forms key differences">
</div>
<<<<<<< HEAD
-->
<div class="lightbox">
  <img src="generated/images/guide/forms-overview/key-diff-reactive-forms.png" alt="반응형 폼의 주요 차이점">
</div>
<!--
With reactive forms, the form model is explicitly defined in the component class. The reactive form directive (in this case, `FormControlDirective`) then links the existing `FormControl` instance to a specific form element in the view using a value accessor (`ControlValueAccessor` instance).
-->
반응형 폼 방식으로 구현할 때 폼 모델은 컴포넌트 클래스에 명시적으로 정의합니다. 그리고 `FormControlDirective`와 같은 폼 디렉티브는 화면에 표시된 폼 엘리먼트와 컴포넌트의 `FormControl` 인스턴스를 연결하는데, 이 때 값 참조 인터페이스(`ControlValueAccessor` 인스턴스)를 사용합니다.

<!--
=======

>>>>>>> 385cadf2
### Setup in template-driven forms
-->
### 템플릿 기반 폼 구성

<<<<<<< HEAD
<!--
Here's the same component with an input field for a single control implemented using template-driven forms.
-->
반응형 폼 때와 같은 컴포넌트를 템플릿 기반 폼 방식으로 구성하려면 다음과 같이 구현합니다.
=======
In template-driven forms, the form model is implicit, rather than explicit. The directive `NgModel` creates and manages a `FormControl` instance for a given form element.

The following component implements the same input field for a single control, using template-driven forms.
>>>>>>> 385cadf2

<code-example path="forms-overview/src/app/template/favorite-color/favorite-color.component.ts">
</code-example>

<<<<<<< HEAD
<!--
In template-driven forms, the source of truth is the template.
-->
이 때 템플릿 기반 폼의 원천 소스는 템플릿입니다.
=======
In a template-driven form the source of truth is the template. You do not have direct programmatic access to the `FormControl` instance, as shown in Figure 2.

**Figure 2.** *Indirect access to forms model in a template-driven form.*
>>>>>>> 385cadf2

<!--
<div class="lightbox">
  <img src="generated/images/guide/forms-overview/key-diff-td-forms.png" alt="Template-driven forms key differences">
</div>
-->
<div class="lightbox">
  <img src="generated/images/guide/forms-overview/key-diff-td-forms.png" alt="템플릿 기반 폼의 주요 차이점">
</div>

<<<<<<< HEAD
<!--
The abstraction of the form model promotes simplicity over structure. The template-driven form directive `NgModel` is responsible for creating and managing the `FormControl` instance for a given form element. It's less explicit, but you no longer have direct control over the form model.
-->
템플릿 기반 폼에서 폼 모델은 더 추상화되기 때문에 구조가 단순합니다. 그리고 템플릿 기반 폼에서 사용하는 `NgModel` 디렉티브는 폼 엘리먼트와 연결되는 `FormControl` 인스턴스를 직접 생성하고 관리합니다. 템플릿 기반 폼은 반응형 폼에 비해 간단하게 구성할 수 있지만, 반응형 폼과 다르게 폼 모델에 직접 접근할 수 없습니다.

=======
>>>>>>> 385cadf2
{@a data-flow-in-forms}

<!--
## Data flow in forms
-->
## 폼의 데이터 흐름

<<<<<<< HEAD
<!--
When building forms in Angular, it's important to understand how the framework handles data flowing from the user or from programmatic changes. Reactive and template-driven forms follow two different strategies when handling form input. The data flow examples below begin with the favorite color input field example from above, and then show how changes to favorite color are handled in reactive forms compared to template-driven forms.
-->
Angular의 방식으로 폼을 구성할 때는 사용자가 입력한 데이터를 프레임워크가 어떻게 처리하고 변경사항에 반응하는지 이해하는 것이 중요합니다. 왜냐하면 반응형 폼과 템플릿 기반 폼은 서로 다른 정책으로 폼 입력을 처리하기 때문입니다. 이번 섹션에서는 위에서 살펴본 예제를 좀 더 발전시켜서, 데이터를 처리하는 방식이 서로 어떻게 다른지 알아봅시다.

<!--
### Data flow in reactive forms
-->
### 반응형 폼의 데이터 흐름

<!--
As described above, in reactive forms each form element in the view is directly linked to a form model (`FormControl` instance). Updates from the view to the model and from the model to the view are synchronous and aren't dependent on the UI rendered. The diagrams below use the same favorite color example to demonstrate how data flows when an input field's value is changed from the view and then from the model.
-->
위에서 설명한 것처럼 반응형 폼에서 화면에 존재하는 개별 폼 엘리먼트는 폼 모델(`FormControl` 인스턴스)과 직접 연결됩니다. 그래서 화면에서 변경된 값은 모델로 전달되며, 모델의 값이 변경되면 화면의 값도 즉시 갱신됩니다. 이 동작은 값이 변경되었을 때 UI를 다시 렌더링하지 않아도 즉시 실행됩니다. 아래 그림은 화면의 입력 필드 값이 변경되었을 때 이 값이 모델로 어떻게 전달되는지 표현한 그림입니다.

<!--
<div class="lightbox">
  <img src="generated/images/guide/forms-overview/dataflow-reactive-forms-vtm.png" alt="Reactive forms data flow - view to model" width="100%">
</div>
-->
<div class="lightbox">
  <img src="generated/images/guide/forms-overview/dataflow-reactive-forms-vtm.png" alt="반응형 폼의 데이터 흐름 - 화면에서 모델로" width="100%">
</div>

<!--
The steps below outline the data flow from view to model.
-->
화면에서 모델로 데이터가 전달되는 흐름을 단계별로 살펴봅시다.
=======
When an application contains a form, Angular must keep the view in sync with the component model and the component model in sync with the view.
As users change values and make selections through the view, the new values must be reflected in the data model.
Similarly, when the program logic changes values in the data model, those values must be reflected in the view.

Reactive and template-driven forms differ in how they handle data flowing from the user or from programmatic changes.
The following diagrams illustrate both kinds of data flow for each type of form, using the a favorite-color input field defined above.

### Data flow in reactive forms

In reactive forms each form element in the view is directly linked to the form model (a `FormControl` instance). Updates from the view to the model and from the model to the view are synchronous and do not depend on how the UI is rendered.

The view-to-model diagram shows how data flows when an input field's value is changed from the view through the following steps.
>>>>>>> 385cadf2

<!--
1. The user types a value into the input element, in this case the favorite color *Blue*.
1. The form input element emits an "input" event with the latest value.
1. The control value accessor listening for events on the form input element immediately relays the new value to the `FormControl` instance.
1. The `FormControl` instance emits the new value through the `valueChanges` observable.
1. Any subscribers to the `valueChanges` observable receive the new value.
-->
1. 사용자가 엘리먼트에 값을 입력합니다. 이 예제에서는 *Blue*를 입력했습니다.
1. 폼 입력 엘리먼트가 "input" 이벤트를 발생시키면서 마지막으로 입력된 값을 전달합니다.
1. 이 이벤트는 컨트롤 값 접근자(control value accessor)가 감지하고 있는데, 새로운 이벤트가 전달되면 이 값을 `FormControl` 인스턴스로 전달합니다.
1. `FormControl` 인스턴스는 새로운 값으로 `valueChanges` 옵저버블을 발행합니다.
1. `valueChanges` 옵저버블을 구독하는 쪽에서 입력 엘리먼트에 새로 입력된 값을 받습니다.

<!--
<div class="lightbox">
  <img src="generated/images/guide/forms-overview/dataflow-reactive-forms-vtm.png" alt="Reactive forms data flow - view to model">
</div>
-->
<div class="lightbox">
  <img src="generated/images/guide/forms-overview/dataflow-reactive-forms-mtv.png" alt="반응형 폼의 데이터 흐름 - 모델에서 화면으로" width="100%">
</div>

<<<<<<< HEAD
<!--
The steps below outline the data flow from model to view.
-->
모델에서 화면으로 데이터가 전달되는 흐름을 살펴봅시다.
=======
The model-to-view diagram shows how a programmatic change to the model is propagated to the view through the following steps.
>>>>>>> 385cadf2

<!--
1. The user calls the `favoriteColorControl.setValue()` method, which updates the `FormControl` value.
1. The `FormControl` instance emits the new value through the `valueChanges` observable.
1. Any subscribers to the `valueChanges` observable receive the new value.
1. The control value accessor on the form input element updates the element with the new value.
-->
1. 사용자가 `favoriteColorControl.setValue()` 메소드를 실행하면 `FormControl`의 값이 변경됩니다.
1. `FormControl` 인스턴스는 새로 지정된 값으로 `valueChanges` 옵저버블을 발행합니다.
1. `valueChanges` 옵저버블을 구독하는 쪽에서 새로 지정된 값을 받습니다.
1. 폼 입력 엘리먼트와 연결된 컨트롤 값 접근자가 새로 지정된 값으로 화면을 갱신합니다.

<<<<<<< HEAD
<!--
### Data flow in template-driven forms
-->
### 템플릿 기반 폼의 데이터 흐름

<!--
In template-driven forms, each form element is linked to a directive that manages the form model internally. The diagrams below use the same favorite color example to demonstrate how data flows when an input field's value is changed from the view and then from the model.
-->
템플릿 기반 폼에서는 개별 폼 엘리먼트가 디렉티브와 연결되며, 이 디렉티브가 내부적으로 폼 모델을 관리합니다. 입력 필드 값이 변경되면 이 값이 화면에서 데이터 모델로 전달되는데, 이 과정은 다음 그림을 보면서 확인해 보세요.

<!--
=======
>>>>>>> 385cadf2
<div class="lightbox">
  <img src="generated/images/guide/forms-overview/dataflow-reactive-forms-mtv.png" alt="Reactive forms data flow - model to view">
</div>
-->
<div class="lightbox">
  <img src="generated/images/guide/forms-overview/dataflow-td-forms-vtm.png" alt="템플릿 기반 폼의 데이터 흐름 - 화면에서 모델로" width="100%">
</div>

<<<<<<< HEAD
<!--
The steps below outline the data flow from view to model when the input value changes from *Red* to *Blue*.
-->
입력 필드의 값이 *Red*에서 *Blue*로 바뀔 때 화면에서 모델로 값이 전달되는 과정은 다음과 같습니다.
=======
### Data flow in template-driven forms

In template-driven forms, each form element is linked to a directive that manages the form model internally.

The view-to-model diagram shows how data flows when an input field's value is changed from the view through the following steps.
>>>>>>> 385cadf2

<!--
1. The user types *Blue* into the input element.
1. The input element emits an "input" event with the value *Blue*.
1. The control value accessor attached to the input triggers the `setValue()` method on the `FormControl` instance.
1. The `FormControl` instance emits the new value through the `valueChanges` observable.
1. Any subscribers to the `valueChanges` observable receive the new value.
1. The control value accessor also calls the `NgModel.viewToModelUpdate()` method which emits an `ngModelChange` event.
1. Because the component template uses two-way data binding for the `favoriteColor` property, the `favoriteColor` property in the component
is updated to the value emitted by the `ngModelChange` event (*Blue*).
-->
1. 사용자가 입력 엘리먼트에 *Blue*를 입력합니다.
1. 입력 엘리먼트에서 "input" 이벤트가 발생하며 이 이벤트로 *Blue* 라는 값이 전달됩니다.
1. 엘리먼트에 연결된 컨트롤 값 접근자가 `FormControl` 인스턴스의 `setValue()` 메소드를 실행합니다.
1. `FormControl` 인스턴스가 새로 변경된 값으로 `valueChanges` 옵저버블을 발행합니다.
1. `valueChanges`를 구독하는 쪽에서 새로 변경된 값을 받습니다.
1. 이와 동시에 컨트롤 값 접근자가 `NgModel.viewToModelUpdate()` 메소드를 실행하면서 `ngModelChange` 이벤트를 발생시킵니다.
1. 컴포넌트 템플릿과 컴포넌트 클래스의 `favoriteColor` 프로퍼티는 양방향 데이터 바인딩으로 연결되어있기 때문에 `ngModelChange` 이벤트가 발생하면 컴포넌트 클래스의 `favoriteColor` 프로퍼티 값이 새로 입력한 값(*Blue*)으로 변경됩니다.

<!--
<div class="lightbox">
  <img src="generated/images/guide/forms-overview/dataflow-td-forms-vtm.png" alt="Template-driven forms data flow - view to model" width="100%">
</div>
-->
<div class="lightbox">
  <img src="generated/images/guide/forms-overview/dataflow-td-forms-mtv.png" alt="템플릿 기반 폼의 데이터 흐름 - 모델에서 화면으로" width="100%">
</div>

<<<<<<< HEAD
<!--
The steps below outline the data flow from model to view when the `favoriteColor` changes from *Blue* to *Red*.
-->
`favoriteColor`의 값이 *Blue*에서 *Red*로 변경되었을 때 데이터가 모델에서 화면으로 전달되는 과정은 다음과 같습니다.
=======
The model-to-view diagram shows how data flows from model to view when the `favoriteColor` changes from *Blue* to *Red*, through the following steps
>>>>>>> 385cadf2

<!--
1. The `favoriteColor` value is updated in the component.
1. Change detection begins.
1. During change detection, the `ngOnChanges` lifecycle hook is called on the `NgModel` directive instance because the value of one of its inputs has changed.
1. The `ngOnChanges()` method queues an async task to set the value for the internal `FormControl` instance.
1. Change detection completes.
1. On the next tick, the task to set the `FormControl` instance value is executed.
1. The `FormControl` instance emits the latest value through the `valueChanges` observable.
1. Any subscribers to the `valueChanges` observable receive the new value.
1. The control value accessor updates the form input element in the view with the latest `favoriteColor` value.
<<<<<<< HEAD
-->
1. 컴포넌트에 있는 `favoriteColor` 값이 변경됩니다.
1. 변화감지 동작이 시작됩니다.
1. 컴포넌트의 입력값이 변경되었기 때문에 `NgModel` 디렉티브 인스턴스에 있는 `ngOnChanges` 라이프싸이클 후킹 함수가 실행됩니다.
1. `ngOnChanges()` 메소드는 `FormControl` 인스턴스의 값을 변경하는 동작을 큐에 추가합니다.
1. 변화 감지 동작이 종료됩니다.
1. 다음 싸이클이 되면 `FormControl` 인스턴스의 값을 변경시키는 동작이 실행됩니다.
1. `FormControl` 인스턴스는 새로 받은 값으로 `valueChanges` 옵저버블을 발행합니다.
1. `valueChanges` 옵저버블을 구독하는 쪽에서 새로운 값을 받습니다.
1. 컨트롤 값 접근자가 변경된 `favoriteColor` 값으로 화면에 있는 폼 엘리먼트 값을 갱신합니다.

<!--
=======

<div class="lightbox">
  <img src="generated/images/guide/forms-overview/dataflow-td-forms-mtv.png" alt="Template-driven forms data flow - model to view" width="100%">
</div>

### Mutability of the data model

The change-tracking method plays a role in the efficiency of your application.

* **Reactive forms** keep the data model pure by providing it as an immutable data structure.
Each time a change is triggered on the data model, the `FormControl` instance returns a new data model rather than updating the existing data model.
This gives you the ability to track unique changes to the data model through the control's observable.
Change detection is more efficient because it only needs to update on unique changes.
Because data updates follow reactive patterns, you can integrate with observable operators to transform data.

* **Template-driven** forms rely on mutability with two-way data binding to update the data model in the component as changes are made in the template.
Because there are no unique changes to track on the data model when using two-way data binding, change detection is less efficient at determining when updates are required.

The difference is demonstrated in the previous examples that use the favorite-color input element.

* With reactive forms, the **`FormControl` instance** always returns a new value when the control's value is updated.

* With template-driven forms, the **favorite color property** is always modified to its new value.

{@a validation}
>>>>>>> 385cadf2
## Form validation
-->
## 폼 유효성 검사

<!--
Validation is an integral part of managing any set of forms. Whether you're checking for required fields or querying an external API for an existing username, Angular provides a set of built-in validators as well as the ability to create custom validators.
-->
유효성 검증은 폼을 종합적으로 관리하는 과정입니다. 유효성 검증을 활용하면 필수 입력 필드에 값이 입력되었는지 확인할 수 있으며, 회원의 이름이 이미 존재하는지 외부 API를 사용해서 쿼리할 수도 있습니다. Angular 프레임워크는 일반적인 경우에 사용할 수 있는 유효성 검사기를 다양하게 제공하며 추가로 필요한 기능이 있다면 커스텀 유효성 검사기를 정의해서 활용할 수도 있습니다.

<!--
* **Reactive forms** define custom validators as **functions** that receive a control to validate.
* **Template-driven forms** are tied to template **directives**, and must provide custom validator directives that wrap validation functions.
-->
* **반응형 폼**에서는 커스텀 유효성 검사기를 **함수**로 정의합니다. 유효성을 검사해야 할 폼 컨트롤은 이 함수의 인자로 전달합니다.
* **템플릿 기반 폼**은 템플릿 **디렉티브**를 활용하기 때문에 커스텀 유효성 검사기도 유효성 검사 함수를 디렉티브로 랩핑해서 사용합니다.

<!--
For more information, see [Form Validation](guide/form-validation).
-->
자세한 내용을 확인하려면 [폼 유효성 검사](guide/form-validation) 문서를 참고하세요.

<!--
## Testing
-->
## 테스트

<<<<<<< HEAD
<!--
Testing plays a large part in complex applications and a simpler testing strategy is useful when validating that your forms function correctly. Reactive forms and template-driven forms have different levels of reliance on rendering the UI to perform assertions based on form control and form field changes. The following examples demonstrate the process of testing forms with reactive and template-driven forms.
-->
폼이 원하는 대로 동작하는지 확인하려면 테스트 코드를 작성하는 것이 좋으며, 애플리케이션이 복잡할 수록 단순한 테스트 정책이 필요합니다. 반응형 폼과 템플릿 기반 폼은 UI를 렌더링하는 방법이 다르며, 유효성을 검사하는 방식도 다르고 폼 컨트롤과 폼 필드가 변경되는 것을 추적하는 과정도 다릅니다. 이번 섹션에서는 반응형 폼과 템플릿 폼에 테스트를 어떻게 적용할 수 있는지 알아봅시다.
=======
Testing plays a large part in complex applications. A simpler testing strategy is useful when validating that your forms function correctly.
Reactive forms and template-driven forms have different levels of reliance on rendering the UI to perform assertions based on form control and form field changes.
The following examples demonstrate the process of testing forms with reactive and template-driven forms.
>>>>>>> 385cadf2

<!--
### Testing reactive forms
-->
### 반응형 폼 테스트하기

<<<<<<< HEAD
<!--
Reactive forms provide a relatively easy testing strategy because they provide synchronous access to the form and data models, and they can be tested without rendering the UI. In these tests, status and data are queried and manipulated through the control without interacting with the change detection cycle.
-->
반응형 폼은 폼과 데이터 모델에 동기 방식으로 접근할 수 있기 때문에 템플릿 기반 폼에 비해 테스트하기 쉬우며, 화면을 렌더링하지 않아도 로직을 테스트할 수 있습니다. 그리고 폼 컨트롤의 상태나 데이터를 쿼리하거나 조작할 때 Angular의 변화 감지 동작을 배제할 수 있습니다.

<!--
The following tests use the favorite color components mentioned earlier to verify the data flows from view to model and model to view for a reactive form.
-->
위에서 살펴봤던 컴포넌트 예제를 바탕으로 데이터가 화면에서 모델로, 모델에서 화면으로 전달되는 것을 확인하는 테스트 코드를 작성해 봅시다.

<!--
The following test verifies the data flow from view to model.
-->
데이터가 화면에서 모델로 전달되는 것은 다음과 같이 테스트합니다.

<!--
<code-example path="forms-overview/src/app/reactive/favorite-color/favorite-color.component.spec.ts" region="view-to-model" header="Favorite color test - view to model">
-->
<code-example path="forms-overview/src/app/reactive/favorite-color/favorite-color.component.spec.ts" region="view-to-model" header="반응형 폼 테스트 - 화면에서 모델로">
</code-example>

<!--
Here are the steps performed in the view to model test.
=======
Reactive forms provide a relatively easy testing strategy because they provide synchronous access to the form and data models, and they can be tested without rendering the UI.
In these tests, status and data are queried and manipulated through the control without interacting with the change detection cycle.

The following tests use the favorite-color components from previous examples to verify the view-to-model and model-to-view data flows for a reactive form.

**Verifying view-to-model data flow**

The first example performs the following steps to verify the view-to-model data flow.
>>>>>>> 385cadf2

1. Query the view for the form input element, and create a custom "input" event for the test.
1. Set the new value for the input to *Red*, and dispatch the "input" event on the form input element.
1. Assert that the component's `favoriteColorControl` value matches the value from the input.

<<<<<<< HEAD
The following test verifies the data flow from model to view.
-->
테스트 과정은 다음과 같습니다.

1. 화면에서 폼 입력 엘리먼트를 쿼리하고 커스텀 "input" 이벤트를 생성합니다.
1. 입력 엘리먼트에 새로운 값으로 *Red*를 지정하고, 커스텀 이벤트를 폼 입력 엘리먼트로 전달합니다.
1. 컴포넌트의 `favoriteColorControl` 프로퍼티 값이 제대로 바뀌었는지 확인합니다.

그리고 데이터가 모델에서 화면으로 전달되는 것은 다음과 같이 테스트합니다.

<!--
<code-example path="forms-overview/src/app/reactive/favorite-color/favorite-color.component.spec.ts" region="model-to-view" header="Favorite color test - model to view">
-->
<code-example path="forms-overview/src/app/reactive/favorite-color/favorite-color.component.spec.ts" region="model-to-view" header="반응형 폼 테스트 - 모델에서 화면으로">
</code-example>

<!--
Here are the steps performed in the model to view test.
-->
테스트 과정은 다음과 같습니다.
=======
<code-example path="forms-overview/src/app/reactive/favorite-color/favorite-color.component.spec.ts" region="view-to-model" header="Favorite color test - view to model">
</code-example>

The next example performs the following steps to verify the model-to-view data flow.
>>>>>>> 385cadf2

<!--
1. Use the `favoriteColorControl`, a `FormControl` instance, to set the new value.
1. Query the view for the form input element.
1. Assert that the new value set on the control matches the value in the input.
-->
1. `favoriteColorControl`을 의미하는 `FormControl` 인스턴스를 참조해서 새로운 값을 지정합니다.
1. 화면에서 폼 입력 엘리먼트를 쿼리합니다.
1. 폼 컨트롤에 입력한 값이 화면에 표시된 값과 같은지 확인합니다.

<<<<<<< HEAD
<!--
=======
<code-example path="forms-overview/src/app/reactive/favorite-color/favorite-color.component.spec.ts" region="model-to-view" header="Favorite color test - model to view">
</code-example>

>>>>>>> 385cadf2
### Testing template-driven forms
-->
### 템플릿 기반 폼 테스트하기

<!--
Writing tests with template-driven forms requires a detailed knowledge of the change detection process and an understanding of how directives run on each cycle to ensure that elements are queried, tested, or changed at the correct time.
-->
템플릿 기반 폼에 테스트를 적용하려면 Angular의 변화 감지 로직이 어떻게 동작하는지, 디렉티브의 각 라이프싸이클이 어떻게 동작하는지 확실하게 알아야 합니다. 엘리먼트를 쿼리하거나 테스트하는 시점, 변경된 것을 확인하는 시점은 이 라이프싸이클을 정확하게 따라야 합니다.

<!--
The following tests use the favorite color components mentioned earlier to verify the data flows from view to model and model to view for a template-driven form.

The following test verifies the data flow from view to model.
-->
위에서 살펴봤던 컴포넌트를 바탕으로 데이터가 화면에서 모델로, 모델에서 화면으로 전달되는 것을 확인하는 테스트 코드를 작성해 봅시다.

데이터가 화면에서 모델로 전달되는 것은 다음과 같이 테스트합니다.

<!--
<code-example path="forms-overview/src/app/template/favorite-color/favorite-color.component.spec.ts" region="view-to-model" header="Favorite color test - view to model">
-->
<code-example path="forms-overview/src/app/template/favorite-color/favorite-color.component.spec.ts" region="view-to-model" header="템플릿 기반 폼 테스트 - 화면에서 모델로">
</code-example>

<!--
Here are the steps performed in the view to model test.
-->
테스트 과정은 다음과 같습니다.

<!--
1. Query the view for the form input element, and create a custom "input" event for the test.
1. Set the new value for the input to *Red*, and dispatch the "input" event on the form input element.
1. Run change detection through the test fixture.
1. Assert that the component `favoriteColor` property value matches the value from the input.
-->
1. 화면에서 폼 입력 엘리먼트를 쿼리하고 커스텀 "input" 이벤트를 생성합니다.
1. 입력 엘리먼트에 새로운 값으로 *Red*를 지정하고, 커스텀 이벤트를 폼 입력 엘리먼트로 전달합니다.
1. 테스트 픽스쳐를 사용해서 변화 감지 로직을 실행합니다.
1. 컴포넌트의 `favoriteColorControl` 프로퍼티의 값이 제대로 바뀌었는지 확인합니다.

<!--
The following test verifies the data flow from model to view.
-->
그리고 데이터가 모델에서 화면으로 전달되는 것은 다음과 같이 테스트합니다.

<!--
<code-example path="forms-overview/src/app/template/favorite-color/favorite-color.component.spec.ts" region="model-to-view" header="Favorite color test - model to view">
-->
<code-example path="forms-overview/src/app/template/favorite-color/favorite-color.component.spec.ts" region="model-to-view" header="템플릿 기반 폼 테스트 - 모델에서 화면으로">
</code-example>

<!--
Here are the steps performed in the model to view test.
-->
테스트 과정은 다음과 같습니다.

<!--
1. Use the component instance to set the value of the `favoriteColor` property.
1. Run change detection through the test fixture.
1. Use the `tick()` method to simulate the passage of time within the `fakeAsync()` task.
1. Query the view for the form input element.
1. Assert that the input value matches the value of the `favoriteColor` property in the component instance.
<<<<<<< HEAD
-->
1. 컴포넌트 인스턴스의 `favoriteColor` 프로퍼티값을 변경합니다.
1. 테스트 픽스쳐를 사용해서 변화 감지 로직을 실행합니다.
1. 일정 시간이 지난 것처럼 처리하기 위해 `fakeAsync()` 태스크 안에서 `tick()` 메소드를 실행합니다.
1. 화면에서 폼 입력 엘리먼트를 쿼리합니다.
1. 컴포넌트인스턴스의 `favoriteColor` 프로퍼티에 지정한 값이 화면에 표시된 값과 같은지 확인합니다.

<!--
## Mutability
-->
## 가변성 (Mutability)

<!--
The change tracking method plays a role in the efficiency of your application.
-->
Angular가 제공하는 변화감지 로직은 애플리케이션의 효율성을 더 향상시키기 위해 도입되었습니다.

<!--
* **Reactive forms** keep the data model pure by providing it as an immutable data structure. Each time a change is triggered on the data model, the `FormControl` instance returns a new data model rather than updating the existing data model. This gives you the ability to track unique changes to the data model through the control's observable. This provides one way for change detection to be more efficient because it only needs to update on unique changes. It also follows reactive patterns that integrate with observable operators to transform data.
-->
* **반응형 폼**은 데이터를 이뮤터블 데이터 구조로 관리하기 때문에 데이터 모델을 순수하게 유지할 수 있습니다. 그리고 데이터 모델이 변경될 때마다 `FormControl` 인스턴스는 기존에 있던 데이터 모델을 갱신하는 대신 새로운 데이터 모델을 반환하기 때문에 이 데이터 모델을 참조하는 옵저버블은 항상 새로운 인스턴스를 받게 되며, 변화 감지 로직이 동작하는 흐름도 단방향으로 유지됩니다. 옵저버블로 받은 데이터를 옵저버블 연산자로 변환하는 경우에도 마찬가지입니다. 반응형 프로그래밍 패턴이 그대로 유지됩니다.

<!--
* **Template-driven** forms rely on mutability with two-way data binding to update the data model in the component as changes are made in the template. Because there are no unique changes to track on the data model when using two-way data binding, change detection is less efficient at determining when updates are required.
-->
* **템플릿 기반의 폼**에서 양방향 데이터 바인딩을 사용할 때 데이터 모델이나 템플릿에서 값이 변경된 것이 다른 쪽으로 반영되는 과정에는 불변성이 보장되지 않습니다. 양방향 데이터 바인딩을 사용하면 양쪽에서 참조하는 인스턴스가 같기 때문에 인스턴스 안에 있는 필드를 추가로 검사해야 하며, 이 점 때문에 반응형 폼과 비교했을 때 효율성이 떨어진다고도 할 수 있습니다.

<!--
The difference is demonstrated in the examples above using the **favorite color** input element.
-->
위에서 살펴본 예제에서도 차이점을 확인할 수 있습니다.

<!--
* With reactive forms, the **`FormControl` instance** always returns a new value when the control's value is updated.

* With template-driven forms, the **favorite color property** is always modified to its new value.
-->
* 반응형 폼에서는 값이 변경될 때마다 **`FormControl` 인스턴스**가 항상 새로운 객체를 반환합니다.

* 템플릿 기반 폼에서 값이 변경되면 인스턴스에서 **그 프로퍼티**만 변경됩니다.

<!--
## Scalability
-->
## 확장성 (Scalability)

<!--
If forms are a central part of your application, scalability is very important. Being able to reuse form models across components is critical.
-->
애플리케이션에 폼이 차지하는 비중이 크다면 확장성을 따져보는 것도 중요합니다. 폼의 관점에서 확장성이란 여러 컴포넌트에 폼 모델을 재사용할 수 있느냐를 의미합니다.

<!--
* **Reactive forms** provide access to low-level APIs and synchronous access to the form model, making creating large-scale forms easier.
-->
* **반응형 폼**에서는 폼 컨트롤에서 제공하는 API을 자유롭게 활용할 수 있으며 폼 모델에도 동기 방식으로 접근합니다. 반응형 폼을 활용하면 아주 복잡한 폼을 생성하는 것도 그리 어렵지 않습니다.

<!--
* **Template-driven** forms focus on simple scenarios, are not as reusable, abstract away the low-level APIs, and provide asynchronous access to the form model. The abstraction with template-driven forms also surfaces in testing, where testing reactive forms requires less setup and no dependence on the change detection cycle when updating and validating the form and data models during testing.
-->
* **템플릿 기반의 폼**은 단순한 시나리오를 처리하는 것이 목적이기 때문에 재사용하기 쉽지 않고 활용할 수 있는 API도 제한적입니다. 게다가 폼 모델에 비동기 방식으로 접근합니다. 그리고 템플릿 기반 폼은 본질적으로 템플릿을 기반으로 하기 때문에 반응형 폼에 비해 테스트 환경에 설정해야 할 것이 많습니다. 반응형 폼과 다르게 폼이나 데이터 모델을 변경하거나 유효성을 검사할 때 변화 감지 싸이클을 배제할 수 없습니다.

<!--
## Final thoughts
-->
## 정리

<!--
Choosing a strategy begins with understanding the strengths and weaknesses of the options presented. Low-level API and form model access, predictability, mutability, straightforward validation and testing strategies, and scalability are all important considerations in choosing the infrastructure you use to build your forms in Angular. Template-driven forms are similar to patterns in AngularJS, but they have limitations given the criteria of many modern, large-scale Angular apps. Reactive forms minimize these limitations. Reactive forms integrate with reactive patterns already present in other areas of the Angular architecture, and complement those requirements well.
-->
반응형 폼과 템플릿 기반의 폼 중 어떤 것을 사용하는지 정할 때는 두 방식의 장단점을 모두 이해하는 것이 중요합니다. 폼 모델에 접근하는 API를 자유롭게 활용할 수 있는지, 동작 로직은 이해하기 편한지, 인스턴스의 불변성은 보장되는지, 유효성 검사 로직은 어떻게 동작하며 테스트하기는 편한지, 폼은 효율적으로 확장할 수 있는지도 모두 따져봐야 합니다. 템플릿 기반의 폼은 AngularJS의 패턴과 비슷하기 때문에 최신 기술을 활용하는 대규모 Angular 애플리케이션에 적용하기에는 제약이 있습니다. 하지만 반응형 폼에서는 이 제약에서 자유롭습니다. 반응형 폼은 Angular 프레임워크 전반에 사용되는 반응형 패턴을 기반으로 만들어졌기 때문에 위에서 언급한 모든 장점을 그대로 활용할 수 있습니다.
=======

>>>>>>> 385cadf2

<!--
## Next steps
-->
## 다음 단계

<<<<<<< HEAD

<!--
=======
>>>>>>> 385cadf2
To learn more about reactive forms, see the following guides:
-->
반응형 폼에 대해 더 알아보려면 다음 문서를 확인하세요:

<<<<<<< HEAD
<!--
* [Reactive Forms](guide/reactive-forms)
* [Form Validation](guide/form-validation#reactive-form-validation)
* [Dynamic Forms](guide/dynamic-form)
-->
* [반응형 폼](guide/reactive-forms)
* [폼 유효성 검사](guide/form-validation#반응형-폼-유효성-검사)
* [동적 폼](guide/dynamic-form)
=======
* [Reactive forms](guide/reactive-forms)
* [Form validation](guide/form-validation#reactive-form-validation)
* [Dynamic forms](guide/dynamic-form)
>>>>>>> 385cadf2

<!--
To learn more about template-driven forms, see the following guides:
-->
템플릿 기반 폼에 대해 더 알아보려면 다음 문서를 확인하세요:

<<<<<<< HEAD
<!--
* [Template-driven Forms](guide/forms#template-driven-forms)
* [Form Validation](guide/form-validation#template-driven-validation)
-->
* [템플릿 기반 폼](guide/forms#템플릿-기반-폼)
* [폼 유효성 검사](guide/form-validation#템플릿-기반-폼-유효성-검사)
=======
* [Building a template-driven form](guide/forms) tutorial
* [Form validation](guide/form-validation#template-driven-validation)
* `NgForm` directive API reference
>>>>>>> 385cadf2
<|MERGE_RESOLUTION|>--- conflicted
+++ resolved
@@ -1,59 +1,20 @@
-<!--
 # Introduction to forms in Angular
--->
-# Angular 폼 소개
-
-<!--
+
 Handling user input with forms is the cornerstone of many common applications. Applications use forms to enable users to log in, to update a profile, to enter sensitive information, and to perform many other data-entry tasks.
 
 Angular provides two different approaches to handling user input through forms: reactive and template-driven. Both capture user input events from the view, validate the user input, create a form model and data model to update, and provide a way to track changes.
--->
-대부분의 애플리케이션에는 사용자의 입력을 폼으로 처리하는 기능이 들어갑니다. 폼은 사용자가 로그인하거나 개인정보를 수정할 때, 서버에 저장할 정보를 입력하는 것과 같이 데이터를 처리하는 곳에 모두 활용할 수 있습니다.
-
-<<<<<<< HEAD
-Angular는 사용자의 입력을 처리하는 폼을 두가지 방식으로 제공합니다. 반응형 폼과 템플릿 기반 폼은 모두 화면에서 사용자의 입력을 받아 입력값을 검증하며, 폼 모델을 구성하고 이 모델로 데이터 모델을 갱신할 수 있습니다. 그리고 값이 변경되는 것을 감지해서 원하는 로직을 실행할 수도 있습니다.
-
-<!--
-Reactive and template-driven forms process and manage form data differently. Each offers different advantages.
--->
-하지만 반응형 폼과 템플릿 기반 폼이 데이터를 처리하는 방식은 다릅니다. 두 방식의 장점도 다릅니다.
-
-<!--
-**In general:**
--->
-**일반적으로:**
-
-<!--
-* **Reactive forms** are more robust: they're more scalable, reusable, and testable. If forms are a key part of your application, or you're already using reactive patterns for building your application, use reactive forms.
-* **Template-driven forms** are useful for adding a simple form to an app, such as an email list signup form. They're easy to add to an app, but they don't scale as well as reactive forms. If you have very basic form requirements and logic that can be managed solely in the template, use template-driven forms.
--->
-* **반응형 폼**은 좀 더 역동적으로 동작합니다. 이 방식은 확장하기 편하며, 재사용하기 편하고, 테스트도 쉽게 적용할 수 있습니다. 애플리케이션에서 폼의 역할이 중요하거나, 반응형 프로그래밍을 사용하고 있다면 반응형 폼을 사용하는 것이 좋습니다.
-* **템플릿 기반의 폼**은 회원가입과 같이 간단한 폼을 만들 때 유용합니다. 이 방식은 구현하기 간단하지만 반응형 폼처럼 쉽게 확장할 수는 없습니다. 템플릿 기반 폼은 템플릿 안에서 모두 처리할 수 있을 정도로 로직이 간단할 때만 사용하는 것이 좋습니다.
-
-<!--
+
 This guide provides information to help you decide which type of form works best for your situation. It introduces the common building blocks used by both approaches. It also summarizes the key differences between the two approaches, and demonstrates those differences in the context of setup, data flow, and testing.
--->
-이 가이드에서는 애플리케이션에 어떤 방식의 폼을 적용하는 것이 좋은지 안내합니다. 그리고 각 방식의 구현 과정을 소개하면서 두 방식이 어떻게 다른지 알아봅니다. 두 방식은 폼 모델 구성, 데이터의 흐름, 테스트 과정이 모두 다릅니다.
-=======
-This guide provides information to help you decide which type of form works best for your situation. It introduces the common building blocks used by both approaches. It also summarizes the key differences between the two approaches, and demonstrates those differences in the context of setup, data flow, and testing.
 
 ## Prerequisites
 
 This guide assumes that you have a basic understanding of the following.
 
 * [TypeScript](https://www.typescriptlang.org/docs/home.html "The TypeScript language") and HTML5 programming.
->>>>>>> 385cadf2
 
 * Angular app-design fundamentals, as described in [Angular Concepts](guide/architecture "Introduction to Angular concepts.").
 
-<<<<<<< HEAD
-<!--
-**Note:** For complete information about each kind of form, see [Reactive Forms](guide/reactive-forms) and [Template-driven Forms](guide/forms).
--->
-**참고:** 각 방식에 대해 자세하게 확인하려면 [반응형 폼](guide/reactive-forms) 문서와 [템플릿 기반 폼](guide/forms) 문서를 참고하세요.
-=======
 * The basics of [Angular template syntax](guide/architecture-components#template-syntax "Template syntax intro").
->>>>>>> 385cadf2
 
 ## Choosing an approach
 
@@ -63,55 +24,17 @@
 
 * **Template-driven forms** rely on directives in the template to create and manipulate the underlying object model. They are useful for adding a simple form to an app, such as an email list signup form. They're easy to add to an app, but they don't scale as well as reactive forms. If you have very basic form requirements and logic that can be managed solely in the template, template-driven forms could be a good fit.
 
-<<<<<<< HEAD
-<!--
-## Key differences
--->
-## 두 방식의 차이
-=======
 ### Key differences
->>>>>>> 385cadf2
-
-<!--
+
 The table below summarizes the key differences between reactive and template-driven forms.
--->
-아래 표를 보면서 반응형 폼과 템플릿 기반 폼의 차이를 확인해 보세요.
 
 <style>
   table {width: 100%};
   td, th {vertical-align: top};
 </style>
 
-<!--
 ||Reactive|Template-driven|
 |--- |--- |--- |
-<<<<<<< HEAD
-|Setup (form model)|More explicit, created in component class|Less explicit, created by directives|
-|Data model|Structured|Unstructured|
-|Predictability|Synchronous|Asynchronous|
-|Form validation|Functions|Directives|
-|Mutability|Immutable|Mutable|
-|Scalability|Low-level API access|Abstraction on top of APIs|
--->
-||반응형 폼|템플릿 기반 폼|
-|--- |--- |--- |
-|폼 모델 구성|명시적으로 컴포넌트 클래스에 선언|템플릿에 디렉티브로 선언|
-|데이터 모델|구조를 갖춰 구성|개별 구성|
-|동작 방식|동기|비동기|
-|유효성 검증 방법|함수|디렉티브|
-|불변성|이뮤터블|뮤터블|
-|확장성|API에 자유롭게 접근 가능|일부 API만 접근 가능|
-
-<!--
-## Common foundation
--->
-## 두 방식의 공통점
-
-<!--
-Both reactive and template-driven forms share underlying building blocks.
--->
-반응형 폼과 템플릿 기반 폼은 모두 다음 요소를 사용합니다.
-=======
 |[Setup of form model](#setup) | Explicit, created in component class | Implicit, created by directives |
 |[Data model](#data-flow-in-forms) | Structured and immutable | Unstructured and mutable |
 |Predictability | Synchronous | Asynchronous |
@@ -132,7 +55,6 @@
 {@a setup}
 
 ## Setting up the form model
->>>>>>> 385cadf2
 
 Both reactive and template-driven forms track value changes between the form input elements that users interact with and the form data in your component model.
 The two approaches share underlying building blocks, but differ in how you create and manage the common form-control instances.
@@ -141,7 +63,6 @@
 
 Both reactive and template-driven forms are built on the following base classes.
 
-<!--
 * `FormControl` tracks the value and validation status of an individual form control.
 
 * `FormGroup` tracks the same values and status for a collection of form controls.
@@ -149,169 +70,48 @@
 * `FormArray` tracks the same values and status for an array of form controls.
 
 * `ControlValueAccessor` creates a bridge between Angular `FormControl` instances and native DOM elements.
--->
-* `FormControl`: 개별 폼 컨트롤의 값과 유효성 상태를 관리합니다.
-
-* `FormGroup`: 폼 컨트롤 그룹 전체의 값과 유효성 상태를 관리합니다.
-
-<<<<<<< HEAD
-* `FormArray`: 폼 컨트롤 배열 전체의 값과 유효성 상태를 관리합니다.
-
-* `ControlValueAccessor`: Angular `FormControl` 인스턴스와 네이티브 DOM 엘리먼트를 연결합니다.
-
-<!--
-See the [Form model setup](#setup-the-form-model) section below for an introduction to how these control instances are created and managed with reactive and template-driven forms. Further details are provided in the [data flow section](#data-flow-in-forms) of this guide.
--->
-반응형 폼과 템플릿 기반 폼에서 이 컨트롤 인스턴스들이 어떻게 동작하는지 확인하려면 아래에서 설명하는 [폼 모델 구성](#setup-the-form-model) 부분을 참고하세요. 그리고 나서는 [데이터 흐름](#data-flow-in-forms)섹션을 확인하는 것이 좋습니다.
 
 {@a setup-the-form-model}
 
-<!--
-## Form model setup
--->
-## 폼 모델 구성
-
-<!--
-Reactive and template-driven forms both use a form model to track value changes between Angular forms and form input elements. The examples below show how the form model is defined and created.
--->
-반응형 폼과 템플릿 기반 폼은 모두 폼 모델을 사용해서 Angular 폼과 폼 엘리먼트를 연결합니다. 아래 예제를 보면서 폼 모델이 어떻게 정의되고 생성되는지 확인해 보세요.
-
-<!--
-=======
-{@a setup-the-form-model}
-
->>>>>>> 385cadf2
 ### Setup in reactive forms
--->
-### 반응형 폼 구성
-
-<<<<<<< HEAD
-<!--
-Here's a component with an input field for a single control implemented using reactive forms.
--->
-폼 컨트롤 하나와 입력 필드 하나를 반응형 폼으로 구성하면 다음과 같이 구현할 수 있습니다.
-=======
+
 With reactive forms, you define the form model directly in the component class.
 The `[formControl]` directive links the explicitly created `FormControl` instance to a specific form element in the view, using an internal value accessor.
 
 The following component implements an input field for a single control, using reactive forms. In this example, the form model is the `FormControl` instance.
->>>>>>> 385cadf2
 
 <code-example path="forms-overview/src/app/reactive/favorite-color/favorite-color.component.ts">
 </code-example>
 
-<<<<<<< HEAD
-<!--
-The source of truth provides the value and status of the form element at a given point in time. In reactive forms, the form model is the source of truth. In the example above, the form model is the `FormControl` instance.
--->
-폼 컨트롤의 값과 유효성 검증 상태는 모두 원천 소스(source of truth)에서 전달됩니다. 반응형 폼에서 원천 소스는 폼 모델이며, 이 코드에서는 `FormControl` 인스턴스가 폼 모델입니다.
-=======
 Figure 1 shows how, in reactive forms, the form model is the source of truth; it provides the value and status of the form element at any given point in time, through the `[formControl]` directive on the input element.
 
 **Figure 1.** *Direct access to forms model in a reactive form.*
->>>>>>> 385cadf2
-
-<!--
+
 <div class="lightbox">
   <img src="generated/images/guide/forms-overview/key-diff-reactive-forms.png" alt="Reactive forms key differences">
 </div>
-<<<<<<< HEAD
--->
-<div class="lightbox">
-  <img src="generated/images/guide/forms-overview/key-diff-reactive-forms.png" alt="반응형 폼의 주요 차이점">
-</div>
-<!--
-With reactive forms, the form model is explicitly defined in the component class. The reactive form directive (in this case, `FormControlDirective`) then links the existing `FormControl` instance to a specific form element in the view using a value accessor (`ControlValueAccessor` instance).
--->
-반응형 폼 방식으로 구현할 때 폼 모델은 컴포넌트 클래스에 명시적으로 정의합니다. 그리고 `FormControlDirective`와 같은 폼 디렉티브는 화면에 표시된 폼 엘리먼트와 컴포넌트의 `FormControl` 인스턴스를 연결하는데, 이 때 값 참조 인터페이스(`ControlValueAccessor` 인스턴스)를 사용합니다.
-
-<!--
-=======
-
->>>>>>> 385cadf2
+
 ### Setup in template-driven forms
--->
-### 템플릿 기반 폼 구성
-
-<<<<<<< HEAD
-<!--
-Here's the same component with an input field for a single control implemented using template-driven forms.
--->
-반응형 폼 때와 같은 컴포넌트를 템플릿 기반 폼 방식으로 구성하려면 다음과 같이 구현합니다.
-=======
+
 In template-driven forms, the form model is implicit, rather than explicit. The directive `NgModel` creates and manages a `FormControl` instance for a given form element.
 
 The following component implements the same input field for a single control, using template-driven forms.
->>>>>>> 385cadf2
 
 <code-example path="forms-overview/src/app/template/favorite-color/favorite-color.component.ts">
 </code-example>
 
-<<<<<<< HEAD
-<!--
-In template-driven forms, the source of truth is the template.
--->
-이 때 템플릿 기반 폼의 원천 소스는 템플릿입니다.
-=======
 In a template-driven form the source of truth is the template. You do not have direct programmatic access to the `FormControl` instance, as shown in Figure 2.
 
 **Figure 2.** *Indirect access to forms model in a template-driven form.*
->>>>>>> 385cadf2
-
-<!--
+
 <div class="lightbox">
   <img src="generated/images/guide/forms-overview/key-diff-td-forms.png" alt="Template-driven forms key differences">
 </div>
--->
-<div class="lightbox">
-  <img src="generated/images/guide/forms-overview/key-diff-td-forms.png" alt="템플릿 기반 폼의 주요 차이점">
-</div>
-
-<<<<<<< HEAD
-<!--
-The abstraction of the form model promotes simplicity over structure. The template-driven form directive `NgModel` is responsible for creating and managing the `FormControl` instance for a given form element. It's less explicit, but you no longer have direct control over the form model.
--->
-템플릿 기반 폼에서 폼 모델은 더 추상화되기 때문에 구조가 단순합니다. 그리고 템플릿 기반 폼에서 사용하는 `NgModel` 디렉티브는 폼 엘리먼트와 연결되는 `FormControl` 인스턴스를 직접 생성하고 관리합니다. 템플릿 기반 폼은 반응형 폼에 비해 간단하게 구성할 수 있지만, 반응형 폼과 다르게 폼 모델에 직접 접근할 수 없습니다.
-
-=======
->>>>>>> 385cadf2
+
 {@a data-flow-in-forms}
 
-<!--
 ## Data flow in forms
--->
-## 폼의 데이터 흐름
-
-<<<<<<< HEAD
-<!--
-When building forms in Angular, it's important to understand how the framework handles data flowing from the user or from programmatic changes. Reactive and template-driven forms follow two different strategies when handling form input. The data flow examples below begin with the favorite color input field example from above, and then show how changes to favorite color are handled in reactive forms compared to template-driven forms.
--->
-Angular의 방식으로 폼을 구성할 때는 사용자가 입력한 데이터를 프레임워크가 어떻게 처리하고 변경사항에 반응하는지 이해하는 것이 중요합니다. 왜냐하면 반응형 폼과 템플릿 기반 폼은 서로 다른 정책으로 폼 입력을 처리하기 때문입니다. 이번 섹션에서는 위에서 살펴본 예제를 좀 더 발전시켜서, 데이터를 처리하는 방식이 서로 어떻게 다른지 알아봅시다.
-
-<!--
-### Data flow in reactive forms
--->
-### 반응형 폼의 데이터 흐름
-
-<!--
-As described above, in reactive forms each form element in the view is directly linked to a form model (`FormControl` instance). Updates from the view to the model and from the model to the view are synchronous and aren't dependent on the UI rendered. The diagrams below use the same favorite color example to demonstrate how data flows when an input field's value is changed from the view and then from the model.
--->
-위에서 설명한 것처럼 반응형 폼에서 화면에 존재하는 개별 폼 엘리먼트는 폼 모델(`FormControl` 인스턴스)과 직접 연결됩니다. 그래서 화면에서 변경된 값은 모델로 전달되며, 모델의 값이 변경되면 화면의 값도 즉시 갱신됩니다. 이 동작은 값이 변경되었을 때 UI를 다시 렌더링하지 않아도 즉시 실행됩니다. 아래 그림은 화면의 입력 필드 값이 변경되었을 때 이 값이 모델로 어떻게 전달되는지 표현한 그림입니다.
-
-<!--
-<div class="lightbox">
-  <img src="generated/images/guide/forms-overview/dataflow-reactive-forms-vtm.png" alt="Reactive forms data flow - view to model" width="100%">
-</div>
--->
-<div class="lightbox">
-  <img src="generated/images/guide/forms-overview/dataflow-reactive-forms-vtm.png" alt="반응형 폼의 데이터 흐름 - 화면에서 모델로" width="100%">
-</div>
-
-<!--
-The steps below outline the data flow from view to model.
--->
-화면에서 모델로 데이터가 전달되는 흐름을 단계별로 살펴봅시다.
-=======
+
 When an application contains a form, Angular must keep the view in sync with the component model and the component model in sync with the view.
 As users change values and make selections through the view, the new values must be reflected in the data model.
 Similarly, when the program logic changes values in the data model, those values must be reflected in the view.
@@ -324,86 +124,34 @@
 In reactive forms each form element in the view is directly linked to the form model (a `FormControl` instance). Updates from the view to the model and from the model to the view are synchronous and do not depend on how the UI is rendered.
 
 The view-to-model diagram shows how data flows when an input field's value is changed from the view through the following steps.
->>>>>>> 385cadf2
-
-<!--
+
 1. The user types a value into the input element, in this case the favorite color *Blue*.
 1. The form input element emits an "input" event with the latest value.
 1. The control value accessor listening for events on the form input element immediately relays the new value to the `FormControl` instance.
 1. The `FormControl` instance emits the new value through the `valueChanges` observable.
 1. Any subscribers to the `valueChanges` observable receive the new value.
--->
-1. 사용자가 엘리먼트에 값을 입력합니다. 이 예제에서는 *Blue*를 입력했습니다.
-1. 폼 입력 엘리먼트가 "input" 이벤트를 발생시키면서 마지막으로 입력된 값을 전달합니다.
-1. 이 이벤트는 컨트롤 값 접근자(control value accessor)가 감지하고 있는데, 새로운 이벤트가 전달되면 이 값을 `FormControl` 인스턴스로 전달합니다.
-1. `FormControl` 인스턴스는 새로운 값으로 `valueChanges` 옵저버블을 발행합니다.
-1. `valueChanges` 옵저버블을 구독하는 쪽에서 입력 엘리먼트에 새로 입력된 값을 받습니다.
-
-<!--
+
 <div class="lightbox">
   <img src="generated/images/guide/forms-overview/dataflow-reactive-forms-vtm.png" alt="Reactive forms data flow - view to model">
 </div>
--->
-<div class="lightbox">
-  <img src="generated/images/guide/forms-overview/dataflow-reactive-forms-mtv.png" alt="반응형 폼의 데이터 흐름 - 모델에서 화면으로" width="100%">
-</div>
-
-<<<<<<< HEAD
-<!--
-The steps below outline the data flow from model to view.
--->
-모델에서 화면으로 데이터가 전달되는 흐름을 살펴봅시다.
-=======
+
 The model-to-view diagram shows how a programmatic change to the model is propagated to the view through the following steps.
->>>>>>> 385cadf2
-
-<!--
+
 1. The user calls the `favoriteColorControl.setValue()` method, which updates the `FormControl` value.
 1. The `FormControl` instance emits the new value through the `valueChanges` observable.
 1. Any subscribers to the `valueChanges` observable receive the new value.
 1. The control value accessor on the form input element updates the element with the new value.
--->
-1. 사용자가 `favoriteColorControl.setValue()` 메소드를 실행하면 `FormControl`의 값이 변경됩니다.
-1. `FormControl` 인스턴스는 새로 지정된 값으로 `valueChanges` 옵저버블을 발행합니다.
-1. `valueChanges` 옵저버블을 구독하는 쪽에서 새로 지정된 값을 받습니다.
-1. 폼 입력 엘리먼트와 연결된 컨트롤 값 접근자가 새로 지정된 값으로 화면을 갱신합니다.
-
-<<<<<<< HEAD
-<!--
+
+<div class="lightbox">
+  <img src="generated/images/guide/forms-overview/dataflow-reactive-forms-mtv.png" alt="Reactive forms data flow - model to view">
+</div>
+
 ### Data flow in template-driven forms
--->
-### 템플릿 기반 폼의 데이터 흐름
-
-<!--
-In template-driven forms, each form element is linked to a directive that manages the form model internally. The diagrams below use the same favorite color example to demonstrate how data flows when an input field's value is changed from the view and then from the model.
--->
-템플릿 기반 폼에서는 개별 폼 엘리먼트가 디렉티브와 연결되며, 이 디렉티브가 내부적으로 폼 모델을 관리합니다. 입력 필드 값이 변경되면 이 값이 화면에서 데이터 모델로 전달되는데, 이 과정은 다음 그림을 보면서 확인해 보세요.
-
-<!--
-=======
->>>>>>> 385cadf2
-<div class="lightbox">
-  <img src="generated/images/guide/forms-overview/dataflow-reactive-forms-mtv.png" alt="Reactive forms data flow - model to view">
-</div>
--->
-<div class="lightbox">
-  <img src="generated/images/guide/forms-overview/dataflow-td-forms-vtm.png" alt="템플릿 기반 폼의 데이터 흐름 - 화면에서 모델로" width="100%">
-</div>
-
-<<<<<<< HEAD
-<!--
-The steps below outline the data flow from view to model when the input value changes from *Red* to *Blue*.
--->
-입력 필드의 값이 *Red*에서 *Blue*로 바뀔 때 화면에서 모델로 값이 전달되는 과정은 다음과 같습니다.
-=======
-### Data flow in template-driven forms
 
 In template-driven forms, each form element is linked to a directive that manages the form model internally.
 
 The view-to-model diagram shows how data flows when an input field's value is changed from the view through the following steps.
->>>>>>> 385cadf2
-
-<!--
+
 1. The user types *Blue* into the input element.
 1. The input element emits an "input" event with the value *Blue*.
 1. The control value accessor attached to the input triggers the `setValue()` method on the `FormControl` instance.
@@ -412,34 +160,13 @@
 1. The control value accessor also calls the `NgModel.viewToModelUpdate()` method which emits an `ngModelChange` event.
 1. Because the component template uses two-way data binding for the `favoriteColor` property, the `favoriteColor` property in the component
 is updated to the value emitted by the `ngModelChange` event (*Blue*).
--->
-1. 사용자가 입력 엘리먼트에 *Blue*를 입력합니다.
-1. 입력 엘리먼트에서 "input" 이벤트가 발생하며 이 이벤트로 *Blue* 라는 값이 전달됩니다.
-1. 엘리먼트에 연결된 컨트롤 값 접근자가 `FormControl` 인스턴스의 `setValue()` 메소드를 실행합니다.
-1. `FormControl` 인스턴스가 새로 변경된 값으로 `valueChanges` 옵저버블을 발행합니다.
-1. `valueChanges`를 구독하는 쪽에서 새로 변경된 값을 받습니다.
-1. 이와 동시에 컨트롤 값 접근자가 `NgModel.viewToModelUpdate()` 메소드를 실행하면서 `ngModelChange` 이벤트를 발생시킵니다.
-1. 컴포넌트 템플릿과 컴포넌트 클래스의 `favoriteColor` 프로퍼티는 양방향 데이터 바인딩으로 연결되어있기 때문에 `ngModelChange` 이벤트가 발생하면 컴포넌트 클래스의 `favoriteColor` 프로퍼티 값이 새로 입력한 값(*Blue*)으로 변경됩니다.
-
-<!--
+
 <div class="lightbox">
   <img src="generated/images/guide/forms-overview/dataflow-td-forms-vtm.png" alt="Template-driven forms data flow - view to model" width="100%">
 </div>
--->
-<div class="lightbox">
-  <img src="generated/images/guide/forms-overview/dataflow-td-forms-mtv.png" alt="템플릿 기반 폼의 데이터 흐름 - 모델에서 화면으로" width="100%">
-</div>
-
-<<<<<<< HEAD
-<!--
-The steps below outline the data flow from model to view when the `favoriteColor` changes from *Blue* to *Red*.
--->
-`favoriteColor`의 값이 *Blue*에서 *Red*로 변경되었을 때 데이터가 모델에서 화면으로 전달되는 과정은 다음과 같습니다.
-=======
+
 The model-to-view diagram shows how data flows from model to view when the `favoriteColor` changes from *Blue* to *Red*, through the following steps
->>>>>>> 385cadf2
-
-<!--
+
 1. The `favoriteColor` value is updated in the component.
 1. Change detection begins.
 1. During change detection, the `ngOnChanges` lifecycle hook is called on the `NgModel` directive instance because the value of one of its inputs has changed.
@@ -449,20 +176,6 @@
 1. The `FormControl` instance emits the latest value through the `valueChanges` observable.
 1. Any subscribers to the `valueChanges` observable receive the new value.
 1. The control value accessor updates the form input element in the view with the latest `favoriteColor` value.
-<<<<<<< HEAD
--->
-1. 컴포넌트에 있는 `favoriteColor` 값이 변경됩니다.
-1. 변화감지 동작이 시작됩니다.
-1. 컴포넌트의 입력값이 변경되었기 때문에 `NgModel` 디렉티브 인스턴스에 있는 `ngOnChanges` 라이프싸이클 후킹 함수가 실행됩니다.
-1. `ngOnChanges()` 메소드는 `FormControl` 인스턴스의 값을 변경하는 동작을 큐에 추가합니다.
-1. 변화 감지 동작이 종료됩니다.
-1. 다음 싸이클이 되면 `FormControl` 인스턴스의 값을 변경시키는 동작이 실행됩니다.
-1. `FormControl` 인스턴스는 새로 받은 값으로 `valueChanges` 옵저버블을 발행합니다.
-1. `valueChanges` 옵저버블을 구독하는 쪽에서 새로운 값을 받습니다.
-1. 컨트롤 값 접근자가 변경된 `favoriteColor` 값으로 화면에 있는 폼 엘리먼트 값을 갱신합니다.
-
-<!--
-=======
 
 <div class="lightbox">
   <img src="generated/images/guide/forms-overview/dataflow-td-forms-mtv.png" alt="Template-driven forms data flow - model to view" width="100%">
@@ -488,74 +201,23 @@
 * With template-driven forms, the **favorite color property** is always modified to its new value.
 
 {@a validation}
->>>>>>> 385cadf2
 ## Form validation
--->
-## 폼 유효성 검사
-
-<!--
+
 Validation is an integral part of managing any set of forms. Whether you're checking for required fields or querying an external API for an existing username, Angular provides a set of built-in validators as well as the ability to create custom validators.
--->
-유효성 검증은 폼을 종합적으로 관리하는 과정입니다. 유효성 검증을 활용하면 필수 입력 필드에 값이 입력되었는지 확인할 수 있으며, 회원의 이름이 이미 존재하는지 외부 API를 사용해서 쿼리할 수도 있습니다. Angular 프레임워크는 일반적인 경우에 사용할 수 있는 유효성 검사기를 다양하게 제공하며 추가로 필요한 기능이 있다면 커스텀 유효성 검사기를 정의해서 활용할 수도 있습니다.
-
-<!--
+
 * **Reactive forms** define custom validators as **functions** that receive a control to validate.
 * **Template-driven forms** are tied to template **directives**, and must provide custom validator directives that wrap validation functions.
--->
-* **반응형 폼**에서는 커스텀 유효성 검사기를 **함수**로 정의합니다. 유효성을 검사해야 할 폼 컨트롤은 이 함수의 인자로 전달합니다.
-* **템플릿 기반 폼**은 템플릿 **디렉티브**를 활용하기 때문에 커스텀 유효성 검사기도 유효성 검사 함수를 디렉티브로 랩핑해서 사용합니다.
-
-<!--
+
 For more information, see [Form Validation](guide/form-validation).
--->
-자세한 내용을 확인하려면 [폼 유효성 검사](guide/form-validation) 문서를 참고하세요.
-
-<!--
+
 ## Testing
--->
-## 테스트
-
-<<<<<<< HEAD
-<!--
-Testing plays a large part in complex applications and a simpler testing strategy is useful when validating that your forms function correctly. Reactive forms and template-driven forms have different levels of reliance on rendering the UI to perform assertions based on form control and form field changes. The following examples demonstrate the process of testing forms with reactive and template-driven forms.
--->
-폼이 원하는 대로 동작하는지 확인하려면 테스트 코드를 작성하는 것이 좋으며, 애플리케이션이 복잡할 수록 단순한 테스트 정책이 필요합니다. 반응형 폼과 템플릿 기반 폼은 UI를 렌더링하는 방법이 다르며, 유효성을 검사하는 방식도 다르고 폼 컨트롤과 폼 필드가 변경되는 것을 추적하는 과정도 다릅니다. 이번 섹션에서는 반응형 폼과 템플릿 폼에 테스트를 어떻게 적용할 수 있는지 알아봅시다.
-=======
+
 Testing plays a large part in complex applications. A simpler testing strategy is useful when validating that your forms function correctly.
 Reactive forms and template-driven forms have different levels of reliance on rendering the UI to perform assertions based on form control and form field changes.
 The following examples demonstrate the process of testing forms with reactive and template-driven forms.
->>>>>>> 385cadf2
-
-<!--
+
 ### Testing reactive forms
--->
-### 반응형 폼 테스트하기
-
-<<<<<<< HEAD
-<!--
-Reactive forms provide a relatively easy testing strategy because they provide synchronous access to the form and data models, and they can be tested without rendering the UI. In these tests, status and data are queried and manipulated through the control without interacting with the change detection cycle.
--->
-반응형 폼은 폼과 데이터 모델에 동기 방식으로 접근할 수 있기 때문에 템플릿 기반 폼에 비해 테스트하기 쉬우며, 화면을 렌더링하지 않아도 로직을 테스트할 수 있습니다. 그리고 폼 컨트롤의 상태나 데이터를 쿼리하거나 조작할 때 Angular의 변화 감지 동작을 배제할 수 있습니다.
-
-<!--
-The following tests use the favorite color components mentioned earlier to verify the data flows from view to model and model to view for a reactive form.
--->
-위에서 살펴봤던 컴포넌트 예제를 바탕으로 데이터가 화면에서 모델로, 모델에서 화면으로 전달되는 것을 확인하는 테스트 코드를 작성해 봅시다.
-
-<!--
-The following test verifies the data flow from view to model.
--->
-데이터가 화면에서 모델로 전달되는 것은 다음과 같이 테스트합니다.
-
-<!--
-<code-example path="forms-overview/src/app/reactive/favorite-color/favorite-color.component.spec.ts" region="view-to-model" header="Favorite color test - view to model">
--->
-<code-example path="forms-overview/src/app/reactive/favorite-color/favorite-color.component.spec.ts" region="view-to-model" header="반응형 폼 테스트 - 화면에서 모델로">
-</code-example>
-
-<!--
-Here are the steps performed in the view to model test.
-=======
+
 Reactive forms provide a relatively easy testing strategy because they provide synchronous access to the form and data models, and they can be tested without rendering the UI.
 In these tests, status and data are queried and manipulated through the control without interacting with the change detection cycle.
 
@@ -564,236 +226,65 @@
 **Verifying view-to-model data flow**
 
 The first example performs the following steps to verify the view-to-model data flow.
->>>>>>> 385cadf2
 
 1. Query the view for the form input element, and create a custom "input" event for the test.
 1. Set the new value for the input to *Red*, and dispatch the "input" event on the form input element.
 1. Assert that the component's `favoriteColorControl` value matches the value from the input.
 
-<<<<<<< HEAD
-The following test verifies the data flow from model to view.
--->
-테스트 과정은 다음과 같습니다.
-
-1. 화면에서 폼 입력 엘리먼트를 쿼리하고 커스텀 "input" 이벤트를 생성합니다.
-1. 입력 엘리먼트에 새로운 값으로 *Red*를 지정하고, 커스텀 이벤트를 폼 입력 엘리먼트로 전달합니다.
-1. 컴포넌트의 `favoriteColorControl` 프로퍼티 값이 제대로 바뀌었는지 확인합니다.
-
-그리고 데이터가 모델에서 화면으로 전달되는 것은 다음과 같이 테스트합니다.
-
-<!--
-<code-example path="forms-overview/src/app/reactive/favorite-color/favorite-color.component.spec.ts" region="model-to-view" header="Favorite color test - model to view">
--->
-<code-example path="forms-overview/src/app/reactive/favorite-color/favorite-color.component.spec.ts" region="model-to-view" header="반응형 폼 테스트 - 모델에서 화면으로">
-</code-example>
-
-<!--
-Here are the steps performed in the model to view test.
--->
-테스트 과정은 다음과 같습니다.
-=======
 <code-example path="forms-overview/src/app/reactive/favorite-color/favorite-color.component.spec.ts" region="view-to-model" header="Favorite color test - view to model">
 </code-example>
 
 The next example performs the following steps to verify the model-to-view data flow.
->>>>>>> 385cadf2
-
-<!--
+
 1. Use the `favoriteColorControl`, a `FormControl` instance, to set the new value.
 1. Query the view for the form input element.
 1. Assert that the new value set on the control matches the value in the input.
--->
-1. `favoriteColorControl`을 의미하는 `FormControl` 인스턴스를 참조해서 새로운 값을 지정합니다.
-1. 화면에서 폼 입력 엘리먼트를 쿼리합니다.
-1. 폼 컨트롤에 입력한 값이 화면에 표시된 값과 같은지 확인합니다.
-
-<<<<<<< HEAD
-<!--
-=======
+
 <code-example path="forms-overview/src/app/reactive/favorite-color/favorite-color.component.spec.ts" region="model-to-view" header="Favorite color test - model to view">
 </code-example>
 
->>>>>>> 385cadf2
 ### Testing template-driven forms
--->
-### 템플릿 기반 폼 테스트하기
-
-<!--
+
 Writing tests with template-driven forms requires a detailed knowledge of the change detection process and an understanding of how directives run on each cycle to ensure that elements are queried, tested, or changed at the correct time.
--->
-템플릿 기반 폼에 테스트를 적용하려면 Angular의 변화 감지 로직이 어떻게 동작하는지, 디렉티브의 각 라이프싸이클이 어떻게 동작하는지 확실하게 알아야 합니다. 엘리먼트를 쿼리하거나 테스트하는 시점, 변경된 것을 확인하는 시점은 이 라이프싸이클을 정확하게 따라야 합니다.
-
-<!--
+
 The following tests use the favorite color components mentioned earlier to verify the data flows from view to model and model to view for a template-driven form.
 
 The following test verifies the data flow from view to model.
--->
-위에서 살펴봤던 컴포넌트를 바탕으로 데이터가 화면에서 모델로, 모델에서 화면으로 전달되는 것을 확인하는 테스트 코드를 작성해 봅시다.
-
-데이터가 화면에서 모델로 전달되는 것은 다음과 같이 테스트합니다.
-
-<!--
+
 <code-example path="forms-overview/src/app/template/favorite-color/favorite-color.component.spec.ts" region="view-to-model" header="Favorite color test - view to model">
--->
-<code-example path="forms-overview/src/app/template/favorite-color/favorite-color.component.spec.ts" region="view-to-model" header="템플릿 기반 폼 테스트 - 화면에서 모델로">
-</code-example>
-
-<!--
+</code-example>
+
 Here are the steps performed in the view to model test.
--->
-테스트 과정은 다음과 같습니다.
-
-<!--
+
 1. Query the view for the form input element, and create a custom "input" event for the test.
 1. Set the new value for the input to *Red*, and dispatch the "input" event on the form input element.
 1. Run change detection through the test fixture.
 1. Assert that the component `favoriteColor` property value matches the value from the input.
--->
-1. 화면에서 폼 입력 엘리먼트를 쿼리하고 커스텀 "input" 이벤트를 생성합니다.
-1. 입력 엘리먼트에 새로운 값으로 *Red*를 지정하고, 커스텀 이벤트를 폼 입력 엘리먼트로 전달합니다.
-1. 테스트 픽스쳐를 사용해서 변화 감지 로직을 실행합니다.
-1. 컴포넌트의 `favoriteColorControl` 프로퍼티의 값이 제대로 바뀌었는지 확인합니다.
-
-<!--
+
 The following test verifies the data flow from model to view.
--->
-그리고 데이터가 모델에서 화면으로 전달되는 것은 다음과 같이 테스트합니다.
-
-<!--
+
 <code-example path="forms-overview/src/app/template/favorite-color/favorite-color.component.spec.ts" region="model-to-view" header="Favorite color test - model to view">
--->
-<code-example path="forms-overview/src/app/template/favorite-color/favorite-color.component.spec.ts" region="model-to-view" header="템플릿 기반 폼 테스트 - 모델에서 화면으로">
-</code-example>
-
-<!--
+</code-example>
+
 Here are the steps performed in the model to view test.
--->
-테스트 과정은 다음과 같습니다.
-
-<!--
+
 1. Use the component instance to set the value of the `favoriteColor` property.
 1. Run change detection through the test fixture.
 1. Use the `tick()` method to simulate the passage of time within the `fakeAsync()` task.
 1. Query the view for the form input element.
 1. Assert that the input value matches the value of the `favoriteColor` property in the component instance.
-<<<<<<< HEAD
--->
-1. 컴포넌트 인스턴스의 `favoriteColor` 프로퍼티값을 변경합니다.
-1. 테스트 픽스쳐를 사용해서 변화 감지 로직을 실행합니다.
-1. 일정 시간이 지난 것처럼 처리하기 위해 `fakeAsync()` 태스크 안에서 `tick()` 메소드를 실행합니다.
-1. 화면에서 폼 입력 엘리먼트를 쿼리합니다.
-1. 컴포넌트인스턴스의 `favoriteColor` 프로퍼티에 지정한 값이 화면에 표시된 값과 같은지 확인합니다.
-
-<!--
-## Mutability
--->
-## 가변성 (Mutability)
-
-<!--
-The change tracking method plays a role in the efficiency of your application.
--->
-Angular가 제공하는 변화감지 로직은 애플리케이션의 효율성을 더 향상시키기 위해 도입되었습니다.
-
-<!--
-* **Reactive forms** keep the data model pure by providing it as an immutable data structure. Each time a change is triggered on the data model, the `FormControl` instance returns a new data model rather than updating the existing data model. This gives you the ability to track unique changes to the data model through the control's observable. This provides one way for change detection to be more efficient because it only needs to update on unique changes. It also follows reactive patterns that integrate with observable operators to transform data.
--->
-* **반응형 폼**은 데이터를 이뮤터블 데이터 구조로 관리하기 때문에 데이터 모델을 순수하게 유지할 수 있습니다. 그리고 데이터 모델이 변경될 때마다 `FormControl` 인스턴스는 기존에 있던 데이터 모델을 갱신하는 대신 새로운 데이터 모델을 반환하기 때문에 이 데이터 모델을 참조하는 옵저버블은 항상 새로운 인스턴스를 받게 되며, 변화 감지 로직이 동작하는 흐름도 단방향으로 유지됩니다. 옵저버블로 받은 데이터를 옵저버블 연산자로 변환하는 경우에도 마찬가지입니다. 반응형 프로그래밍 패턴이 그대로 유지됩니다.
-
-<!--
-* **Template-driven** forms rely on mutability with two-way data binding to update the data model in the component as changes are made in the template. Because there are no unique changes to track on the data model when using two-way data binding, change detection is less efficient at determining when updates are required.
--->
-* **템플릿 기반의 폼**에서 양방향 데이터 바인딩을 사용할 때 데이터 모델이나 템플릿에서 값이 변경된 것이 다른 쪽으로 반영되는 과정에는 불변성이 보장되지 않습니다. 양방향 데이터 바인딩을 사용하면 양쪽에서 참조하는 인스턴스가 같기 때문에 인스턴스 안에 있는 필드를 추가로 검사해야 하며, 이 점 때문에 반응형 폼과 비교했을 때 효율성이 떨어진다고도 할 수 있습니다.
-
-<!--
-The difference is demonstrated in the examples above using the **favorite color** input element.
--->
-위에서 살펴본 예제에서도 차이점을 확인할 수 있습니다.
-
-<!--
-* With reactive forms, the **`FormControl` instance** always returns a new value when the control's value is updated.
-
-* With template-driven forms, the **favorite color property** is always modified to its new value.
--->
-* 반응형 폼에서는 값이 변경될 때마다 **`FormControl` 인스턴스**가 항상 새로운 객체를 반환합니다.
-
-* 템플릿 기반 폼에서 값이 변경되면 인스턴스에서 **그 프로퍼티**만 변경됩니다.
-
-<!--
-## Scalability
--->
-## 확장성 (Scalability)
-
-<!--
-If forms are a central part of your application, scalability is very important. Being able to reuse form models across components is critical.
--->
-애플리케이션에 폼이 차지하는 비중이 크다면 확장성을 따져보는 것도 중요합니다. 폼의 관점에서 확장성이란 여러 컴포넌트에 폼 모델을 재사용할 수 있느냐를 의미합니다.
-
-<!--
-* **Reactive forms** provide access to low-level APIs and synchronous access to the form model, making creating large-scale forms easier.
--->
-* **반응형 폼**에서는 폼 컨트롤에서 제공하는 API을 자유롭게 활용할 수 있으며 폼 모델에도 동기 방식으로 접근합니다. 반응형 폼을 활용하면 아주 복잡한 폼을 생성하는 것도 그리 어렵지 않습니다.
-
-<!--
-* **Template-driven** forms focus on simple scenarios, are not as reusable, abstract away the low-level APIs, and provide asynchronous access to the form model. The abstraction with template-driven forms also surfaces in testing, where testing reactive forms requires less setup and no dependence on the change detection cycle when updating and validating the form and data models during testing.
--->
-* **템플릿 기반의 폼**은 단순한 시나리오를 처리하는 것이 목적이기 때문에 재사용하기 쉽지 않고 활용할 수 있는 API도 제한적입니다. 게다가 폼 모델에 비동기 방식으로 접근합니다. 그리고 템플릿 기반 폼은 본질적으로 템플릿을 기반으로 하기 때문에 반응형 폼에 비해 테스트 환경에 설정해야 할 것이 많습니다. 반응형 폼과 다르게 폼이나 데이터 모델을 변경하거나 유효성을 검사할 때 변화 감지 싸이클을 배제할 수 없습니다.
-
-<!--
-## Final thoughts
--->
-## 정리
-
-<!--
-Choosing a strategy begins with understanding the strengths and weaknesses of the options presented. Low-level API and form model access, predictability, mutability, straightforward validation and testing strategies, and scalability are all important considerations in choosing the infrastructure you use to build your forms in Angular. Template-driven forms are similar to patterns in AngularJS, but they have limitations given the criteria of many modern, large-scale Angular apps. Reactive forms minimize these limitations. Reactive forms integrate with reactive patterns already present in other areas of the Angular architecture, and complement those requirements well.
--->
-반응형 폼과 템플릿 기반의 폼 중 어떤 것을 사용하는지 정할 때는 두 방식의 장단점을 모두 이해하는 것이 중요합니다. 폼 모델에 접근하는 API를 자유롭게 활용할 수 있는지, 동작 로직은 이해하기 편한지, 인스턴스의 불변성은 보장되는지, 유효성 검사 로직은 어떻게 동작하며 테스트하기는 편한지, 폼은 효율적으로 확장할 수 있는지도 모두 따져봐야 합니다. 템플릿 기반의 폼은 AngularJS의 패턴과 비슷하기 때문에 최신 기술을 활용하는 대규모 Angular 애플리케이션에 적용하기에는 제약이 있습니다. 하지만 반응형 폼에서는 이 제약에서 자유롭습니다. 반응형 폼은 Angular 프레임워크 전반에 사용되는 반응형 패턴을 기반으로 만들어졌기 때문에 위에서 언급한 모든 장점을 그대로 활용할 수 있습니다.
-=======
-
->>>>>>> 385cadf2
-
-<!--
+
+
 ## Next steps
--->
-## 다음 단계
-
-<<<<<<< HEAD
-
-<!--
-=======
->>>>>>> 385cadf2
+
 To learn more about reactive forms, see the following guides:
--->
-반응형 폼에 대해 더 알아보려면 다음 문서를 확인하세요:
-
-<<<<<<< HEAD
-<!--
-* [Reactive Forms](guide/reactive-forms)
-* [Form Validation](guide/form-validation#reactive-form-validation)
-* [Dynamic Forms](guide/dynamic-form)
--->
-* [반응형 폼](guide/reactive-forms)
-* [폼 유효성 검사](guide/form-validation#반응형-폼-유효성-검사)
-* [동적 폼](guide/dynamic-form)
-=======
+
 * [Reactive forms](guide/reactive-forms)
 * [Form validation](guide/form-validation#reactive-form-validation)
 * [Dynamic forms](guide/dynamic-form)
->>>>>>> 385cadf2
-
-<!--
+
 To learn more about template-driven forms, see the following guides:
--->
-템플릿 기반 폼에 대해 더 알아보려면 다음 문서를 확인하세요:
-
-<<<<<<< HEAD
-<!--
-* [Template-driven Forms](guide/forms#template-driven-forms)
-* [Form Validation](guide/form-validation#template-driven-validation)
--->
-* [템플릿 기반 폼](guide/forms#템플릿-기반-폼)
-* [폼 유효성 검사](guide/form-validation#템플릿-기반-폼-유효성-검사)
-=======
+
 * [Building a template-driven form](guide/forms) tutorial
 * [Form validation](guide/form-validation#template-driven-validation)
-* `NgForm` directive API reference
->>>>>>> 385cadf2
+* `NgForm` directive API reference