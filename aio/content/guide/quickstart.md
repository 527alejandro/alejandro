# Getting started 

Welcome to Angular! Angular helps you build modern applications for the web, mobile, or desktop.  

This guide shows you how to build and run a simple Angular
app. You'll use the [Angular CLI tool](cli "CLI command reference") to accelerate development, 
while adhering to the [Style Guide](guide/styleguide "Angular style guide") recommendations that
benefit _every_ Angular project.

This guide takes less than 30 minutes to complete. 
At the end of this guide&mdash;as part of final code review&mdash;there is a link to download a copy of the final application code. (If you don't execute the commands in this guide, you can still download the final application code.)


{@a devenv}
{@a prerequisites}
## Prerequisites 

Before you begin, make sure your development environment includes `Node.js®` and an npm package manager. 

{@a nodejs}
### Node.js

Angular requires `Node.js` version 8.x or 10.x.

* To check your version, run `node -v` in a terminal/console window.

* To get `Node.js`, go to [nodejs.org](https://nodejs.org "Nodejs.org").

{@a npm}
### npm package manager

Angular, the Angular CLI, and Angular apps depend on features and functionality provided by libraries that are available as [npm packages](https://docs.npmjs.com/getting-started/what-is-npm). To download and install npm packages, you must have an npm package manager. 

This Quick Start uses the [npm client](https://docs.npmjs.com/cli/install) command line interface, which is installed with `Node.js` by default. 

To check that you have the npm client installed, run `npm -v` in a terminal/console window.


{@a install-cli}

## Step 1: Install the Angular CLI

You use the Angular CLI 
to create projects, generate application and library code, and perform a variety of ongoing development tasks such as testing, bundling, and deployment.

Install the Angular CLI globally. 

To install the CLI using `npm`, open a terminal/console window and enter the following command:


<code-example language="sh" class="code-shell">
  npm install -g @angular/cli

</code-example>



{@a create-proj}

## Step 2: Create a workspace and initial application

You develop apps in the context of an Angular [**workspace**](guide/glossary#workspace). A workspace contains the files for one or more [**projects**](guide/glossary/#project). A project is the set of files that comprise an app, a library, or end-to-end (e2e) tests. 

To create a new workspace and initial app project: 

1. Run the CLI command `ng new` and provide the name `my-app`, as shown here: 

    <code-example language="sh" class="code-shell">
      ng new my-app

    </code-example>

2. The `ng new` command prompts you for information about features to include in the initial app project. Accept the defaults by pressing the Enter or Return key. 

The Angular CLI installs the necessary Angular npm packages and other dependencies. This can take a few minutes. 

It also creates the following workspace and starter project files: 

* A new workspace, with a root folder named `my-app`
* An initial skeleton app project, also called `my-app` (in the `src` subfolder)
* An end-to-end test project (in the `e2e` subfolder)
* Related configuration files

The initial app project contains a simple Welcome app, ready to run. 

{@a serve}

## Step 3: Serve the application

Angular includes a server, so that you can easily build and serve your app locally.

1. Go to the workspace folder (`my-app`).

1. Launch the server by using the CLI command `ng serve`, with the `--open` option.

<code-example language="sh" class="code-shell">
  cd my-app
  ng serve --open
</code-example>

The `ng serve` command launches the server, watches your files,
and rebuilds the app as you make changes to those files.

The `--open` (or just `-o`) option automatically opens your browser
to `http://localhost:4200/`.

Your app greets you with a message:


<figure>
  <img src='generated/images/guide/cli-quickstart/app-works.png' alt="Welcome to my-app!">
</figure>



{@a first-component}

## Step 4: Edit your first Angular component

[**_Components_**](guide/glossary#component) are the fundamental building blocks of Angular applications. 
They display data on the screen, listen for user input, and take action based on that input. 

As part of the initial app, the CLI created the first Angular component for you. It is the _root component_, and it is named `app-root`. 

1. Open `./src/app/app.component.ts`. 

2. Change the `title` property from `'my-app'` to `'My First Angular App'`.

    <code-example path="cli-quickstart/src/app/app.component.ts" region="component" header="src/app/app.component.ts" linenums="false"></code-example>

    The browser reloads automatically with the revised title. That's nice, but it could look better.

3. Open `./src/app/app.component.css` and give the component some style.

    <code-example path="cli-quickstart/src/app/app.component.css" header="src/app/app.component.css" linenums="false"></code-example>

Looking good! 

<figure>
  <img src='generated/images/guide/cli-quickstart/my-first-app.png' alt="Output of Getting Started app">
</figure>




{@a project-file-review}

## Final code review

You can <a href="generated/zips/cli-quickstart/cli-quickstart.zip" target="_blank">download an example</a> of the app that you created in this Getting Started guide. 


<<<<<<< HEAD
    </td>
  </tr>
  <tr>
    <td>

      `environments/*`

    </td>
    <td>

      This folder contains one file for each of your destination environments,
      each exporting simple configuration variables to use in your application.
      The files are replaced on-the-fly when you build your app.
      You might use a different API endpoint for development than you do for production
      or maybe different analytics tokens.
      You might even use some mock services.
      Either way, the CLI has you covered.

    </td>
  </tr>
  <tr>
    <td>

      `browserslist`

    </td>
    <td>

      A configuration file to share [target browsers](https://github.com/browserslist/browserslist) between different front-end tools.

    </td>
  </tr>  
  <tr>
    <td>

      `favicon.ico`

    </td>
    <td>

      Every site wants to look good on the bookmark bar.
      Get started with your very own Angular icon.

    </td>
  </tr>
  <tr>
    <td>

      `index.html`

    </td>
    <td>

      The main HTML page that is served when someone visits your site.
      Most of the time you'll never need to edit it.
      The CLI automatically adds all `js` and `css` files when building your app so you
      never need to add any `<script>` or `<link>` tags here manually.

    </td>
  </tr>
  <tr>
    <td>

      `karma.conf.js`

    </td>
    <td>

      Unit test configuration for the [Karma test runner](https://karma-runner.github.io),
      used when running `ng test`.

    </td>
  </tr>  
  <tr>
    <td>

      `main.ts`

    </td>
    <td>

      The main entry point for your app.
      Compiles the application with the [JIT compiler](guide/glossary#jit)
      and bootstraps the application's root module (`AppModule`) to run in the browser.
      You can also use the [AOT compiler](guide/aot-compiler)
      without changing any code by appending the `--aot` flag to the `ng build` and `ng serve` commands.

    </td>
  </tr>
  <tr>
    <td>
=======
<div class="alert is-helpful">
>>>>>>> 5a0deb8d

**Tip:** Most Angular guides include links to download example files and run live examples in [Stackblitz](http://www.stackblitz.com), so that you can see Angular concepts and code in action. 


</div>


For more information about Angular project files and the file structure, see [Workspace and project file struture](guide/file-structure).




## Next steps

Now that you've seen the essentials of an Angular app and the Angular CLI, continue with these other introductory materials: 

* The [Tour of Heroes tutorial](tutorial "Tour of Heroes tutorial") provides additional hands-on learning. It walks you through the steps to build an app that helps a staffing agency manage a group of superhero employees. 
It has many of the features you'd expect to find in a data-driven application: 

        - Acquiring and displaying a list of items

        - Editing a selected item's detail

        - Navigating among different views of the data


* The [Architecture guide](guide/architecture "Architecture guide") describes key concepts such as modules, components, services, and dependency injection (DI). It provides a foundation for more in-depth guides about specific Angular concepts and features.  

After the Tutorial and Architecture guide, you'll be ready to continue exploring Angular on your own through the other guides and references in this documentation set, focusing on the features most important for your apps. 

<|MERGE_RESOLUTION|>--- conflicted
+++ resolved
@@ -149,102 +149,7 @@
 
 You can <a href="generated/zips/cli-quickstart/cli-quickstart.zip" target="_blank">download an example</a> of the app that you created in this Getting Started guide. 
 
-
-<<<<<<< HEAD
-    </td>
-  </tr>
-  <tr>
-    <td>
-
-      `environments/*`
-
-    </td>
-    <td>
-
-      This folder contains one file for each of your destination environments,
-      each exporting simple configuration variables to use in your application.
-      The files are replaced on-the-fly when you build your app.
-      You might use a different API endpoint for development than you do for production
-      or maybe different analytics tokens.
-      You might even use some mock services.
-      Either way, the CLI has you covered.
-
-    </td>
-  </tr>
-  <tr>
-    <td>
-
-      `browserslist`
-
-    </td>
-    <td>
-
-      A configuration file to share [target browsers](https://github.com/browserslist/browserslist) between different front-end tools.
-
-    </td>
-  </tr>  
-  <tr>
-    <td>
-
-      `favicon.ico`
-
-    </td>
-    <td>
-
-      Every site wants to look good on the bookmark bar.
-      Get started with your very own Angular icon.
-
-    </td>
-  </tr>
-  <tr>
-    <td>
-
-      `index.html`
-
-    </td>
-    <td>
-
-      The main HTML page that is served when someone visits your site.
-      Most of the time you'll never need to edit it.
-      The CLI automatically adds all `js` and `css` files when building your app so you
-      never need to add any `<script>` or `<link>` tags here manually.
-
-    </td>
-  </tr>
-  <tr>
-    <td>
-
-      `karma.conf.js`
-
-    </td>
-    <td>
-
-      Unit test configuration for the [Karma test runner](https://karma-runner.github.io),
-      used when running `ng test`.
-
-    </td>
-  </tr>  
-  <tr>
-    <td>
-
-      `main.ts`
-
-    </td>
-    <td>
-
-      The main entry point for your app.
-      Compiles the application with the [JIT compiler](guide/glossary#jit)
-      and bootstraps the application's root module (`AppModule`) to run in the browser.
-      You can also use the [AOT compiler](guide/aot-compiler)
-      without changing any code by appending the `--aot` flag to the `ng build` and `ng serve` commands.
-
-    </td>
-  </tr>
-  <tr>
-    <td>
-=======
 <div class="alert is-helpful">
->>>>>>> 5a0deb8d
 
 **Tip:** Most Angular guides include links to download example files and run live examples in [Stackblitz](http://www.stackblitz.com), so that you can see Angular concepts and code in action. 
 
