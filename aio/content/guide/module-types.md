--- conflicted
+++ resolved
@@ -1,182 +1,3 @@
-<<<<<<< HEAD
-<!--
-# Types of feature modules
--->
-# 기능 모듈의 종류
-
-<!--
-There are five general categories of feature modules which
-tend to fall into the following groups:
--->
-일반적으로 기능 모듈은 다음 5가지 종류로 구분할 수 있습니다:
-
-<!--
-* Domain feature modules.
-* Routed feature modules.
-* Routing modules.
-* Service feature modules.
-* Widget feature modules.
--->
-* 도메인 모듈 (Domain feature modules)
-* 라우팅 대상 모듈 (Routed feature modules)
-* 라우팅 모듈 (Routing modules)
-* 서비스 모듈 (Service feature modules)
-* 위젯 모듈 (Widget feature modules)
-
-<!--
-While the following guidelines describe the use of each type and their
-typical characteristics, in real world apps, you may see hybrids.
--->
-이 분류가 어떤 기준으로 나뉘어 지는지, 각각은 어떤 역할을 하며, 실제 애플리케이션에서는 어떻게 활용되는지 자세하게 알아봅시다.
-
-<table>
-
- <tr>
-   <th style="vertical-align: top;width:16%;">
-     <!--
-     Feature Module
-     -->
-     기능 모듈
-   </th>
-
-   <th style="vertical-align: top">
-     <!--
-     Guidelines
-     -->
-     설명
-   </th>
- </tr>
-
- <tr>
-   <!--
-   <td>Domain</td>
-   -->
-   <td>도메인 모듈</td>
-   <td>
-     <!--
-     Domain feature modules deliver a user experience dedicated to a particular application domain like editing a customer or placing an order.
-
-     They typically have a top component that acts as the feature root and private, supporting sub-components descend from it.
-
-     Domain feature modules consist mostly of declarations. Only the top component is exported.
-
-     Domain feature modules rarely have providers. When they do, the lifetime of the provided services should be the same as the lifetime of the module.
-
-     Domain feature modules are typically imported exactly once by a larger feature module.
-
-     They might be imported by the root `AppModule` of a small application that lacks routing.
-     -->
-     도메인 기능 모듈은 애플리케이션을 사용하는 사용자에게 필요한 기능을 제공하는 모듈입니다. 고객 정보를 수정하거나 상품을 주문하는 것이 이런 기능에 해당됩니다.
-
-     이 모듈은 보통 최상위 private 컴포넌트 하나로 시작해서 복잡한 자식 컴포넌트들로 구성됩니다.
-
-     그리고 도메인 기능 모듈에는 모듈에 포함된다고 등록하는 컴포넌트나 디렉티브, 파이프가 가장 많으며, 이 중 최상위 컴포넌트만 모듈 외부로 공개하는 방식으로 사용됩니다.
-
-     도메인 기능 모듈에는 프로바이더를 거의 지정하지 않습니다. 만약 이 모듈에 프로바이더가 지정되면, 이 프로바이더를 사용해서 만든 서비스는 모듈이 종료되면서 함께 종료됩니다.
-
-     도메인 기능 모듈은 좀 더 큰 기능 모듈에 로드되기도 합니다.
-
-     개발하는 애플리케이션의 규모가 작다면, 도메인 기능 모듈은 라우팅 없이 최상위 `AppModule`에 직접 로드되기도 합니다.
-   </td>
- </tr>
- <tr>
-   <!--
-   <td>Routed</td>
-   -->
-   <td>라우팅 대상 모듈</td>
-   <td>
-     <!--
-     Routed feature modules are domain feature modules whose top components are the targets of router navigation routes.
-
-     All lazy-loaded modules are routed feature modules by definition.
-
-     Routed feature modules don’t export anything because their components never appear in the template of an external component.
-
-     A lazy-loaded routed feature module should not be imported by any module. Doing so would trigger an eager load, defeating the purpose of lazy loading.That means you won’t see them mentioned among the `AppModule` imports. An eager loaded routed feature module must be imported by another module so that the compiler learns about its components.
-
-     Routed feature modules rarely have providers for reasons explained in [Lazy Loading Feature Modules](/guide/lazy-loading-ngmodules). When they do, the lifetime of the provided services should be the same as the lifetime of the module. Don't provide application-wide singleton services in a routed feature module or in a module that the routed module imports.
-     -->
-     모듈의 최상위 컴포넌트가 라우터 네비게이션의 대상인 모듈이며, 도메인 기능 모듈에 해당한다고 볼 수도 있습니다.
-
-     지연 로딩되는 모듈은 모두 이 분류에 해당됩니다.
-
-     이 모듈에 포함되는 컴포넌트는 외부 컴포넌트의 템플릿에 사용되는 경우가 절대 없기 때문에, 이 모듈은 아무것도 모듈 외부로 공개하지 않습니다.
-
-     이 모듈이 지연 로딩된다면 다른 모듈에서는 이 모듈을 로드하는 일이 없어야 합니다. 왜냐하면 다른 모듈에서 이 모듈을 로드하면 그 모듈이 로드될 때 이 모듈도 즉시 로드 되면서, 지연 로딩 모듈로 지정한 의미가 없어지기 때문입니다. 따라서 이 모듈은 지연 로딩되지 않을 때만 `AppModule`이나 다른 모듈의 `imports` 배열에 지정되어야 합니다. 
-
-     [지연 로딩되는 기능 모듈](/guide/lazy-loading-ngmodules)에서 설명하는 이유 때문에, 라우팅 대상 모듈에는 서비스 프로바이더를 지정하는 경우가 가끔 있습니다. 이렇게 되면 이 프로바이더로 생성하는 서비스의 생명주기는 모듈의 생명주기와 동일합니다. 따라서 애플리케이션 전역에 사용되는 싱글턴 서비스는 라우팅 대상 모듈에 추가되면 안됩니다.
-   </td>
- </tr>
-
- <tr>
-   <!--
-   <td>Routing</td>
-   -->
-   <td>라우팅 모듈</td>
-   <td>
-
-     <!--
-     A routing module provides routing configuration for another module and separates routing concerns from its companion module.
-
-     A routing module typically does the following:
-
-     <ul>
-     <li>Defines routes.</li>
-     <li>Adds router configuration to the module's imports.</li>
-     <li>Adds guard and resolver service providers to the module's providers.</li>
-     <li>The name of the routing module should parallel the name of its companion module, using the suffix "Routing". For example, <code>FooModule</code> in <code>foo.module.ts</code> has a routing module named <code>FooRoutingModule</code> in <code>foo-routing.module.ts</code>. If the companion module is the root <code>AppModule</code>, the <code>AppRoutingModule</code> adds router configuration to its imports with <code>RouterModule.forRoot(routes)</code>. All other routing modules are children that import <code>RouterModule.forChild(routes)</code>.</li>
-     <li>A routing module re-exports the <code>RouterModule</code> as a convenience so that components of the companion module have access to router directives such as <code>RouterLink</code> and <code>RouterOutlet</code>.</li>
-     <li>A routing module does not have its own declarations. Components, directives, and pipes are the responsibility of the feature module, not the routing module.</li>
-     </ul>
-
-     A routing module should only be imported by its companion module.
-     -->
-     라우팅 모듈은 모듈끼리 연결할 때 필요한 라우터 설정을 따로 모아서 라우터 설정 기능만 한번에 제공하는 모듈입니다.
-
-     라우팅 모듈은 다음과 같은 역할을 합니다:
-     <ul>
-     <li>라우팅 규칙을 정의합니다.</li>
-     <li>라우팅 규칙을 모듈에 로드합니다.</li>
-     <li>라우팅 가드(guard)나 라우팅 리졸버(resolver)를 서비스 프로바이더 목록에 등록합니다.</li>
-     <li>라우팅 모듈의 이름은 관련 모듈 이름 뒤에 "Routing" 접미사를 붙이는 것이 좋습니다. 예를 들면,  <code>FooModule</code>이 <code>foo.module.ts</code> 파일에 정의되어 있다면, 라우팅 모듈은 <code>foo-routing.module.ts</code> 파일에 <code>FooRoutingModule</code>이라고 선언하는 방식입니다. 이때 라우팅하는 모듈이 <code>AppModule</code>이라면, 라우팅 모듈의 이름은 <code>AppRoutingModule</code>라고 하고 <code>RouterModule.forRoot(routes)</code>에 라우팅 규칙을 등록하면 됩니다. 앱모듈이 아닌 라우팅 모듈에서는 <code>RouterModule.forChild(routes)</code>를 대신 사용합니다.</li>
-     <li>라우팅 모듈은 <code>RouterModule</code>을 모듈 외부로 공개하는데, 이렇게 하면 관련 모듈의 컴포넌트에서 <code>RouterLink</code>나 <code>RouterOutlet</code>와 같은 라우터 디렉티브를 자유롭게 사용할 수 있습니다.</li>
-     <li>라우팅 모듈에는 이 모듈에 포함되는 컴포넌트나 디렉티브, 파이프를 등록하지 않습니다. 이 구성요소들은 기능 모듈의 역할에 해당되며, 라우팅 모듈과는 관련이 없습니다.</li>
-     </ul>
-
-     라우팅 모듈은 라우팅하는 담당하는 모듈에만 로드되어야 합니다.
-
-   </td>
- </tr>
-
- <tr>
-   <!--
-   <td>Service</td>
-   -->
-   <td>서비스 모듈</td>
-   <td>
-
-     <!--
-     Service modules provide utility services such as data access and messaging. Ideally, they consist entirely of providers and have no declarations. Angular's `HttpClientModule` is a good example of a service module.
-
-     The root `AppModule` is the only module that should import service modules.
-     -->
-     서비스 모듈은 서버에 데이터를 요청하거나 메시지를 보내는 등의 유틸리티 기능을 제공하는 모듈입니다. 그리고 이 모듈은 컴포넌트나 디렉티브, 파이프 없이 서비스에 대한 프라바이더만 등록되어 있는 것이 이상적입니다. Angular 기본 모듈 중 `HttpClientModule`이 서비스 모듈에 해당됩니다.
-
-     서비스 모듈은 최상위 `AppModule`에만 로드되어야 합니다.
-
-   </td>
- </tr>
-
- <tr>
-   <!--
-   <td>Widget</td>
-   -->
-   <td>위젯 모듈</td>
-   <td>
-
-     <!--
-     A widget module makes components, directives, and pipes available to external modules. Many third-party UI component libraries are widget modules.
-=======
 # Guidelines for creating NgModules
 
 This topic provides a conceptual overview of the different categories of [NgModules](guide/glossary#ngmodule "Definition of NgModule") you can create in order to organize your code in a modular structure.
@@ -192,27 +13,13 @@
 <div class="alert is-helpful">
 
 For the example app used in NgModules-related topics, see the <live-example name="ngmodules"></live-example>.
->>>>>>> 81f4c065
 
 </div>
 
 ## Summary of NgModule categories
 
-<<<<<<< HEAD
-     Import widget modules in any module whose component templates need the widgets.
-     -->
-     위젯 모듈은 다른 모듈에서 사용하는 컴포넌트, 디렉티브, 파이프로 구성됩니다.
-     대다수의 서드파티 UI 컴포넌트 라이브러리도 위젯 모듈이라고 볼 수 있습니다.
-
-     위젯 모듈은 대부분 컴포넌트나 디렉티브, 파이프를 등록하는 것으로 구성되며, 이렇게 등록된 구성요소는 대부분 모듈 외부로 공개됩니다.
-
-     위젯 모듈에 서비스 프로바이더를 지정하는 경우는 거의 없습니다.
-
-     위젯 모듈은 이 모듈의 구성요소를 사용하려는 모듈 어디에라도 로드해서 사용할 수 있습니다.
-=======
 All apps start by [bootstrapping a root NgModule](guide/bootstrapping "Launching an app with a root NgModule").
 You can organize your other NgModules any way you wish.
->>>>>>> 81f4c065
 
 This topic provides some guidelines for the following general categories of NgModules:
 
@@ -223,140 +30,68 @@
 * [Widget](#widget): A widget NgModule makes a component, directive, or pipe available to other NgModules.
 * [Shared](#shared): A shared NgModule makes a set of components, directives, and pipes available to other NgModules.
 
-<<<<<<< HEAD
-<!--
-The following table summarizes the key characteristics of each feature module group.
--->
-각 기능 모듈의 특징을 요약해보면 다음과 같이 정리할 수 있습니다.
-=======
 The following table summarizes the key characteristics of each category.
->>>>>>> 81f4c065
 
 <table>
  <tr>
    <th style="vertical-align: top">
-<<<<<<< HEAD
-     <!--
-     Feature Module
-     -->
-     기능 모듈
-=======
      NgModule
->>>>>>> 81f4c065
-   </th>
-
-   <th style="vertical-align: top">
-     <!--
+   </th>
+
+   <th style="vertical-align: top">
      Declarations
-     -->
-     컴포넌트, 디렉티브, 파이프 등록
-   </th>
-
-   <th style="vertical-align: top">
-     <!--
+   </th>
+
+   <th style="vertical-align: top">
      Providers
-     -->
-     프로바이더 등록
-   </th>
-
-   <th style="vertical-align: top">
-     <!--
+   </th>
+
+   <th style="vertical-align: top">
      Exports
-     -->
-     모듈 외부로 공개하는 요소
-   </th>
-
-   <th style="vertical-align: top">
-     <!--
+   </th>
+
+   <th style="vertical-align: top">
      Imported by
-     -->
-     사용하는 모듈
-   </th>
- </tr>
-
- <tr>
-   <!--
+   </th>
+ </tr>
+
+ <tr>
    <td>Domain</td>
    <td>Yes</td>
    <td>Rare</td>
    <td>Top component</td>
-<<<<<<< HEAD
-   <td>Feature, AppModule</td>
-   -->
-   <td>도메인 모듈</td>
-   <td>O</td>
-   <td>거의 없음</td>
-   <td>최상위 컴포넌트</td>
-   <td>앱 모듈, 기능 모듈</td>
-=======
    <td>Another domain, AppModule</td>
->>>>>>> 81f4c065
- </tr>
-
- <tr>
-   <!--
+ </tr>
+
+ <tr>
    <td>Routed</td>
    <td>Yes</td>
    <td>Rare</td>
    <td>No</td>
    <td>None</td>
-   -->
-   <td>라우팅 대상 모듈</td>
-   <td>O</td>
-   <td>거의 없음</td>
-   <td>X</td>
-   <td>X</td>
- </tr>
-
- <tr>
-   <!--
+ </tr>
+
+ <tr>
    <td>Routing</td>
    <td>No</td>
    <td>Yes (Guards)</td>
    <td>RouterModule</td>
-<<<<<<< HEAD
-   <td>Feature (for routing)</td>
-   -->
-   <td>라우팅 모듈</td>
-   <td>X</td>
-   <td>O (라우터 가드)</td>
-   <td>라우터 모듈 자체</td>
-   <td>기능 모듈 (라우팅하는 모듈)</td>
-=======
    <td>Another domain (for routing)</td>
->>>>>>> 81f4c065
- </tr>
-
- <tr>
-   <!--
+ </tr>
+
+ <tr>
    <td>Service</td>
    <td>No</td>
    <td>Yes</td>
    <td>No</td>
    <td>AppModule</td>
-   -->
-   <td>서비스 모듈</td>
-   <td>X</td>
-   <td>O</td>
-   <td>X</td>
-   <td>앱 모듈</td>
- </tr>
-
- <tr>
-   <!--
+ </tr>
+
+ <tr>
    <td>Widget</td>
    <td>Yes</td>
    <td>Rare</td>
    <td>Yes</td>
-<<<<<<< HEAD
-   <td>Feature</td>
-   -->
-   <td>위젯 모듈</td>
-   <td>O</td>
-   <td>거의 없음</td>
-   <td>O</td>
-   <td>기능 모듈</td>
-=======
    <td>Another domain</td>
  </tr>
 
@@ -366,7 +101,6 @@
    <td>No</td>
    <td>Yes</td>
    <td>Another domain</td>
->>>>>>> 81f4c065
  </tr>
 </table>
 
@@ -423,12 +157,6 @@
 
 <div class="alert is-helpful">
 
-<<<<<<< HEAD
-<!--
-## More on NgModules
--->
-## NgModule 더 알아보기
-=======
 For an overview and details about routing, see [In-app navigation: routing to views](guide/router "In-app navigation: routing to views").
 
 </div>
@@ -485,18 +213,8 @@
 To learn how to use shared modules to organize and streamline your code, see [Sharing NgModules in an app](guide/sharing-ngmodules "Sharing NgModules in an app").
 
 ## Next steps
->>>>>>> 81f4c065
-
-<!--
+
 You may also be interested in the following:
-<<<<<<< HEAD
-* [Lazy Loading Modules with the Angular Router](guide/lazy-loading-ngmodules).
-* [Providers](guide/providers).
--->
-다음 내용을 더 확인해 보세요:
-* [Angular 라우터로 모듈 지연로딩하기](guide/lazy-loading-ngmodules).
-* [프로바이더](guide/providers).
-=======
 
 * For more about NgModules, see [Organizing your app with NgModules](guide/ngmodules "Organizing your app with NgModules").
 * To learn more about the root NgModule, see [Launching an app with a root NgModule](guide/bootstrapping "Launching an app with a root NgModule").
@@ -507,5 +225,4 @@
 
 * To learn about loading NgModules eagerly when the app starts, or lazy-loading NgModules asynchronously by the router, see [Lazy-loading feature modules](guide/lazy-loading-ngmodules).
 * To understand how to provide a service or other dependency for your app, see [Providing Dependencies for an NgModule](guide/providers "Providing Dependencies for an NgModule").
-* To learn how to create a singleton service to use in NgModules, see [Making a service a singleton](guide/singleton-services "Making a service a singleton").
->>>>>>> 81f4c065
+* To learn how to create a singleton service to use in NgModules, see [Making a service a singleton](guide/singleton-services "Making a service a singleton").