--- conflicted
+++ resolved
@@ -76,15 +76,14 @@
 
 </div>
 
-<<<<<<< HEAD
-<!--
-=======
+
 ## Strict mode
 
 When you create new workspaces and projects, you have the option to use Angular's strict mode, which can help you write better, more maintainable code.
 For more information, see [Strict mode](/guide/strict-mode).
 
->>>>>>> 385cadf2
+
+<!--
 ## Project configuration options
 -->
 ## 프로젝트 옵션
