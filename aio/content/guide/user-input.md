<!--
# User input
-->
# 사용자 입력

<!--
User actions such as clicking a link, pushing a button, and entering
text raise DOM events.
This page explains how to bind those events to component event handlers using the Angular
event binding syntax.

Run the <live-example></live-example>.
-->
DOM 이벤트는 사용자가 링크를 클릭하거나 버튼을 클릭할 때, 그리고 텍스트를 입력할 때 발생합니다.
이 문서는 이렇게 일어나는 이벤트를 컴포넌트와 이벤트 바인딩하고, 컴포넌트 이벤트 핸들러가 이벤트를 어떻게 처리하는지 알아봅니다.

<!--
## Binding to user input events
-->
## 사용자 동작 이벤트 바인딩하기

<!--
You can use [Angular event bindings](guide/template-syntax#event-binding)
to respond to any [DOM event](https://developer.mozilla.org/en-US/docs/Web/Events).
Many DOM events are triggered by user input. Binding to these events provides a way to
get input from the user.
-->
[DOM에서 발생하는 이벤트](https://developer.mozilla.org/en-US/docs/Web/Events)는 [Angular 이벤트 바인딩](guide/template-syntax#event-binding) 문법을 사용해서 반응할 수 있습니다.
DOM에서 일어나는 이벤트는 대부분 사용자의 행동에 의해 발생합니다. 그래서 이 이벤트를 확인하면 사용자가 어떤 동작을 하고 있는지 알 수 있습니다.

<!--
To bind to a DOM event, surround the DOM event name in parentheses and assign a quoted
[template statement](guide/template-syntax#template-statements) to it.
-->
DOM 이벤트를 바인딩 하려면 이벤트 이름을 괄호(`(`, `)`)로 감싸고 [템플릿 실행문](guide/template-syntax#template-statements)을 연결하면 됩니다.

<!--
The following example shows an event binding that implements a click handler:
-->
아래 예제는 클릭 이벤트에 `onClickMe()` 핸들러를 바인딩하는 예제 코드입니다.

<code-example path="user-input/src/app/click-me.component.ts" region="click-me-button" header="src/app/click-me.component.ts"></code-example>

{@a click}

<!--
The `(click)` to the left of the equals sign identifies the button's click event as the **target of the binding**.
The text in quotes to the right of the equals sign
is the **template statement**, which responds
to the click event by calling the component's `onClickMe` method.
-->
**바인딩 대상**은 등호(`=`) 왼쪽에 사용된 `(click)`이며, 버튼이 클릭되었을 때 발생하는 이벤트를 뜻합니다.
그리고 등호 오른쪽에 있는 문자열은 **템플릿 실행문**이며, 클릭 이벤트가 발생했을 때 `onClickMe` 메소드를 실행하도록 작성했습니다.

<!--
When writing a binding, be aware of a template statement's **execution context**.
The identifiers in a template statement belong to a specific context object,
usually the Angular component controlling the template.
The example above shows a single line of HTML, but that HTML belongs to a larger component:
-->
이벤트를 바인딩 할 때는 템플릿 실행문이 **실행되는 컨텍스트**가 유효한지 확인해야 합니다.
템플릿 실행문의 컨텍스트는 보통 그 템플릿을 조작하는 컴포넌트로 제한되어 있습니다.
이 예제를 컴포넌트 클래스 코드와 함께 확인해 봅시다:

<code-example path="user-input/src/app/click-me.component.ts" region="click-me-component" header="src/app/click-me.component.ts"></code-example>


<!--
When the user clicks the button, Angular calls the `onClickMe` method from `ClickMeComponent`.
-->
사용자가 버튼을 클릭하면 Angular가 `ClickMeComponent`에 있는 `onClickMe` 메소드를 실행합니다.

<!--
## Get user input from the $event object
-->
## $event 객체에서 입력값 확인하기

<!--
DOM events carry a payload of information that may be useful to the component.
This section shows how to bind to the `keyup` event of an input box to get the user's input after each keystroke.

The following code listens to the `keyup` event and passes the entire event payload (`$event`) to the component event handler.
-->
DOM 이벤트에는 컴포넌트에서 활용할 수 있는 정보가 함께 전달됩니다.
이번에는 입력 필드에서 사용자가 키를 입력했을 때 발생하는 `keyup` 이벤트를 어떻게 활용할 수 있는지 알아봅시다.

`keyup` 이벤트가 발생할 때 생성되는 이벤트 객체(`$event`)를 컴포넌트의 이벤트 핸들러로 전달하려면 다음과 같이 작성합니다.

<code-example path="user-input/src/app/keyup.components.ts" region="key-up-component-1-template" header="src/app/keyup.components.ts (template v.1)"></code-example>


<!--
When a user presses and releases a key, the `keyup` event occurs, and Angular provides a corresponding
DOM event object in the `$event` variable which this code passes as a parameter to the component's `onKey()` method.
-->
사용자가 키를 눌렀다가 떼면 `keyup` 이벤트가 발생되며, Angular는 이 이벤트를 `$event` 변수에 할당했다가 템플릿 실행문에 지정된 대로 `onKey()` 메소드의 인자로 전달합니다.

<code-example path="user-input/src/app/keyup.components.ts" region="key-up-component-1-class-no-type" header="src/app/keyup.components.ts (class v.1)"></code-example>


<!--
The properties of an `$event` object vary depending on the type of DOM event. For example,
a mouse event includes different information than a input box editing event.
-->
`$event` 객체의 프로퍼티는 발생하는 DOM 이벤트에 따라 달라집니다.
그래서 마우스 이벤트와 입력 필드에서 발생하는 이벤트의 구성은 다릅니다.

<!--
All [standard DOM event objects](https://developer.mozilla.org/en-US/docs/Web/API/Event)
have a `target` property, a reference to the element that raised the event.
In this case, `target` refers to the [`<input>` element](https://developer.mozilla.org/en-US/docs/Web/API/HTMLInputElement) and
`event.target.value` returns the current contents of that element.
-->
[표준 DOM 이벤트 객체](https://developer.mozilla.org/en-US/docs/Web/API/Event)에는 이벤트가 발생한 엘리먼트를 가리키는 `target` 프로퍼티가 있습니다.
이 예제에서는 `target` 프로퍼티가 [`<input>` 엘리먼트](https://developer.mozilla.org/en-US/docs/Web/API/HTMLInputElement)를 가리키며, 이 입력 필드의 현재값은 `event.target.value` 프로퍼티를 참조해서 확인할 수 있습니다.

<!--
After each call, the `onKey()` method appends the contents of the input box value to the list
in the component's `values` property, followed by a separator character (|).
The [interpolation](guide/template-syntax#interpolation)
displays the accumulating input box changes from the `values` property.
-->
`onKey()` 메소드가 실행될 때마다 변하는 값을 컴포넌트의 `values` 프로퍼티에 할당해서 화면에 표시해 봅시다.
위 코드는 이벤트가 발생할 때마다 현재값에 구분 기호(|)를 붙여서 계속 연결하며, 템플릿에는 [문자열 바인딩](guide/template-syntax#interpolation)으로 연결했습니다.

<!--
Suppose the user enters the letters "abc", and then backspaces to remove them one by one.
Here's what the UI displays:
-->
사용자가 "abc"를 차례대로 입력한 이후에 백스페이스로 모두 지웠다고 합시다.
그러면 화면에는 다음과 같이 표시됩니다:

<code-example>
  a | ab | abc | ab | a | |
</code-example>



<div class="lightbox">
  <img src='generated/images/guide/user-input/keyup1-anim.gif' alt="key up 1">
</div>



<div class="alert is-helpful">


<!--
Alternatively, you could accumulate the individual keys themselves by substituting `event.key`
for `event.target.value` in which case the same user input would produce:
-->
`event.target.value` 대신 `event.key`를 사용하면 어떤 키가 입력되었는지 확인할 수도 있습니다:

<code-example>
  a | b | c | backspace | backspace | backspace |

</code-example>



</div>



{@a keyup1}


<!--
### Type the _$event_
-->
### _$event_ 객체의 타입

<!--
The example above casts the `$event` as an `any` type.
That simplifies the code at a cost.
There is no type information
that could reveal properties of the event object and prevent silly mistakes.

The following example rewrites the method with types:
-->
위에서 살펴본 예제에서는 `$event` 객체를 `any` 타입으로 사용했습니다.
이렇게 사용하면 코드가 간단해지기는 하지만, 이벤트 객체의 타입을 특정할 수 없기 때문에 이벤트 객체의 정보를 활용할 수 없고 코딩 실수를 할 가능성도 있습니다.

그래서 다음 예제는 인자로 받는 이벤트 객체에 다음과 같이 타입을 지정했습니다:

<code-example path="user-input/src/app/keyup.components.ts" region="key-up-component-1-class" header="src/app/keyup.components.ts (class v.1 - typed )"></code-example>


<!--
The `$event` is now a specific `KeyboardEvent`.
Not all elements have a `value` property so it casts `target` to an input element.
The `OnKey` method more clearly expresses what it expects from the template and how it interprets the event.
-->
이제 `$event` 객체는 `KeyboardEvent` 타입으로 지정했습니다.
그래서 모든 엘리먼트가 `value` 프로퍼티를 갖기는 하지만, 이 이벤트의 `target` 프로퍼티는 입력 필드라는 것이 명확해졌습니다.
결국 `onKey` 메소드는 템플릿에서 어떤 타입의 인자를 받아야 하는지 좀 더 활실해졌고, 이 인자를 어떻게 활용할 수 있는지에 대해서도 더 많은 정보를 제공할 수 있습니다.

<!--
### Passing _$event_ is a dubious practice
-->
### _$event_ 객체를 그대로 전달하는 것이 좋을까?

<!--
Typing the event object reveals a significant objection to passing the entire DOM event into the method:
the component has too much awareness of the template details.
It can't extract information without knowing more than it should about the HTML implementation.
That breaks the separation of concerns between the template (_what the user sees_)
and the component (_how the application processes user data_).

The next section shows how to use template reference variables to address this problem.
-->
이벤트 객체에 타입을 지정하면 이벤트 핸들러 함수에 어떤 이벤트가 전달되는지 확실하게 확인할 수 있지만, 이벤트 핸들러가 템플릿을 신경써야 한다는 문제가 있습니다.
이벤트 객체에서 원하는 정보를 참조하려면 템플릿의 어떤 엘리먼트에서 이벤트가 발생했는지 알아야 하기 때문입니다.
이런 상황은 _사용자가 보는_ 템플릿과 _데이터를 처리하는_ 컴포넌트가 분리되어야 한다는 관점에서도 좋지 않습니다.

이번에는 템플릿 참조 변수를 활용해서 이 문제를 어떻게 해결할 수 있는지 알아봅시다.

<!--
## Get user input from a template reference variable
-->
## 템플릿 참조 변수로 사용자 입력 확인하기

<!--
There's another way to get the user data: use Angular
[**template reference variables**](guide/template-syntax#ref-vars).
These variables provide direct access to an element from within the template.
To declare a template reference variable, precede an identifier with a hash (or pound) character (#).

The following example uses a template reference variable
to implement a keystroke loopback in a simple template.
-->
Angular에서 제공하는 [**템플릿 참조 변수**](guide/template-syntax#ref-vars)를 사용해서 사용자가 입력한 데이터를 확인해 봅시다.
이 방법을 사용하면 템플릿 안에서 엘리먼트에 직접 접근할 수 있습니다.
먼저, 템플릿 참조 변수를 선언하기 위해 엘리먼트에 해시 기호(`#`)를 붙여 변수를 선언합니다.

다음 예제는 템플릿 참조 변수를 활용하는 방법으로 템플릿에서 키 입력을 확인하는 예제입니다.

<code-example path="user-input/src/app/loop-back.component.ts" region="loop-back-component" header="src/app/loop-back.component.ts"></code-example>


<!--
The template reference variable named `box`, declared on the `<input>` element,
refers to the `<input>` element itself.
The code uses the `box` variable to get the input element's `value` and display it
with interpolation between `<p>` tags.

The template is completely self contained. It doesn't bind to the component,
and the component does nothing.

Type something in the input box, and watch the display update with each keystroke.
-->
이 예제에서 `<input>` 엘리먼트에 선언된 템플릿 참조 변수 `box`는 `<input>` 엘리먼트를 자체를 가리킵니다.
그리고 템플릿 안에서 `box` 변수의 `value` 프로퍼티를 참조하면 템플릿 안에서 입력 필드의 현재값을 참조할 수 있으며, 이 코드에서는 입력 필드의 현재값을 `<p>` 태그 안에 표시합니다.

이 예제에서 템플릿은 그 자체로 동작합니다. 템플릿에는 컴포넌트와 바인딩 된 프로퍼티는 아무것도 없으며, 컴포넌트가 하는 동작도 없습니다.

이제 입력 필드에 글자를 입력하면 키 입력이 있을 때마다 화면에 표시되는 값이 갱신됩니다.

<div class="lightbox">
  <img src='generated/images/guide/user-input/keyup-loop-back-anim.gif' alt="loop back">
</div>



<div class="alert is-helpful">


<!--
**This won't work at all unless you bind to an event**.

Angular updates the bindings (and therefore the screen)
only if the app does something in response to asynchronous events, such as keystrokes.
This example code binds the `keyup` event
to the number 0, the shortest template statement possible.
While the statement does nothing useful,
it satisfies Angular's requirement so that Angular will update the screen.
-->

**이 예제는 이벤트 바인딩을 해야 동작합니다**.

Angular는 키입력과 같은 비동기 이벤트가 발생할 때만 바인딩을 갱신하고 화면도 갱신합니다.
그래서 이 예제에서는 `keyup` 이벤트에 0을 바인딩하고 있는데, 이것은 템플릿 실행문을 바인딩하는 가장 간단한 방법입니다.
이 템플릿 실행문은 그 자체로 아무 의미가 없지만, Angular가 화면을 갱신할 수 있도록 이벤트를 바인딩하는 입장에서는 꼭 필요한 구문입니다.

</div>


<!--
It's easier to get to the input box with the template reference
variable than to go through the `$event` object. Here's a rewrite of the previous
`keyup` example that uses a template reference variable to get the user's input.
-->
템플릿 참조 변수는 `$event` 객체를 직접 활용하는 방법이 더 간단합니다. 위에서 살펴본 `keyup` 예제를 더 나은 방식으로 개선하면 다음과 같이 활용할 수 있습니다.

<code-example path="user-input/src/app/keyup.components.ts" region="key-up-component-2" header="src/app/keyup.components.ts (v2)"></code-example>


<!--
A nice aspect of this approach is that the component gets clean data values from the view.
It no longer requires knowledge of the `$event` and its structure.
-->
이 방식은 컴포넌트에서도 다른 것은 신경쓰지 않고 입력 필드의 데이터만 받을 수 있기 때문에 좋습니다.
컴포넌트는 더이상 템플릿의 구조나 `$event` 객체의 타입을 신경쓸 필요가 없습니다.


{@a key-event}

<!--
## Key event filtering (with `key.enter`)
-->
## 키 입력 필터링 (`key.enter`)

<!--
The `(keyup)` event handler hears *every keystroke*.
Sometimes only the _Enter_ key matters, because it signals that the user has finished typing.
One way to reduce the noise would be to examine every `$event.keyCode` and take action only when the key is _Enter_.

There's an easier way: bind to Angular's `keyup.enter` pseudo-event.
Then Angular calls the event handler only when the user presses _Enter_.
-->
`(keyup)` 이벤트 바인딩은 *모든 키 입력*에 반응합니다.
하지만 사용자가 입력을 끝내는 _엔터 키_ 에만 반응하고 싶다면, 키 이벤트를 바인딩 할 때 `$event.keyCode`를 사용해서 _엔터 키_ 만 반응하도록 필터링할 수 있습니다.

이 때 Angular는 좀 더 간단한 문법을 제공합니다. 템플릿에서 `keyup.enter`라고 바인딩하면 엔터키가 입력되었을 떄만 이벤트 핸들러를 실행할 수 있습니다.

<code-example path="user-input/src/app/keyup.components.ts" region="key-up-component-3" header="src/app/keyup.components.ts (v3)"></code-example>


<!--
Here's how it works.
-->
이 예제는 다음과 같이 동작합니다.

<div class="lightbox">
  <img src='generated/images/guide/user-input/keyup3-anim.gif' alt="key up 3">
</div>



<!--
## On blur
-->
## 포커스를 잃을 때

<!--
In the previous example, the current state of the input box
is lost if the user mouses away and clicks elsewhere on the page
without first pressing _Enter_.
The component's `value` property is updated only when the user presses _Enter_.

To fix this issue, listen to both the _Enter_ key and the _blur_ event.
-->
위에서 살펴본 예제에서는 사용자가 입력 필드 밖을 마우스로 클릭하면 _엔터 키_ 를 입력하지 않아도 포커스를 잃어버리며, `<p>` 엘리먼트의 값도 갱신되지 않습니다.
이 예제는 _엔터 키_ 가 입력되었을 때만 `value` 프로퍼티를 갱신하기 때문입니다.

이 문제를 해결하기 위해 _엔터 키_ 와 _blur_ 이벤트 모두 반응하는 방식으로 바꿔봅시다.

<code-example path="user-input/src/app/keyup.components.ts" region="key-up-component-4" header="src/app/keyup.components.ts (v4)"></code-example>



<!--
## Put it all together
-->
## 모든 기능 활용해보기

<!--
The previous page showed how to [display data](guide/displaying-data).
This page demonstrated event binding techniques.

Now, put it all together in a micro-app
that can display a list of heroes and add new heroes to the list.
The user can add a hero by typing the hero's name in the input box and
clicking **Add**.
-->
이전 가이드에서는 [데이터를 어떻게 화면에 표시하는지](guide/displaying-data) 알아봤고,
이 문서에서는 이벤트 바인딩 테크닉에 대해 알아봤습다.

히어로의 목록을 표시하고, 이 목록에 히어로를 추가할 수 있는 앱을 간단하게 만들어 봅시다.
사용자는 히어로의 이름을 입력 필드에 입력하고 **Add** 버튼을 눌러서 이 히어로의 이름을 목록을 추가할 수 있습니다.

<div class="lightbox">
  <img src='generated/images/guide/user-input/little-tour-anim.gif' alt="Little Tour of Heroes">
</div>


<!--
Below is the "Little Tour of Heroes"  component.
-->
그리고 다음 코드는 "Little Tour of Heroes"에서 사용한 컴포넌트입니다.


<code-example path="user-input/src/app/little-tour.component.ts" region="little-tour" header="src/app/little-tour.component.ts"></code-example>


<!--
### Observations
-->
### 코드 분석

<!--
* **Use template variables to refer to elements** &mdash;
The `newHero` template variable refers to the `<input>` element.
You can reference `newHero` from any sibling or child of the `<input>` element.
-->
* **엘리먼트 대신 템플릿 변수를 활용하세요.** &mdash; 템플릿 변수 `newHero`는 `<input>` 엘리먼트를 가리킵니다. 템플릿 변수를 활용하면 엘리먼트를 간단하게 참조할 수 있습니다.

<!--
* **Pass values, not elements** &mdash;
Instead of passing the `newHero` into the component's `addHero` method,
get the input box value and pass *that* to `addHero`.
-->
* **엘리먼트를 전달하지 말고 값을 전달하세요.** &mdash; 컴포넌트의 `addHero` 메소드에는 `newHero` 변수를 그대로 전달하지 말고, `addHero` 메소드에서 필요한 입력 필드의 값만 전달하는 것이 좋습니다.

<!--
* **Keep template statements simple** &mdash;
The `(blur)` event is bound to two JavaScript statements.
The first statement calls `addHero`. The second statement, `newHero.value=''`,
clears the input box after a new hero is added to the list.
-->
* **템플릿 실행문은 간단하게 작성하세요.** &mdash;
이 코드에서 `(blur)` 이벤트는 JavaScript 실행문 2개를 실행합니다.
하나는 `addHero` 메소드를 실행하는 것이고, 다른 하나는 히어로가 배열에 추가된 이후에 입력 필드에 입력된 값을 지우기 위해 `newHero.value=''`를 실행하는 것입니다.

<!--
## Source code
-->
## 소스 코드

<!--
Following is all the code discussed in this page.
-->
이 문서에서 다룬 코드를 모두 살펴봅시다.

<code-tabs>

  <code-pane header="click-me.component.ts" path="user-input/src/app/click-me.component.ts">

  </code-pane>

  <code-pane header="keyup.components.ts" path="user-input/src/app/keyup.components.ts">

  </code-pane>

  <code-pane header="loop-back.component.ts" path="user-input/src/app/loop-back.component.ts">

  </code-pane>

  <code-pane header="little-tour.component.ts" path="user-input/src/app/little-tour.component.ts">

  </code-pane>

</code-tabs>


Angular also supports passive event listeners. For example, you can use the following steps to make the scroll event passive.

<<<<<<< HEAD
<!--
=======
1. Create a file `zone-flags.ts` under `src` directory.
2. Add the following line into this file.

```
(window as any)['__zone_symbol__PASSIVE_EVENTS'] = ['scroll'];
```

3. In the `src/polyfills.ts` file, before importing zone.js, import the newly created `zone-flags`.

```
import './zone-flags';
import 'zone.js/dist/zone';  // Included with Angular CLI.
```

After those steps, if you add event listeners for the `scroll` event, the listeners will be `passive`.

>>>>>>> 385cadf2
## Summary
-->
## 정리

<!--
You have mastered the basic primitives for responding to user input and gestures.

These techniques are useful for small-scale demonstrations, but they
quickly become verbose and clumsy when handling large amounts of user input.
Two-way data binding is a more elegant and compact way to move
values between data entry fields and model properties.
The next page, `Forms`, explains how to write
two-way bindings with `NgModel`.
-->
이 문서에서는 사용자 입력에 반응하는 방법을 간단하게 알아봤습니다.

이 테크닉은 작은 앱에서는 물론이고, 복잡한 사용자 동작에 반응할 때도 계속 사용됩니다.
그리고 복잡한 폼이나 모델을 다룬다면 양방향 데이터 바인딩을 사용하는 것이 좀 더 간단하고 자연스럽게 사용자 반응에 동작할 수 있는 방법이 될 수 있습니다.
다음 가이드에서는 `NgModel`을 활용하는 양방향 바인딩에 대해 알아봅니다.<|MERGE_RESOLUTION|>--- conflicted
+++ resolved
@@ -14,6 +14,7 @@
 DOM 이벤트는 사용자가 링크를 클릭하거나 버튼을 클릭할 때, 그리고 텍스트를 입력할 때 발생합니다.
 이 문서는 이렇게 일어나는 이벤트를 컴포넌트와 이벤트 바인딩하고, 컴포넌트 이벤트 핸들러가 이벤트를 어떻게 처리하는지 알아봅니다.
 
+
 <!--
 ## Binding to user input events
 -->
@@ -24,22 +25,23 @@
 to respond to any [DOM event](https://developer.mozilla.org/en-US/docs/Web/Events).
 Many DOM events are triggered by user input. Binding to these events provides a way to
 get input from the user.
+
+To bind to a DOM event, surround the DOM event name in parentheses and assign a quoted
+[template statement](guide/template-syntax#template-statements) to it.
+
+The following example shows an event binding that implements a click handler:
+
+<code-example path="user-input/src/app/click-me.component.ts" region="click-me-button" header="src/app/click-me.component.ts"></code-example>
 -->
 [DOM에서 발생하는 이벤트](https://developer.mozilla.org/en-US/docs/Web/Events)는 [Angular 이벤트 바인딩](guide/template-syntax#event-binding) 문법을 사용해서 반응할 수 있습니다.
 DOM에서 일어나는 이벤트는 대부분 사용자의 행동에 의해 발생합니다. 그래서 이 이벤트를 확인하면 사용자가 어떤 동작을 하고 있는지 알 수 있습니다.
 
-<!--
-To bind to a DOM event, surround the DOM event name in parentheses and assign a quoted
-[template statement](guide/template-syntax#template-statements) to it.
--->
 DOM 이벤트를 바인딩 하려면 이벤트 이름을 괄호(`(`, `)`)로 감싸고 [템플릿 실행문](guide/template-syntax#template-statements)을 연결하면 됩니다.
 
-<!--
-The following example shows an event binding that implements a click handler:
--->
 아래 예제는 클릭 이벤트에 `onClickMe()` 핸들러를 바인딩하는 예제 코드입니다.
 
 <code-example path="user-input/src/app/click-me.component.ts" region="click-me-button" header="src/app/click-me.component.ts"></code-example>
+
 
 {@a click}
 
@@ -48,16 +50,22 @@
 The text in quotes to the right of the equals sign
 is the **template statement**, which responds
 to the click event by calling the component's `onClickMe` method.
--->
-**바인딩 대상**은 등호(`=`) 왼쪽에 사용된 `(click)`이며, 버튼이 클릭되었을 때 발생하는 이벤트를 뜻합니다.
-그리고 등호 오른쪽에 있는 문자열은 **템플릿 실행문**이며, 클릭 이벤트가 발생했을 때 `onClickMe` 메소드를 실행하도록 작성했습니다.
-
-<!--
+
 When writing a binding, be aware of a template statement's **execution context**.
 The identifiers in a template statement belong to a specific context object,
 usually the Angular component controlling the template.
 The example above shows a single line of HTML, but that HTML belongs to a larger component:
--->
+
+
+<code-example path="user-input/src/app/click-me.component.ts" region="click-me-component" header="src/app/click-me.component.ts"></code-example>
+
+
+
+When the user clicks the button, Angular calls the `onClickMe` method from `ClickMeComponent`.
+-->
+**바인딩 대상**은 등호(`=`) 왼쪽에 사용된 `(click)`이며, 버튼이 클릭되었을 때 발생하는 이벤트를 뜻합니다.
+그리고 등호 오른쪽에 있는 문자열은 **템플릿 실행문**이며, 클릭 이벤트가 발생했을 때 `onClickMe` 메소드를 실행하도록 작성했습니다.
+
 이벤트를 바인딩 할 때는 템플릿 실행문이 **실행되는 컨텍스트**가 유효한지 확인해야 합니다.
 템플릿 실행문의 컨텍스트는 보통 그 템플릿을 조작하는 컴포넌트로 제한되어 있습니다.
 이 예제를 컴포넌트 클래스 코드와 함께 확인해 봅시다:
@@ -65,10 +73,8 @@
 <code-example path="user-input/src/app/click-me.component.ts" region="click-me-component" header="src/app/click-me.component.ts"></code-example>
 
 
-<!--
-When the user clicks the button, Angular calls the `onClickMe` method from `ClickMeComponent`.
--->
 사용자가 버튼을 클릭하면 Angular가 `ClickMeComponent`에 있는 `onClickMe` 메소드를 실행합니다.
+
 
 <!--
 ## Get user input from the $event object
@@ -100,35 +106,33 @@
 
 <!--
 The properties of an `$event` object vary depending on the type of DOM event. For example,
-a mouse event includes different information than a input box editing event.
--->
-`$event` 객체의 프로퍼티는 발생하는 DOM 이벤트에 따라 달라집니다.
-그래서 마우스 이벤트와 입력 필드에서 발생하는 이벤트의 구성은 다릅니다.
-
-<!--
+a mouse event includes different information than an input box editing event.
+
 All [standard DOM event objects](https://developer.mozilla.org/en-US/docs/Web/API/Event)
 have a `target` property, a reference to the element that raised the event.
 In this case, `target` refers to the [`<input>` element](https://developer.mozilla.org/en-US/docs/Web/API/HTMLInputElement) and
 `event.target.value` returns the current contents of that element.
--->
-[표준 DOM 이벤트 객체](https://developer.mozilla.org/en-US/docs/Web/API/Event)에는 이벤트가 발생한 엘리먼트를 가리키는 `target` 프로퍼티가 있습니다.
-이 예제에서는 `target` 프로퍼티가 [`<input>` 엘리먼트](https://developer.mozilla.org/en-US/docs/Web/API/HTMLInputElement)를 가리키며, 이 입력 필드의 현재값은 `event.target.value` 프로퍼티를 참조해서 확인할 수 있습니다.
-
-<!--
+
 After each call, the `onKey()` method appends the contents of the input box value to the list
 in the component's `values` property, followed by a separator character (|).
 The [interpolation](guide/template-syntax#interpolation)
 displays the accumulating input box changes from the `values` property.
--->
+
+Suppose the user enters the letters "abc", and then backspaces to remove them one by one.
+Here's what the UI displays:
+-->
+`$event` 객체의 프로퍼티는 발생하는 DOM 이벤트에 따라 달라집니다.
+그래서 마우스 이벤트와 입력 필드에서 발생하는 이벤트의 구성은 다릅니다.
+
+[표준 DOM 이벤트 객체](https://developer.mozilla.org/en-US/docs/Web/API/Event)에는 이벤트가 발생한 엘리먼트를 가리키는 `target` 프로퍼티가 있습니다.
+이 예제에서는 `target` 프로퍼티가 [`<input>` 엘리먼트](https://developer.mozilla.org/en-US/docs/Web/API/HTMLInputElement)를 가리키며, 이 입력 필드의 현재값은 `event.target.value` 프로퍼티를 참조해서 확인할 수 있습니다.
+
 `onKey()` 메소드가 실행될 때마다 변하는 값을 컴포넌트의 `values` 프로퍼티에 할당해서 화면에 표시해 봅시다.
 위 코드는 이벤트가 발생할 때마다 현재값에 구분 기호(|)를 붙여서 계속 연결하며, 템플릿에는 [문자열 바인딩](guide/template-syntax#interpolation)으로 연결했습니다.
 
-<!--
-Suppose the user enters the letters "abc", and then backspaces to remove them one by one.
-Here's what the UI displays:
--->
 사용자가 "abc"를 차례대로 입력한 이후에 백스페이스로 모두 지웠다고 합시다.
 그러면 화면에는 다음과 같이 표시됩니다:
+
 
 <code-example>
   a | ab | abc | ab | a | |
@@ -177,23 +181,27 @@
 that could reveal properties of the event object and prevent silly mistakes.
 
 The following example rewrites the method with types:
--->
-위에서 살펴본 예제에서는 `$event` 객체를 `any` 타입으로 사용했습니다.
-이렇게 사용하면 코드가 간단해지기는 하지만, 이벤트 객체의 타입을 특정할 수 없기 때문에 이벤트 객체의 정보를 활용할 수 없고 코딩 실수를 할 가능성도 있습니다.
-
-그래서 다음 예제는 인자로 받는 이벤트 객체에 다음과 같이 타입을 지정했습니다:
 
 <code-example path="user-input/src/app/keyup.components.ts" region="key-up-component-1-class" header="src/app/keyup.components.ts (class v.1 - typed )"></code-example>
 
 
-<!--
+
 The `$event` is now a specific `KeyboardEvent`.
 Not all elements have a `value` property so it casts `target` to an input element.
 The `OnKey` method more clearly expresses what it expects from the template and how it interprets the event.
 -->
+위에서 살펴본 예제에서는 `$event` 객체를 `any` 타입으로 사용했습니다.
+이렇게 사용하면 코드가 간단해지기는 하지만, 이벤트 객체의 타입을 특정할 수 없기 때문에 이벤트 객체의 정보를 활용할 수 없고 코딩 실수를 할 가능성도 있습니다.
+
+그래서 다음 예제는 인자로 받는 이벤트 객체에 다음과 같이 타입을 지정했습니다:
+
+<code-example path="user-input/src/app/keyup.components.ts" region="key-up-component-1-class" header="src/app/keyup.components.ts (class v.1 - typed )"></code-example>
+
+
 이제 `$event` 객체는 `KeyboardEvent` 타입으로 지정했습니다.
 그래서 모든 엘리먼트가 `value` 프로퍼티를 갖기는 하지만, 이 이벤트의 `target` 프로퍼티는 입력 필드라는 것이 명확해졌습니다.
 결국 `onKey` 메소드는 템플릿에서 어떤 타입의 인자를 받아야 하는지 좀 더 활실해졌고, 이 인자를 어떻게 활용할 수 있는지에 대해서도 더 많은 정보를 제공할 수 있습니다.
+
 
 <!--
 ### Passing _$event_ is a dubious practice
@@ -215,6 +223,7 @@
 
 이번에는 템플릿 참조 변수를 활용해서 이 문제를 어떻게 해결할 수 있는지 알아봅시다.
 
+
 <!--
 ## Get user input from a template reference variable
 -->
@@ -228,17 +237,11 @@
 
 The following example uses a template reference variable
 to implement a keystroke loopback in a simple template.
--->
-Angular에서 제공하는 [**템플릿 참조 변수**](guide/template-syntax#ref-vars)를 사용해서 사용자가 입력한 데이터를 확인해 봅시다.
-이 방법을 사용하면 템플릿 안에서 엘리먼트에 직접 접근할 수 있습니다.
-먼저, 템플릿 참조 변수를 선언하기 위해 엘리먼트에 해시 기호(`#`)를 붙여 변수를 선언합니다.
-
-다음 예제는 템플릿 참조 변수를 활용하는 방법으로 템플릿에서 키 입력을 확인하는 예제입니다.
 
 <code-example path="user-input/src/app/loop-back.component.ts" region="loop-back-component" header="src/app/loop-back.component.ts"></code-example>
 
 
-<!--
+
 The template reference variable named `box`, declared on the `<input>` element,
 refers to the `<input>` element itself.
 The code uses the `box` variable to get the input element's `value` and display it
@@ -248,7 +251,21 @@
 and the component does nothing.
 
 Type something in the input box, and watch the display update with each keystroke.
--->
+
+
+<div class="lightbox">
+  <img src='generated/images/guide/user-input/keyup-loop-back-anim.gif' alt="loop back">
+</div>
+-->
+Angular에서 제공하는 [**템플릿 참조 변수**](guide/template-syntax#ref-vars)를 사용해서 사용자가 입력한 데이터를 확인해 봅시다.
+이 방법을 사용하면 템플릿 안에서 엘리먼트에 직접 접근할 수 있습니다.
+먼저, 템플릿 참조 변수를 선언하기 위해 엘리먼트에 해시 기호(`#`)를 붙여 변수를 선언합니다.
+
+다음 예제는 템플릿 참조 변수를 활용하는 방법으로 템플릿에서 키 입력을 확인하는 예제입니다.
+
+<code-example path="user-input/src/app/loop-back.component.ts" region="loop-back-component" header="src/app/loop-back.component.ts"></code-example>
+
+
 이 예제에서 `<input>` 엘리먼트에 선언된 템플릿 참조 변수 `box`는 `<input>` 엘리먼트를 자체를 가리킵니다.
 그리고 템플릿 안에서 `box` 변수의 `value` 프로퍼티를 참조하면 템플릿 안에서 입력 필드의 현재값을 참조할 수 있으며, 이 코드에서는 입력 필드의 현재값을 `<p>` 태그 안에 표시합니다.
 
@@ -259,7 +276,6 @@
 <div class="lightbox">
   <img src='generated/images/guide/user-input/keyup-loop-back-anim.gif' alt="loop back">
 </div>
-
 
 
 <div class="alert is-helpful">
@@ -289,16 +305,19 @@
 It's easier to get to the input box with the template reference
 variable than to go through the `$event` object. Here's a rewrite of the previous
 `keyup` example that uses a template reference variable to get the user's input.
--->
-템플릿 참조 변수는 `$event` 객체를 직접 활용하는 방법이 더 간단합니다. 위에서 살펴본 `keyup` 예제를 더 나은 방식으로 개선하면 다음과 같이 활용할 수 있습니다.
 
 <code-example path="user-input/src/app/keyup.components.ts" region="key-up-component-2" header="src/app/keyup.components.ts (v2)"></code-example>
 
 
-<!--
+
 A nice aspect of this approach is that the component gets clean data values from the view.
 It no longer requires knowledge of the `$event` and its structure.
 -->
+템플릿 참조 변수는 `$event` 객체를 직접 활용하는 방법이 더 간단합니다. 위에서 살펴본 `keyup` 예제를 더 나은 방식으로 개선하면 다음과 같이 활용할 수 있습니다.
+
+<code-example path="user-input/src/app/keyup.components.ts" region="key-up-component-2" header="src/app/keyup.components.ts (v2)"></code-example>
+
+
 이 방식은 컴포넌트에서도 다른 것은 신경쓰지 않고 입력 필드의 데이터만 받을 수 있기 때문에 좋습니다.
 컴포넌트는 더이상 템플릿의 구조나 `$event` 객체의 타입을 신경쓸 필요가 없습니다.
 
@@ -317,6 +336,16 @@
 
 There's an easier way: bind to Angular's `keyup.enter` pseudo-event.
 Then Angular calls the event handler only when the user presses _Enter_.
+
+<code-example path="user-input/src/app/keyup.components.ts" region="key-up-component-3" header="src/app/keyup.components.ts (v3)"></code-example>
+
+
+
+Here's how it works.
+
+<div class="lightbox">
+  <img src='generated/images/guide/user-input/keyup3-anim.gif' alt="key up 3">
+</div>
 -->
 `(keyup)` 이벤트 바인딩은 *모든 키 입력*에 반응합니다.
 하지만 사용자가 입력을 끝내는 _엔터 키_ 에만 반응하고 싶다면, 키 이벤트를 바인딩 할 때 `$event.keyCode`를 사용해서 _엔터 키_ 만 반응하도록 필터링할 수 있습니다.
@@ -326,15 +355,11 @@
 <code-example path="user-input/src/app/keyup.components.ts" region="key-up-component-3" header="src/app/keyup.components.ts (v3)"></code-example>
 
 
-<!--
-Here's how it works.
--->
 이 예제는 다음과 같이 동작합니다.
 
 <div class="lightbox">
   <img src='generated/images/guide/user-input/keyup3-anim.gif' alt="key up 3">
 </div>
-
 
 
 <!--
@@ -349,6 +374,9 @@
 The component's `value` property is updated only when the user presses _Enter_.
 
 To fix this issue, listen to both the _Enter_ key and the _blur_ event.
+
+
+<code-example path="user-input/src/app/keyup.components.ts" region="key-up-component-4" header="src/app/keyup.components.ts (v4)"></code-example>
 -->
 위에서 살펴본 예제에서는 사용자가 입력 필드 밖을 마우스로 클릭하면 _엔터 키_ 를 입력하지 않아도 포커스를 잃어버리며, `<p>` 엘리먼트의 값도 갱신되지 않습니다.
 이 예제는 _엔터 키_ 가 입력되었을 때만 `value` 프로퍼티를 갱신하기 때문입니다.
@@ -356,7 +384,6 @@
 이 문제를 해결하기 위해 _엔터 키_ 와 _blur_ 이벤트 모두 반응하는 방식으로 바꿔봅시다.
 
 <code-example path="user-input/src/app/keyup.components.ts" region="key-up-component-4" header="src/app/keyup.components.ts (v4)"></code-example>
-
 
 
 <!--
@@ -372,6 +399,18 @@
 that can display a list of heroes and add new heroes to the list.
 The user can add a hero by typing the hero's name in the input box and
 clicking **Add**.
+
+
+<div class="lightbox">
+  <img src='generated/images/guide/user-input/little-tour-anim.gif' alt="Little Tour of Heroes">
+</div>
+
+
+
+Below is the "Little Tour of Heroes"  component.
+
+
+<code-example path="user-input/src/app/little-tour.component.ts" region="little-tour" header="src/app/little-tour.component.ts"></code-example>
 -->
 이전 가이드에서는 [데이터를 어떻게 화면에 표시하는지](guide/displaying-data) 알아봤고,
 이 문서에서는 이벤트 바인딩 테크닉에 대해 알아봤습다.
@@ -384,9 +423,6 @@
 </div>
 
 
-<!--
-Below is the "Little Tour of Heroes"  component.
--->
 그리고 다음 코드는 "Little Tour of Heroes"에서 사용한 컴포넌트입니다.
 
 
@@ -402,26 +438,26 @@
 * **Use template variables to refer to elements** &mdash;
 The `newHero` template variable refers to the `<input>` element.
 You can reference `newHero` from any sibling or child of the `<input>` element.
--->
-* **엘리먼트 대신 템플릿 변수를 활용하세요.** &mdash; 템플릿 변수 `newHero`는 `<input>` 엘리먼트를 가리킵니다. 템플릿 변수를 활용하면 엘리먼트를 간단하게 참조할 수 있습니다.
-
-<!--
+
 * **Pass values, not elements** &mdash;
 Instead of passing the `newHero` into the component's `addHero` method,
 get the input box value and pass *that* to `addHero`.
--->
-* **엘리먼트를 전달하지 말고 값을 전달하세요.** &mdash; 컴포넌트의 `addHero` 메소드에는 `newHero` 변수를 그대로 전달하지 말고, `addHero` 메소드에서 필요한 입력 필드의 값만 전달하는 것이 좋습니다.
-
-<!--
+
 * **Keep template statements simple** &mdash;
 The `(blur)` event is bound to two JavaScript statements.
 The first statement calls `addHero`. The second statement, `newHero.value=''`,
 clears the input box after a new hero is added to the list.
 -->
+* **엘리먼트 대신 템플릿 변수를 활용하세요.** &mdash; 템플릿 변수 `newHero`는 `<input>` 엘리먼트를 가리킵니다.
+템플릿 변수를 활용하면 엘리먼트를 간단하게 참조할 수 있습니다.
+
+* **엘리먼트를 전달하지 말고 값을 전달하세요.** &mdash; 컴포넌트의 `addHero` 메소드에는 `newHero` 변수를 그대로 전달하지 말고, `addHero` 메소드에서 필요한 입력 필드의 값만 전달하는 것이 좋습니다.
+
 * **템플릿 실행문은 간단하게 작성하세요.** &mdash;
 이 코드에서 `(blur)` 이벤트는 JavaScript 실행문 2개를 실행합니다.
 하나는 `addHero` 메소드를 실행하는 것이고, 다른 하나는 히어로가 배열에 추가된 이후에 입력 필드에 입력된 값을 지우기 위해 `newHero.value=''`를 실행하는 것입니다.
 
+
 <!--
 ## Source code
 -->
@@ -455,9 +491,6 @@
 
 Angular also supports passive event listeners. For example, you can use the following steps to make the scroll event passive.
 
-<<<<<<< HEAD
-<!--
-=======
 1. Create a file `zone-flags.ts` under `src` directory.
 2. Add the following line into this file.
 
@@ -474,7 +507,8 @@
 
 After those steps, if you add event listeners for the `scroll` event, the listeners will be `passive`.
 
->>>>>>> 385cadf2
+
+<!--
 ## Summary
 -->
 ## 정리
