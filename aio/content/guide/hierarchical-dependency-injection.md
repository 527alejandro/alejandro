--- conflicted
+++ resolved
@@ -89,14 +89,10 @@
 -->
 `@NgModule()` 데코레이터의 `providers` 메타데이터 옵션에 프로바이더를 등록하거나 `@Injectable()` 데코레이터의 `providedIn` 옵션에 `AppModule`이 아닌 다른 모듈을 지정하면 *NgModule 계층에* 프로바이더를 등록할 수 있습니다.
 
-<<<<<<< HEAD
-<!--
-Use the `@NgModule()` `provides` option if a module is [lazy loaded](guide/lazy-loading-ngmodules). The module's own injector is configured with the provider when that module is loaded, and Angular can inject the corresponding services in any class it creates in that module. If you use the `@Injectable()` option `providedIn: MyLazyloadModule`, the provider could be shaken out at compile time, if it is not used anywhere else in the app. 
+<!--
+Use the `@NgModule()` `providers` option if a module is [lazy loaded](guide/lazy-loading-ngmodules). The module's own injector is configured with the provider when that module is loaded, and Angular can inject the corresponding services in any class it creates in that module. If you use the `@Injectable()` option `providedIn: MyLazyloadModule`, the provider could be shaken out at compile time, if it is not used anywhere else in the app. 
 -->
 [지연 로딩되는 모듈](guide/lazy-loading-ngmodules)에서도 `@NgModule()`의 `providers` 옵션을 사용할 수 있습니다. 그러면 모듈이 로드될 때 인젝터가 새로 생성되는데, 지연로딩되는 모듈에 필요산 서비스가 추가로 있다면 이 인젝터에 등록해서 사용할 수 있습니다. 하지만 `@Injectable()` 데코레이터에서 `providedIn: MyLazyloadModule`과 같이 지정하면 이 프로바이더는 컴파일되면서 트리셰이킹으로 제거되기 때문에 애플리케이션이 정상적으로 동작하지 않을 수 있습니다.
-=======
-Use the `@NgModule()` `providers` option if a module is [lazy loaded](guide/lazy-loading-ngmodules). The module's own injector is configured with the provider when that module is loaded, and Angular can inject the corresponding services in any class it creates in that module. If you use the `@Injectable()` option `providedIn: MyLazyloadModule`, the provider could be shaken out at compile time, if it is not used anywhere else in the app. 
->>>>>>> 3f98ac19
 
 <!--
 * Learn more about [tree-shakable providers](guide/dependency-injection-providers#tree-shakable-providers).
@@ -215,17 +211,12 @@
 -->
 ### @NgModule 계층의 인젝터
 
-<<<<<<< HEAD
-<!--
-You can configure a provider at the module level using the `providedIn` metadata option for a non-root NgModule, in order to limit the scope of the provider to that module.
-This is the equivalent of specifying the non-root module in the `@Injectable()` metadata, except that the service provided this way is not tree-shakable.
--->
-`@Injectable()` 데코레이터의 `providedIn` 메타데이터 옵션을 사용하면 애플리케이션 최상위 NgModule이 아닌 모듈에도 서비스 프로바이더를 등록할 수 있는데, 이렇게 설정하면 서비스 프로바이더를 해당 모듈에서만 접근할 수 있도록 제한할 수 있습니다.
-물론 `@NgModule()` 데코레이터의 `providers`에 서비스 프로바이더를 등록해도 같은 효과를 낼 수 있지만, 위에서 설명한 것처럼 `@NgModule()`에 등록한 서비스 프로바이더는 트리셰이킹의 대상이 되지 않습니다.
-=======
+<!--
 You can configure a provider at the module level using the `providers` metadata option for a non-root NgModule, in order to limit the scope of the provider to that module.
 This is the equivalent of specifying the non-root module in the `@Injectable()` metadata, except that the service provided via `providers` is not tree-shakable.
->>>>>>> 3f98ac19
+-->
+`@Injectable()` 데코레이터의 `providers` 메타데이터 옵션을 사용하면 애플리케이션 최상위 NgModule이 아닌 모듈에도 서비스 프로바이더를 등록할 수 있는데, 이렇게 설정하면 서비스 프로바이더를 해당 모듈에서만 접근할 수 있도록 제한할 수 있습니다.
+물론 `@NgModule()` 데코레이터의 `providers`에 서비스 프로바이더를 등록해도 같은 효과를 낼 수 있지만, 위에서 설명한 것처럼 `@NgModule()`에 등록한 서비스 프로바이더는 트리셰이킹의 대상이 되지 않습니다.
 
 <!--
 You generally don't need to specify `AppModule` with `providedIn`, because the app's `root` injector is the `AppModule` injector. 
