--- conflicted
+++ resolved
@@ -1,27 +1,38 @@
-<<<<<<< HEAD
 <!--
-# Event binding `(event)`
+# Event binding
 -->
-# 이벤트 바인딩 `(event)`
+# 이벤트 바인딩
 
 <!--
-Event binding allows you to listen for certain events such as
-keystrokes, mouse movements, clicks, and touches.
-=======
-# Event binding
-
 Event binding allows you to listen for and respond to user actions such as keystrokes, mouse movements, clicks, and touches.
->>>>>>> 9af6fbf6
 
 <div class="alert is-helpful">
 
 See the <live-example></live-example> for a working example containing the code snippets in this guide.
 
 </div>
+-->
+이벤트 바인딩 문법을 활용하면 키입력이나 마우스 이동, 클릭, 터치 이벤트에 반응할 수 있습니다.
+
+<div class="alert is-helpful">
+
+이 문서에서 다루는 예제는 <live-example></live-example>에서 직접 확인하거나 다운받아 확인할 수 있습니다.
+
+</div>
+
 
 ## Binding to events
 
-<<<<<<< HEAD
+To bind to an event you use the Angular event binding syntax.
+This syntax consists of a target event name within parentheses to the left of an equal sign, and a quoted template statement to the right.
+In the following example, the target event name is `click` and the template statement is `onSave()`.
+
+<code-example language="html" header="Event binding syntax">
+&lt;button (click)="onSave()"&gt;Save&lt;/button&gt;
+</code-example>
+
+The event binding listens for the button's click events and calls the component's `onSave()` method whenever a click occurs.
+
 <div class="lightbox">
   <img src='generated/images/guide/template-syntax/syntax-diagram.svg' alt="Syntax diagram">
 </div>
@@ -43,80 +54,11 @@
 
 
 <!--
-## Target event
+## Custom events with `EventEmitter`
 -->
-## 대상 이벤트
+## `EventEmitter`로 커스텀 이벤트 생성하기
 
 <!--
-As above, the target is the button's click event.
-=======
-To bind to an event you use the Angular event binding syntax.
-This syntax consists of a target event name within parentheses to the left of an equal sign, and a quoted template statement to the right.
-In the following example, the target event name is `click` and the template statement is `onSave()`.
-
-<code-example language="html" header="Event binding syntax">
-&lt;button (click)="onSave()"&gt;Save&lt;/button&gt;
-</code-example>
->>>>>>> 9af6fbf6
-
-The event binding listens for the button's click events and calls the component's `onSave()` method whenever a click occurs.
-
-<<<<<<< HEAD
-Alternatively, use the `on-` prefix, known as the canonical form:
-
-<code-example path="event-binding/src/app/app.component.html" region="event-binding-2" header="src/app/app.component.html"></code-example>
-
-Element events may be the more common targets, but Angular looks first to see if the name matches an event property
-of a known directive, as it does in the following example:
-
-<code-example path="event-binding/src/app/app.component.html" region="custom-directive" header="src/app/app.component.html"></code-example>
-
-If the name fails to match an element event or an output property of a known directive,
-Angular reports an “unknown directive” error.
--->
-위에서 살펴본 예제에서 바인딩 대상이 되는 이벤트는 버튼에서 발생하는 클릭 이벤트입니다.
-
-<code-example path="event-binding/src/app/app.component.html" region="event-binding-1" header="src/app/app.component.html"></code-example>
-
-소괄호를 사용하지 않고 `on-` 접두사를 붙여서 바인딩하는 방법도 있습니다:
-
-<code-example path="event-binding/src/app/app.component.html" region="event-binding-2" header="src/app/app.component.html"></code-example>
-
-엘리먼트에 이벤트 바인딩을 사용할 때 표준 DOM 이벤트 뿐 아니라 커스텀 이벤트도 바인딩할 수 있습니다.
-디렉티브에서 발생하는 커스텀 이벤트 `myClick`을 바인딩하려면 다음과 같이 작성하면 됩니다:
-
-<code-example path="event-binding/src/app/app.component.html" region="custom-directive" header="src/app/app.component.html"></code-example>
-
-바인딩 대상이 되는 이벤트를 찾지 못하면 "unknown directive" 에러가 발생합니다.
-
-
-<!--
-## *$event* and event handling statements
--->
-## *$event* 객체와 이벤트 핸들링 실행문
-
-<!--
-In an event binding, Angular sets up an event handler for the target event.
-
-When the event is raised, the handler executes the template statement.
-The template statement typically involves a receiver, which performs an action
-in response to the event, such as storing a value from the HTML control
-into a model.
-
-The binding conveys information about the event. This information can include data values such as an event object, string, or number named `$event`.
-
-The target event determines the shape of the `$event` object.
-If the target event is a native DOM element event, then `$event` is a
-[DOM event object](https://developer.mozilla.org/en-US/docs/Web/Events),
-with properties such as `target` and `target.value`.
-=======
-<div class="lightbox">
-  <img src='generated/images/guide/template-syntax/syntax-diagram.svg' alt="Syntax diagram">
-</div>
->>>>>>> 9af6fbf6
-
-## Custom events with `EventEmitter`
-
 [Directives](guide/built-in-directives) typically raise custom events with an Angular [EventEmitter](api/core/EventEmitter) as follows.
 
 1. The directive creates an `EventEmitter` and exposes it as a property.
@@ -127,53 +69,11 @@
 Although the `ItemDetailComponent` has a delete button, it doesn't contain the functionality to delete the hero.
 It can only raise an event reporting the user's delete request.
 
-<<<<<<< HEAD
-If the event belongs to a directive&mdash;recall that components
-are directives&mdash;`$event` has whatever shape the directive produces.
--->
-이벤트 바인딩 문법은 대상 이벤트와 이벤트 핸들러를 연결하는 것이라고도 볼 수 있습니다.
-
-그래서 이벤트가 발생하면 이벤트 핸들러가 템플릿 실행문을 실행합니다.
-템플릿 실행문은 일반적으로 인자를 받도록 정의하며, 이렇게 받은 인자를 모델에 반영하는 방식으로 구현합니다.
-
-이벤트 바인딩 문법을 작성하면서 이벤트에 대한 정보를 추가로 제공할 수 있습니다.
-이 정보는 `$event` 변수로 전달되는데, 이 변수는 객체, 문자열, 숫자 등 어떠한 형태로도 가능합니다.
-
-`$event` 객체의 타입은 대상 이벤트에 따라 결정됩니다.
-대상 이벤트가 표준 DOM 엘리먼트 이벤트라면 `$event`는 [DOM 이벤트 객체](https://developer.mozilla.org/en-US/docs/Web/Events)이며, 이 객체 안에서 `target`이나 `target.value`와 같은 프로퍼티도 참조할 수 있습니다.
-
-예제를 살펴봅시다:
-
-<code-example path="event-binding/src/app/app.component.html" region="event-binding-3" header="src/app/app.component.html"></code-example>
-
-이렇게 작성하면 `currentItem.name` 프로퍼티 값으로 `<input>` 엘리먼트의 `value` 프로퍼티 값이 할당됩니다.
-그리고 `<input>` 엘리먼트의 값이 변경되는 것을 감지하기 위해 `input` 이벤트를 바인딩했습니다.
-이제 사용자가 `<input>` 엘리먼트의 값을 변경하면 `input` 이벤트가 발생하고, 바인딩된 실행문이 실행되면서 DOM 이벤트 객체를 `$event`로 전달합니다.
-
-그리고 `$event.target.value`로 받은 문자열을 `currentItem.name` 프로퍼티에 할당해서 프로퍼티 값을 갱신합니다.
-
-디렉티브에서 발생하는 이벤트라면 `$event` 객체의 타입은 디렉티브에서 결정합니다.
-컴포넌트도 디렉티브라는 것을 잊지 마세요.
-
-
-{@a custom-events-with-eventemitter}
-<!--
-## Custom events with `EventEmitter`
--->
-## `EventEmitter`로 커스텀 이벤트 생성하기
-
-<!--
-Directives typically raise custom events with an Angular [EventEmitter](api/core/EventEmitter).
-The directive creates an `EventEmitter` and exposes it as a property.
-The directive calls `EventEmitter.emit(payload)` to fire an event, passing in a message payload, which can be anything.
-Parent directives listen for the event by binding to this property and accessing the payload through the `$event` object.
-=======
 
 <code-example path="event-binding/src/app/item-detail/item-detail.component.html" header="src/app/item-detail/item-detail.component.html (template)" region="line-through"></code-example>
 
 The component defines a `deleteRequest` property that returns an `EventEmitter`.
 When the user clicks **Delete**, the component invokes the `delete()` method, telling the `EventEmitter` to emit an `Item` object.
->>>>>>> 9af6fbf6
 
 <code-example path="event-binding/src/app/item-detail/item-detail.component.ts" header="src/app/item-detail/item-detail.component.ts (deleteRequest)" region="deleteRequest"></code-example>
 
@@ -182,6 +82,31 @@
 <code-example path="event-binding/src/app/app.component.html" header="src/app/app.component.html (event-binding-to-component)" region="event-binding-to-component"></code-example>
 
 When the `deleteRequest` event fires, Angular calls the parent component's `deleteItem()` method with the item.
+-->
+[디렉티브](guide/built-in-directives)에서 Angular [EventEmitter](api/core/EventEmitter) 클래스를 활용하면 커스텀 이벤트를 발생시킬 수 있습니다.
+
+1. 디렉티브에 `EventEmitter` 타입으로 프로퍼티를 선언하고 외부로 공개합니다.
+1. 디렉티브에서 `EventEmitter.emit(data)` 를 실행하면 이벤트를 발생시키면서 데이터를 함께 전달할 수 있습니다.
+1. 부모 디렉티브에서 이 이벤트가 발생하는 것을 감지하고 있다가 `$event` 객체로 자식 디렉티브에서 보낸 데이터를 활용하면 됩니다.
+
+`ItemDetailComponent`는 히어로의 세부정보를 화면에 표시하고 사용자의 입력에 처리하는 컴포넌트입니다.
+그리고 `ItemDetailComponent`에는 삭제 버튼이 하나 있는데, `ItemDetailComponent`에서는 히어로를 삭제하는 방법을 알지 못합니다.
+이 컴포넌트는 사용자가 삭제 요청을 보냈다는 이벤트를 발생시키는 역할만 합니다.
+
+
+<code-example path="event-binding/src/app/item-detail/item-detail.component.html" header="src/app/item-detail/item-detail.component.html (템플릿)" region="line-through"></code-example>
+
+컴포넌트에 정의된 `deleteRequest` 프로퍼티는 `EventEmitter` 타입으로 선언되어 있습니다.
+그리고 사용자가 *delete* 버튼을 클릭하면 `delete()` 메소드를 실행하며 `EventEmitter` 클래스를 통해 `Item` 객체를 컴포넌트 외부로 보냅니다.
+
+<code-example path="event-binding/src/app/item-detail/item-detail.component.ts" header="src/app/item-detail/item-detail.component.ts (deleteRequest())" region="deleteRequest"></code-example>
+
+부모 컴포넌트에서는 `deleteRequest` 이벤트를 `deleteItem()` 메서드와 바인딩하고 있습니다.
+
+<code-example path="event-binding/src/app/app.component.html" header="src/app/app.component.html (event-binding-to-component)" region="event-binding-to-component"></code-example>
+
+이제 `deleteRequest` 이벤트가 발생하면 부모 컴포넌트의 `deleteItem()` 메서드가 실행됩니다.
+
 
 ### Determining an event target
 
@@ -190,61 +115,10 @@
 
 <code-example path="event-binding/src/app/app.component.html" region="custom-directive" header="src/app/app.component.html"></code-example>
 
-<<<<<<< HEAD
-When the `deleteRequest` event fires, Angular calls the parent component's
-`deleteItem()` method, passing the *item-to-delete* (emitted by `ItemDetail`)
-in the `$event` variable.
--->
-디렉티브에서 Angular [EventEmitter](api/core/EventEmitter) 클래스를 활용하면 커스텀 이벤트를 발생시킬 수 있습니다.
-디렉티브에 `EventEmitter` 타입으로 프로퍼티를 선언하면 `EventEmitter.emit()`를 실행해서 이벤트를 생성할 수 있으며, 이 함수를 실행할 때 인자에 메시지를 실어 디렉티브 외부로 보낼 수 있습니다.
-그러면 부모 디렉티브에서 이 이벤트가 발생하는 것을 감지하고 있다가 `$event` 객체로 자식 디렉티브에서 보낸 페이로드를 받아 활용하면 됩니다.
-
-`ItemDetailComponent`는 히어로의 세부정보를 화면에 표시하고 사용자의 입력에 처리하는 컴포넌트입니다.
-그리고 `ItemDetailComponent`에는 삭제 버튼이 하나 있는데, `ItemDetailComponent`에서는 히어로를 삭제하는 방법을 알지 못합니다.
-이 컴포넌트는 사용자가 삭제 요청을 보냈다는 이벤트를 발생시키는 역할만 합니다.
-
-`ItemDetailComponent` 코드를 봅시다:
-
-<code-example path="event-binding/src/app/item-detail/item-detail.component.html" header="src/app/item-detail/item-detail.component.html (템플릿)" region="line-through"></code-example>
-
-<code-example path="event-binding/src/app/item-detail/item-detail.component.ts" header="src/app/item-detail/item-detail.component.ts (deleteRequest())" region="deleteRequest"></code-example>
-
-컴포넌트에 정의된 `deleteRequest` 프로퍼티는 `EventEmitter` 타입으로 선언되어 있습니다.
-그리고 사용자가 *delete* 버튼을 클릭하면 `delete()` 메소드를 실행하며 `EventEmitter` 클래스를 통해 `Item` 객체를 컴포넌트 외부로 보냅니다.
-
-부모 컴포넌트에서는 `deleteRequest` 이벤트를 `deleteItem()` 메서드와 바인딩하고 있습니다.
-
-<code-example path="event-binding/src/app/app.component.html" header="src/app/app.component.html (event-binding-to-component)" region="event-binding-to-component"></code-example>
-
-이제 `deleteRequest` 이벤트가 발생하면 부모 컴포넌트의 `deleteItem()` 메서드가 실행됩니다.
-그리고 이 때 `$event` 변수를 통해 자식 컴포넌트에서 보낸 데이터가 전달됩니다.
-
-
-<!--
-## Template statements have side effects
--->
-## 템플릿 실행문은 부수효과를 유발합니다.
-
-<!--
-Though [template expressions](guide/interpolation#template-expressions) shouldn't have [side effects](guide/property-binding#avoid-side-effects), template
-statements usually do. The `deleteItem()` method does have
-a side effect: it deletes an item.
-
-Deleting an item updates the model, and depending on your code, triggers
-other changes including queries and saving to a remote server.
-These changes propagate through the system and ultimately display in this and other views.
--->
-[템플릿 표현식(template expressions)](guide/interpolation#template-expressions)은 [부수효과(side effects)](guide/property-binding#avoid-side-effects)를 유발하지 않아야 하지만, 템플릿 실행문(template statement)은 부수효과를 일으켜야 합니다.
-`deleteItem()` 메소드도 히어로를 삭제하는 부수효과를 유발합니다.
-
-이 때 부수효과라는 것은 모델의 값을 갱신하거나, 새로운 데이터를 조회하는 작업, 리모트 서버에 저장하는 등과 같은 작업을 모두 포함합니다.
-결국 어떤 이벤트가 발생하면 부수효과를 발생시켜 전체 시스템에 영향을 주며, 원하는 동작을 수행해서 사용자가 원하는 결과를 만들어낼 수 있습니다.
-=======
 If the target event name, `myClick` fails to match an element event or an output property of `ClickDirective`, Angular reports an "unknown directive" error.
 
 <hr />
 
 ## What's next
 
-For more information on how event binding works, see [How event binding works](guide/event-binding-concepts).
->>>>>>> 9af6fbf6
+For more information on how event binding works, see [How event binding works](guide/event-binding-concepts).