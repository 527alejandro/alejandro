--- conflicted
+++ resolved
@@ -171,10 +171,7 @@
 입력 프로퍼티는 `OnChanges` 라이프싸이클 후킹 인터페이스를 사용하는 `ngOnChanges()` 메소드로도 가로챌 수 있습니다.
 
 <div class="alert is-helpful">
-<<<<<<< HEAD
-=======
-
->>>>>>> 6a797d54
+
 
 
 <!--
@@ -446,11 +443,8 @@
 먼저, 자식 컴포넌트인 [CountdownTimerComponent](guide/component-interaction#countdown-timer-example) 코드는 동일합니다.
 
 <div class="alert is-helpful">
-<<<<<<< HEAD
-=======
-
-
->>>>>>> 6a797d54
+
+
 
 <!--
 The switch from the *local variable* to the *ViewChild* technique
@@ -594,10 +588,7 @@
 
 
 <div class="alert is-helpful">
-<<<<<<< HEAD
-=======
-
->>>>>>> 6a797d54
+
 
 
 <!--
