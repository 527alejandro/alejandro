<!--
# Angular Elements Overview
-->
# Angular Elements 개요

<<<<<<< HEAD
<!--
_Angular elements_ are Angular components packaged as _custom elements_, a web standard for defining new HTML elements in a framework-agnostic way.
-->
Angular Element는 웹 표준인 Web Component를 Angular 방식으로 지원하는 프로젝트입니다. 그래서 이 문서에서 언급하는 커스텀 엘리먼트는 특정 프레임워크에 종속되지 않는 웹 표준을 가리키며, HTML 문서에 사용할 수 있도록 새롭게 정의한 HTML 엘리먼트를 의미합니다.
=======
_Angular elements_ are Angular components packaged as _custom elements_ (also called Web Components), a web standard for defining new HTML elements in a framework-agnostic way.
>>>>>>> 3f98ac19

<!---
[Custom elements](https://developer.mozilla.org/en-US/docs/Web/Web_Components/Using_custom_elements) are a Web Platform feature currently supported by Chrome, Firefox, Opera, and Safari, and available in other browsers through polyfills (see [Browser Support](#browser-support)).
A custom element extends HTML by allowing you to define a tag whose content is created and controlled by JavaScript code.
<<<<<<< HEAD
The browser maintains a `CustomElementRegistry` of defined custom elements (also called Web Components), which maps an instantiable JavaScript class to an HTML tag.
-->
[커스텀 엘리먼트](https://developer.mozilla.org/en-US/docs/Web/Web_Components/Using_custom_elements)는 현재 Chrome이나 Opera, Safari에서 정식 지원하고 있으며, [다른 브라우저](#브라우저-지원)는 폴리필이 필요합니다.
커스텀 엘리먼트는 JavaScript로 동작하는 태그를 정의하는 방식으로 기존 HTML 문법을 확장합니다.
그리고 브라우저는 이 커스텀 엘리먼트를 지원하기 위해 `CustomElementRegistry` API로 JavaScript 클래스를 HTML 태그와 연결합니다.
=======
The browser maintains a `CustomElementRegistry` of defined custom elements, which maps an instantiable JavaScript class to an HTML tag.
>>>>>>> 3f98ac19

<!--
The `@angular/elements` package exports a `createCustomElement()` API that provides a bridge from Angular's component interface and change detection functionality to the built-in DOM API.
-->
`@angular/elements` 패키지에서 제공하는 `createCustomElement()` API는 Angular의 컴포넌트 인터페이스와 변화 감지 기능을 브라우저의 DOM API와 연결합니다.

<!--
Transforming a component to a custom element makes all of the required Angular infrastructure available to the browser.
Creating a custom element is simple and straightforward, and automatically connects your component-defined view with change detection and data binding, mapping Angular functionality to the corresponding native HTML equivalents.
-->
이렇게 Angular 컴포넌트를 커스텀 엘리먼트로 변환하면, Angular 애플리케이션을 브라우저에서 동작시킬 때 필요한 Angular 요구사항을 모두 만족시킬 수 있습니다.
Angular에서 제공하는 커스텀 엘리먼트 변환 방식은 아주 단순하며 직관적이고, 컴포넌트에 정의된 뷰에서 동작하는 변화 감지 메커니즘, 데이터 바인딩, Angular에서 네이티브 HTML에 접근하는 기능을 모두 자동으로 연결합니다.

<div class="alert is-helpful">

    <!--
    We are working on custom elements that can be used by web apps built on other frameworks.
    A minimal, self-contained version of the Angular framework will be injected as a service to support the component's change-detection and data-binding functionality.
    For more about the direction of development, check out this [video presentation](https://www.youtube.com/watch?v=Z1gLFPLVJjY&t=4s).
    -->
    Angular 팀은 Angular 방식으로 만든 커스텀 엘리먼트를 다른 프레임워크로 만든 웹 앱에서도 사용할 수 있도록 준비하고 있습니다. 그래서 Angular로 만든 커스텀 엘리먼트에는 컴포넌트의 변화 감지, 데이터 바인딩 등 엘리먼트가 동작하는 데에 필요한 기능만 최소한으로 들어갑니다.
    개발 방향에 대해 더 알아보려면 [이 영상](https://www.youtube.com/watch?v=Z1gLFPLVJjY&t=4s)을 참고하세요.

</div>

<!--
## Using custom elements
-->
## 커스텀 엘리먼트 사용하기

<!--
Custom elements bootstrap themselves - they start automatically when they are added to the DOM, and are automatically destroyed when removed from the DOM. Once a custom element is added to the DOM for any page, it looks and behaves like any other HTML element, and does not require any special knowledge of Angular terms or usage conventions.
-->
Angular에서 커스텀 엘리먼트는 이 엘리먼트가 생성될 때 자동으로 변환됩니다. 이 엘리먼트는 DOM에 추가될 때 자동으로 생성되며, DOM에서 제거될 때 자동으로 종료됩니다. 그리고 커스텀 엘리먼트가 DOM에 추가되면, 이 엘리먼트는 원래 사용하던 HTML 엘리먼트와 비슷하게 보이고 동작하며, Angular에 따른 구현방식이나 철학과는 무관하게 동작합니다.
하지만 표준 HTML 문서와 비교하면 다음과 같은 점이 다릅니다.

<!--
- <b>Easy dynamic content in an Angular app</b>

  Transforming a component to a custom element provides an easy path to creating dynamic HTML content in your Angular app. HTML content that you add directly to the DOM in an Angular app is normally displayed without Angular processing, unless you define a _dynamic component_, adding your own code to connect the HTML tag to your app data, and participate in change detection. With a custom element, all of that wiring is taken care of automatically.
-->
- <b>HTML 문서를 동적으로 조작할 수 있습니다.</b>

  컴포넌트를 커스텀 엘리먼트로 변환하면 HTML 문서를 동적으로 조작할 수 있습니다. DOM에 추가된 Angular 앱은 Angular 고유의 방식으로 동작하지는 않지만, Angular의 변화 감지 메커니즘과 애플리케이션 안에서 변하는 데이터를 반영해서 _동적인 HTML 문서_ 로 만들 수 있습니다. 결과적으로 커스텀 엘리먼트는 모든 것을 자동으로 연결할 수 있습니다.

<!--
- <b>Content-rich applications</b>

  If you have a content-rich app, such as the Angular app that presents this documentation, custom elements let you give your content providers sophisticated Angular functionality without requiring knowledge of Angular. For example, an Angular guide like this one is added directly to the DOM by the Angular navigation tools, but can include special elements like `<code-snippet>` that perform complex operations. All you need to tell your content provider is the syntax of your custom element. They don't need to know anything about Angular, or anything about your component's data structures or implementation.
-->
- <b>글이 많은 애플리케이션</b>

  이 가이드 문서같이 글이 많은 애플리케이션을 만들 때도, 커스텀 엘리먼트를 사용하면 Angular로 동작하는 영역과 Angular가 필요 없는 영역을 분리할 수 있습니다. 예를 들어 Angular 네비게이션을 사용해서 DOM에 추가되고 동작하는 지금 이 페이지 안에 `<code-snippet>`이라는 커스텀 엘리먼트가 있다고 합시다. 이 커스텀 엘리먼트는 Angular 애플리케이션 안에 있지만 이 엘리먼트에 필요한 것은 Angular에 대한 무언가가 아니라 커스텀 엘리먼트 자체에서 요구하는 것 뿐입니다.

<!--
### How it works
-->
### 어떻게 동작하는 걸까?

<!--
Use the `createCustomElement()` function to convert a component into a class that can be registered with the browser as a custom element.
After you register your configured class with the browser's custom-element registry, you can use the new element just like a built-in HTML element in content that you add directly into the DOM:
-->
컴포넌트를 브라우저에 등록할 수 있는 커스텀 엘리먼트 클래스로 변환하려면 `createCustomElement()` 함수를 사용합니다.
이렇게 커스텀 엘리먼트 클래스를 브라우저의 커스텀 엘리먼트 저장소에 등록하고 나면, 원래 사용하던 일반 HTML 엘리먼트처럼 다음과 같이 사용할 수 있습니다:

```
<my-popup message="Use Angular!"></my-popup>
```

<!--
When your custom element is placed on a page, the browser creates an instance of the registered class and adds it to the DOM. The content is provided by the component's template, which  uses Angular template syntax, and is rendered using the component and DOM data. Input properties in the component correspond to input attributes for the element.
-->
커스텀 엘리먼트가 페이지에 추가되면 브라우저는 이 커스텀 엘리먼트의 클래스가 등록되었는지 확인하고 인스턴스를 생성해서 DOM에 추가합니다. 이 엘리먼트의 뷰는 Angular 템플릿 문법으로 작성한 컴포넌트 템플릿을 바탕으로 구성되며, 컴포넌트 클래스나 DOM의 데이터를 활용해서 렌더링됩니다. 그리고 컴포넌트의 입력 프로퍼티는 엘리먼트의 입력 어트리뷰트와 연결됩니다.

<figure>

<img src="generated/images/guide/elements/customElement1.png" alt="Custom element in browser" class="left">

</figure>

<hr class="clear">

<!--
## Transforming components to custom elements
-->
## 컴포넌트를 커스텀 엘리먼트로 변환하기

<!--
Angular provides the `createCustomElement()` function for converting an Angular component,
together with its dependencies, to a custom element. The function collects the component's
observable properties, along with the Angular functionality the browser needs to
create and destroy instances, and to detect and respond to changes.
-->
Angular에서는 `createCustomElement()` 함수를 사용해서 Angular 컴포넌트를 커스텀 엘리먼트로 변환할 수 있습니다. 이 때 컴포넌트가 갖고 있는 의존성과 컴포넌트에서 사용하는 옵저버블, 인스턴스를 생성하거나 종료될 때 필요한 작업을 수행하는 Angular의 동작, 변화 감지 동작도 함께 연결 됩니다.

<!--
The conversion process implements the `NgElementConstructor` interface, and creates a
constructor class that is configured to produce a self-bootstrapping instance of your component.
-->
커스텀 엘리먼트 변환 과정은 `NgElementConstructor` 인터페이스나 컴포넌트의 생성자 함수에서 정의할 수 있으며, 이 변환 과정은 커스텀 엘리먼트의 인스턴스가 생성될 때 실행됩니다.

<!--
Use a JavaScript function, `customElements.define()`,  to register the configured constructor
and its associated custom-element tag with the browser's `CustomElementRegistry`.
When the browser encounters the tag for the registered element, it uses the constructor to create a custom-element instance.
-->
그리고 JavaScript 함수인 `customElements.define()`를 사용해야 하며, 관련된 커스텀 엘리먼트 태그도 브라우저의 `CustomElementRegistry`에 등록해야 합니다.
브라우저는 여기에 등록된 방법으로 커스텀 엘리먼트의 인스턴스를 생성합니다.

<figure>

<img src="generated/images/guide/elements/createElement.png" alt="Transform a component to a custom element" class="left">

</figure>

<!--
### Mapping
-->
### 맵핑

<!--
A custom element _hosts_ an Angular component, providing a bridge between the data and logic defined in the component and standard DOM APIs. Component properties and logic maps directly into HTML attributes and the browser's event system.
-->
커스텀 엘리먼트는 Angular 컴포넌트를 _표현하기 때문에_, 애플리케이션의 데이터를 컴포넌트의 로직이나 표준 DOM API로 활용하는 역할을 그대로 합니다. 이 역할을 위해 컴포넌트의 프로퍼티와 로직은 HTML 어트리뷰트나 브라우저 이벤트 시스템과 연결됩니다.

<!--
- The creation API parses the component looking for input properties, and defines corresponding attributes for the custom element. It transforms the property names to make them compatible with custom elements, which do not recognize case distinctions. The resulting attribute names use dash-separated lowercase. For example, for a component with `@Input('myInputProp') inputProp`, the corresponding custom element defines an attribute `my-input-prop`.
-->
- 컴포넌트의 입력 프로퍼티는 커스텀 엘리먼트의 어트리뷰트로 변환되는데, 프로퍼티의 이름은 커스텀 엘리먼트와 호환이 되도록 대소문자 구별대신 대시(`-`)로 구별되는 소문자 이름으로 변경됩니다. 예를 들어 컴포넌트에 `@Input('myInputProp') inputProp`와 같은 입력 프로퍼티가 있으면 이 프로퍼티는 `my-input-prop`라는 어트리뷰트 이름으로 변경됩니다.

<!--
- Component outputs are dispatched as HTML [Custom Events](https://developer.mozilla.org/en-US/docs/Web/API/CustomEvent), with the name of the custom event matching the output name. For example, for a component with `@Output() valueChanged = new EventEmitter()`, the corresponding custom element will dispatch events with the name "valueChanged", and the emitted data will be stored on the event’s `detail` property. If you provide an alias, that value is used; for example, `@Output('myClick') clicks = new EventEmitter<string>();` results in dispatch events with the name "myClick".
-->
- 컴포넌트의 출력 프로퍼티는 같은 이름의 HTML [커스텀 이벤트](https://developer.mozilla.org/en-US/docs/Web/API/CustomEvent)로 변환됩니다. 예를 들어 컴포넌트에 `@Output() valueChanged = new EventEmitter()`와 같은 출력 프로퍼티가 있으면, 이 커스텀 엘리먼트는 `valueChanged`라는 이름의 이벤트를 발생시키며, 이벤트 상세정보는 이벤트 객체의 `detail` 프로퍼티에 담겨 전달됩니다. 그리고 출력 프로퍼티에 별칭을 사용하면 이 때 지정한 별칭이 대신 사용되기 때문에 `@Output('myClick') clicks = new EventEmitter<string>();`와 같은 선언이 있을 때 생성되는 이벤트 이름은 "myClick"이 됩니다.

<!--
For more information, see Web Component documentation for [Creating custom events](https://developer.mozilla.org/en-US/docs/Web/Guide/Events/Creating_and_triggering_events#Creating_custom_events).
-->
좀 더 자세한 내용을 확인하려면 웹 컴포넌트 표준 문서의 [커스텀 이벤트 생성하기](https://developer.mozilla.org/en-US/docs/Web/Guide/Events/Creating_and_triggering_events#Creating_custom_events) 부분을 참고하세요.

<!--
{@a browser-support}
-->
{@a 브라우저-지원}

<!--
## Browser support for custom elements
-->
## 브라우저 지원

<!--
The recently-developed [custom elements](https://developer.mozilla.org/en-US/docs/Web/Web_Components/Using_custom_elements) Web Platform feature is currently supported natively in a number of browsers. Support is pending or planned in other browsers.
-->
[커스텀 엘리먼트](https://developer.mozilla.org/en-US/docs/Web/Web_Components/Using_custom_elements)는 웹 표준 중에서도 아주 최근에 발표되었기 때문에 이 기능을 네이티브로 지원하는 브라우저는 아직 많지 않습니다.

<table>
<tr>
  <!--
  <th>Browser</th>
  <th>Custom Element Support</th>
  -->
  <th>브라우저</th>
  <th>지원 여부</th>
</tr>
<tr>
  <td>Chrome</td>
  <!--
  <td>Supported natively.</td>
  -->
  <td>네이티브로 지원합니다.</td>
</tr>
<tr>
  <td>Opera</td>
  <!--
  <td>Supported natively.</td>
  -->
  <td>네이티브로 지원합니다.</td>
</tr>
<tr>
  <td>Safari</td>
  <!--
  <td>Supported natively.</td>
  -->
  <td>네이티브로 지원합니다.</td>
</tr>
<tr>
  <td>Firefox</td>
  <!--
  <td>Supported natively as of version 63. In older versions: Set the <code>dom.webcomponents.enabled</code> and <code>dom.webcomponents.customelements.enabled</code> preferences to true.</td>
  -->
  <td>63 버전부터 네이티브로 지원합니다. 이전 버전에서는 <code>dom.webcomponents.enabled</code> 와 <code>dom.webcomponents.customelements.enabled</code> 를 <code>true</code>로 지정해야 합니다.</td>
</tr>
<tr>
  <td>Edge</td>
  <!--
  <td>Working on an implementation. <br>
  -->
  <td>구현 중</td>

  </td>
</tr>
</table>

<!--
In browsers that support Custom Elements natively, the specification requires developers use ES2015 classes to define Custom Elements - developers can opt-in to this by setting the `target: "es2015"` property in their project's `tsconfig.json`. As Custom Element and ES2015 support may not be available in all browsers, developers can instead choose to use a polyfill to support older browsers and ES5 code.
-->
커스텀 엘리먼트를 네이티브로 지원하는 브라우저에서는 커스텀 엘리먼트를 정의할 때 ES2015 문법인 클래스를 사용해야 하며, 이 버전을 사용하려면 프로젝트의 `tsconfig.json`에 `target: "es2015"` 설정을 추가해야 합니다. 그리고 커스텀 엘리먼트와 ES2015를 지원하지 않는 브라우저에 대응하려면 폴리필을 사용해야 합니다.

<!--
Use the [Angular CLI](cli) to automatically set up your project with the correct polyfill: `ng add @angular/elements --name=*your_project_name*`.
-->
[Angular CLI](cli)를 사용하면서 프로젝트에 폴리필을 추가하려면 `ng add @angular/elements --name=*프로젝트 이름*` 명령을 실행하세요.

<!--
- For more information about polyfills, see [polyfill documentation](https://www.webcomponents.org/polyfills).
-->
- 폴리필에 대해 더 알아보려면 [웹 컴포넌트 폴리필 문서](https://www.webcomponents.org/polyfills)를 참고하세요.

<!--
- For more information about Angular browser support, see [Browser Support](guide/browser-support).
-->
- Angular를 지원하는 브라우저를 확인하려면 [브라우저 지원](guide/browser-support) 문서를 참고하세요.

<!--
## Example: A Popup Service
-->
## 예제 : 팝업 서비스

<!--
Previously, when you wanted to add a component to an app at runtime, you had to define a _dynamic component_. The app module would have to list your dynamic component under `entryComponents`, so that the app wouldn't expect it to be present at startup, and then you would have to load it, attach it to an element in the DOM, and wire up all of the dependencies, change detection, and event handling, as described in [Dynamic Component Loader](guide/dynamic-component-loader).
-->
이전에 살펴본 것처럼 _동적 컴포넌트_ 를 구현하면 앱이 실행되는 중에도 컴포넌트를 등록할 수 있습니다. 그런데 동적 컴포넌트 목록은 앱 모듈의 `entryComponents`에 등록되기 때문에, 앱 입장에서는 애플리케이션이 시작되기 전까지 어떤 컴포넌트가 존재하는지 알 수 없습니다. 동적 컴포넌트는 컴포넌트 데이터를 불러와서 DOM에 엘리먼트로 추가될 때 구성되며, 이 때 의존성이 연결되고 변화 감지나 이벤트 핸들링이 연결됩니다. 자세한 내용은 [동적 컴포넌트 로더](guide/dynamic-component-loader) 문서를 확인하세요.

<!--
Using an Angular custom element makes the process much simpler and more transparent, by providing all of the infrastructure and framework automatically&mdash;all you have to do is define the kind of event handling you want. (You do still have to exclude the component from compilation, if you are not going to use it in your app.)
-->
Angular에서 제공하는 커스텀 엘리먼트 기능을 활용하면 필요한 기능을 모두 자동으로 준비하기 때문에 커스텀 엘리먼트 변환을 훨씬 쉽고 간단하게 활용할 수 있습니다. 개발자가 구현해야 하는 것은 이벤트 핸들링과 관련된 것 뿐입니다.

<!--
The Popup Service example app (shown below) defines a component that you can either load dynamically or convert to a custom element.
-->
아래 살펴보는 팝업 서비스 예제는 동적 컴포넌트와 커스텀 엘리먼트를 함께 다룹니다.

<!--
- `popup.component.ts` defines a simple pop-up element that displays an input message, with some animation and styling.
- `popup.service.ts` creates an injectable service that provides two different ways to invoke the PopupComponent; as a dynamic component, or as a custom element. Notice how much more setup is required for the dynamic-loading method.
- `app.module.ts` adds the PopupComponent in the module's `entryComponents` list, to exclude it from compilation and avoid startup warnings or errors.
- `app.component.ts` defines the app's root component, which uses the PopupService to add the pop-up to the DOM at run time. When the app runs, the root component's constructor converts PopupComponent to a custom element.
-->
- `popup.component.ts`는 간단한 팝업 엘리먼트를 정의합니다. 이 팝업에는 간단한 애니메이션과 스타일도 지정되어 있습니다.
- `popup.service.ts`는 PopupComponent를 다른 방식으로 실행하는 함수 2개를 정의하며, 의존성으로 주입할 수 있도록 서비스로 구현합니다. 동적 컴포넌트 형태로 실행하는 함수에 더 많은 로직이 필요한 것도 확인해 보세요.
- `app.module.ts`는 모듈의 `entryComponents`에 PopupComponent를 등록합니다. 따라서 PopupComponent는 Angular 컴파일에서 제외됩니다.
- `app.component.ts`는 앱의 최상위 컴포넌트를 정의합니다. 이 컴포넌트는 PopupService를 활용해서 DOM에 팝업 엘리먼트를 추가합니다. 그리고 최상위 컴포넌트의 생성자가 실행될 때 PopupComponent가 커스텀 엘리먼트로 변환됩니다.

<!--
For comparison, the demo shows both methods. One button adds the popup using the dynamic-loading method, and the other uses the custom element. You can see that the result is the same; only the preparation is different.
-->
이 예제는 두 가지 방식을 모두 구현하고 있으니 비교를 해보는 것도 좋습니다. 예제에서 클릭하는 버튼에 따라 팝업 엘리먼트는 동적 컴포넌트를 로딩하는 방식으로 실행되거나 커스텀 엘리먼트를 활용하는 방식으로 실행됩니다.
두 방식은 구현하는 방식만 다를 뿐 결과물은 같습니다.

<code-tabs>

  <code-pane header="popup.component.ts" path="elements/src/app/popup.component.ts">

  </code-pane>

  <code-pane header="popup.service.ts" path="elements/src/app/popup.service.ts">

  </code-pane>

  <code-pane header="app.module.ts" path="elements/src/app/app.module.ts">

  </code-pane>

  <code-pane header="app.component.ts" path="elements/src/app/app.component.ts">

  </code-pane>
</code-tabs>

<!--
  StackBlitz transpiles code to ES5. The live example will not work without a polyfill.
  Only offer a `.zip` to download for now.
-->
<!--
You can download the full code for the example <live-example downloadOnly>here</live-example>.
-->
이 예제의 전체 코드는 <live-example downloadOnly>여기</live-example>에서 다운받아 확인할 수 있습니다.


<!--
## Typings for custom elements
-->
## 커스텀 엘리먼트의 타입 지정하기

<!--
Generic DOM APIs, such as `document.createElement()` or `document.querySelector()`, return an element type that is appropriate for the specified arguments. For example, calling `document.createElement('a')` will return an `HTMLAnchorElement`, which TypeScript knows has an `href` property. Similarly, `document.createElement('div')` will return an `HTMLDivElement`, which TypeScript knows has no `href` property.
-->
`document.createElement()`나 `document.querySelector()`와 같은 표준 DOM API는 전달하는 인자에 따라 반환하는 엘리먼트 타입이 다릅니다. 예를 들면 `document.createElement('a')`를 사용하면 `HTMLAnchorElement`가 반환되며, TypeScript에 이 타입을 사용해야 `href` 프로퍼티가 있다는 것을 알 수 있습니다. 비슷하게 `document.createElement('div')`를 사용하면 `HTMLDivElement`가 반환되며, TypeScript에 이 타입을 사용하면 `href` 프로퍼티가 없다는 것을 의미합니다.

<!--
When called with unknown elements, such as a custom element name (`popup-element` in our example), the methods will return a generic type, such as `HTMLELement`, since TypeScript can't infer the correct type of the returned element.
-->
그래서 예제에 사용했던 것처럼 `popup-element`와 같은 커스텀 엘리먼트를 사용하면 일반적인 `HTMLElement` 타입을 받을 수 밖에 없기 때문에 TypeScript에 이 커스텀 엘리먼트를 제대로 사용할 수 없습니다.

<!--
Custom elements created with Angular extend `NgElement` (which in turn extends `HTMLElement`). Additionally, these custom elements will have a property for each input of the corresponding component. For example, our `popup-element` will have a `message` property of type `string`.
-->
Angular로 커스텀 엘리먼트를 생성하면 `HTMLElement`를 확장한 `NgElement`를 반환하는데, 이 커스텀 엘리먼트는 해당 컴포넌트에서 정의한 입력 프로퍼티를 모두 갖고 있습니다. 그래서 예제에서 작성한 `popup-element`의 `message` 프로퍼티는 `string` 타입을 사용할 수 있습니다.

<!--
There are a few options if you want to get correct types for your custom elements. Let's assume you create a `my-dialog` custom element based on the following component:
-->
커스텀 엘리먼트에 정확한 타입을 지정할 수 있는 방법이 몇가지 있습니다. 다음과 같이 정의된 `my-dialog` 커스텀 엘리먼트가 있다고 합시다:

```ts
@Component(...)
class MyDialog {
  @Input() content: string;
}
```

<!--
The most straight forward way to get accurate typings is to cast the return value of the relevant DOM methods to the correct type. For that, you can use the `NgElement` and `WithProperties` types (both exported from `@angular/elements`):
-->
가장 간단하게 타입을 지정하는 방법은 DOM 메소드를 사용하면서 타입을 명시적으로 지정하는 것입니다. 이 때 `@angular/elements`에서 제공하는  `NgElement`와 `WithProperties` 타입을 사용할 수 있습니다.

<!--
```ts
const aDialog = document.createElement('my-dialog') as NgElement & WithProperties<{content: string}>;
aDialog.content = 'Hello, world!';
aDialog.content = 123;  // <-- ERROR: TypeScript knows this should be a string.
aDialog.body = 'News';  // <-- ERROR: TypeScript knows there is no `body` property on `aDialog`.
```
-->
```ts
const aDialog = document.createElement('my-dialog') as NgElement & WithProperties<{content: string}>;
aDialog.content = 'Hello, world!';
aDialog.content = 123;  // <-- 에러: TypeScript는 이 프로퍼티를 문자열로 인식합니다.
aDialog.body = 'News';  // <-- 에러: TypeScript는 이 타입에 `body` 프로퍼티가 없는 것으로 인식합니다.
```

<!--
This is a good way to quickly get TypeScript features, such as type checking and autocomplete support, for you custom element. But it can get cumbersome if you need it in several places, because you have to cast the return type on every occurrence.
-->
커스텀 엘리먼트를 TypeScript로 처리하거나 타입 체크, 코드 자동완성 기능을 사용하는 것만이라면 이것으로도 충분합니다. 하지만 이 방식을 반복해서 사용한다면 약간 귀찮을 수도 있습니다.

<!--
An alternative way, that only requires defining each custom element's type once, is augmenting the `HTMLELementTagNameMap`, which TypeScript uses to infer the type of a returned element based on its tag name (for DOM methods such as `document.createElement()`, `document.querySelector()`, etc.):
-->
타입을 한번만 지정해놓고 여러곳에서 사용하려면 TypeScript에서 제공하는 `HTMLElementTagNameMap`를 사용하는 것이 좋습니다. 이 인터페이스를 사용하면 `document.createElement()`나 `document.querySelector()`와 같은 DOM 메소드를 사용할 때 태그 이름을 확인하고 정확한 엘리먼트 타입을 가져올 수 있습니다:

```ts
declare global {
  interface HTMLElementTagNameMap {
    'my-dialog': NgElement & WithProperties<{content: string}>;
    'my-other-element': NgElement & WithProperties<{foo: 'bar'}>;
    ...
  }
}
```

<!--
Now, TypeScript can infer the correct type the same way it does for built-in elements:
-->
이렇게 지정하면 표준 DOM API를 사용하더라도 TypeScript에서 정확한 타입을 가져올 수 있습니다.

<!--
```ts
document.createElement('div')               //--&gt; HTMLDivElement (built-in element)
document.querySelector('foo')               //--&gt; Element        (unknown element)
document.createElement('my-dialog')         //--&gt; NgElement & WithProperties<{content: string}> (custom element)
document.querySelector('my-other-element')  //--&gt; NgElement & WithProperties<{foo: 'bar'}>      (custom element)
```
-->
```ts
document.createElement('div')               //--> HTMLDivElement (기본 엘리먼트)
document.querySelector('foo')               //--> Element        (알 수 없는 엘리먼트)
document.createElement('my-dialog')         //--> NgElement & WithProperties<{content: string}> (커스텀 엘리먼트)
document.querySelector('my-other-element')  //--> NgElement & WithProperties<{foo: 'bar'}>      (커스텀 엘리먼트)
```

<|MERGE_RESOLUTION|>--- conflicted
+++ resolved
@@ -3,27 +3,19 @@
 -->
 # Angular Elements 개요
 
-<<<<<<< HEAD
-<!--
-_Angular elements_ are Angular components packaged as _custom elements_, a web standard for defining new HTML elements in a framework-agnostic way.
+<!--
+_Angular elements_ are Angular components packaged as _custom elements_ (also called Web Components), a web standard for defining new HTML elements in a framework-agnostic way.
 -->
 Angular Element는 웹 표준인 Web Component를 Angular 방식으로 지원하는 프로젝트입니다. 그래서 이 문서에서 언급하는 커스텀 엘리먼트는 특정 프레임워크에 종속되지 않는 웹 표준을 가리키며, HTML 문서에 사용할 수 있도록 새롭게 정의한 HTML 엘리먼트를 의미합니다.
-=======
-_Angular elements_ are Angular components packaged as _custom elements_ (also called Web Components), a web standard for defining new HTML elements in a framework-agnostic way.
->>>>>>> 3f98ac19
 
 <!---
 [Custom elements](https://developer.mozilla.org/en-US/docs/Web/Web_Components/Using_custom_elements) are a Web Platform feature currently supported by Chrome, Firefox, Opera, and Safari, and available in other browsers through polyfills (see [Browser Support](#browser-support)).
 A custom element extends HTML by allowing you to define a tag whose content is created and controlled by JavaScript code.
-<<<<<<< HEAD
-The browser maintains a `CustomElementRegistry` of defined custom elements (also called Web Components), which maps an instantiable JavaScript class to an HTML tag.
+The browser maintains a `CustomElementRegistry` of defined custom elements, which maps an instantiable JavaScript class to an HTML tag.
 -->
 [커스텀 엘리먼트](https://developer.mozilla.org/en-US/docs/Web/Web_Components/Using_custom_elements)는 현재 Chrome이나 Opera, Safari에서 정식 지원하고 있으며, [다른 브라우저](#브라우저-지원)는 폴리필이 필요합니다.
 커스텀 엘리먼트는 JavaScript로 동작하는 태그를 정의하는 방식으로 기존 HTML 문법을 확장합니다.
 그리고 브라우저는 이 커스텀 엘리먼트를 지원하기 위해 `CustomElementRegistry` API로 JavaScript 클래스를 HTML 태그와 연결합니다.
-=======
-The browser maintains a `CustomElementRegistry` of defined custom elements, which maps an instantiable JavaScript class to an HTML tag.
->>>>>>> 3f98ac19
 
 <!--
 The `@angular/elements` package exports a `createCustomElement()` API that provides a bridge from Angular's component interface and change detection functionality to the built-in DOM API.
