--- conflicted
+++ resolved
@@ -454,23 +454,18 @@
 
 ## input
 
-<<<<<<< HEAD
 <!--
-When defining a [directive](guide/glossary#directive), the `@Input()` decorator on a directive property
-makes that property available as a *target* of a [property binding](guide/template-syntax#property-binding).
-Data values flow into an input property from the data source identified
-in the [template expression](guide/glossary#template-expression) to the right of the equal sign.
--->
-When defining a [directive](guide/glossary#directive), the `@Input()` decorator on a directive property 
-makes that property available as a *target* of a [property binding](guide/template-syntax#프로퍼티-바인딩).
-Data values flow into an input property from the data source identified
-in the [template expression](guide/glossary#template-expression) to the right of the equal sign.
-=======
 When defining a [directive](#directive), the `@Input()` decorator on a directive property
 makes that property available as a *target* of a [property binding](guide/template-syntax#property-binding).
 Data values flow into an input property from the data source identified
 in the [template expression](#template-expression) to the right of the equal sign.
->>>>>>> 3f98ac19
+
+To learn more, see [input and output properties](guide/template-syntax#inputs-outputs).
+-->
+When defining a [directive](#directive), the `@Input()` decorator on a directive property
+makes that property available as a *target* of a [property binding](guide/template-syntax#프로퍼티-바인딩).
+Data values flow into an input property from the data source identified
+in the [template expression](#template-expression) to the right of the equal sign.
 
 To learn more, see [input and output properties](guide/template-syntax#inputs-outputs).
 
@@ -632,23 +627,18 @@
 
 ## output
 
-<<<<<<< HEAD
 <!--
-When defining a [directive](guide/glossary#directive), the `@Output{}` decorator on a directive property
-makes that property available as a *target* of [event binding](guide/template-syntax#event-binding).
-Events stream *out* of this property to the receiver identified
-in the [template expression](guide/glossary#template-expression) to the right of the equal sign.
--->
-When defining a [directive](guide/glossary#directive), the `@Output{}` decorator on a directive property 
-makes that property available as a *target* of [event binding](guide/template-syntax#이벤트-바인딩). 
-Events stream *out* of this property to the receiver identified
-in the [template expression](guide/glossary#template-expression) to the right of the equal sign.
-=======
 When defining a [directive](#directive), the `@Output{}` decorator on a directive property
 makes that property available as a *target* of [event binding](guide/template-syntax#event-binding).
 Events stream *out* of this property to the receiver identified
 in the [template expression](#template-expression) to the right of the equal sign.
->>>>>>> 3f98ac19
+
+To learn more, see [Input and Output Properties](guide/template-syntax#inputs-outputs).
+-->
+When defining a [directive](#directive), the `@Output{}` decorator on a directive property
+makes that property available as a *target* of [event binding](guide/template-syntax#이벤트-바인딩).
+Events stream *out* of this property to the receiver identified
+in the [template expression](#template-expression) to the right of the equal sign.
 
 To learn more, see [Input and Output Properties](guide/template-syntax#inputs-outputs).
 
