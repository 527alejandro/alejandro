<!--
# Displaying Data
-->
# 데이터 표시하기

<!--
You can display data by binding controls in an HTML template to properties of an Angular component.
-->
Angular 컴포넌트에 있는 프로퍼티는 HTML 템플릿에 바인딩해서 화면에 표시할 수 있습니다.

<!--
In this page, you'll create a component with a list of heroes.
You'll display the list of hero names and
conditionally show a message below the list.
-->
이 문서에서는 배열에 있는 히어로의 이름과 상태를 표시하는 예제를 간단하게 만들어 봅니다.

<!--
The final UI looks like this:
-->
최종 결과물로 다음과 같은 화면을 만들 것입니다:


<figure>
  <!--
  <img src="generated/images/guide/displaying-data/final.png" alt="Final UI">
  -->
  <img src="generated/images/guide/displaying-data/final.png" alt="최종 화면">
</figure>

<div class="alert is-helpful">


<!--
The <live-example></live-example> demonstrates all of the syntax and code
snippets described in this page.
-->
이 문서에서 설명하는 코드는 <live-example></live-example> 에서 확인하거나 다운받을 수 있습니다.


</div>


{@a interpolation}

<!--
## Showing component properties with interpolation
-->
## 가장 간단한 방법

<!--
The easiest way to display a component property
is to bind the property name through interpolation.
With interpolation, you put the property name in the view template, enclosed in double curly braces: `{{myHero}}`.
-->
컴포넌트 프로퍼티를 화면에 표시하는 방법 중 가장 간단한 방법은
문자열 바인딩(interpolation)을 사용하는 것입니다.
문자열 바인딩은 프로퍼티 이름을 이중 중괄호로 감싸서 뷰 템플릿에 `{{myHero}}` 와 같은 형태로 넣는 방법입니다.

<<<<<<< HEAD
<!--
Follow the [Getting Started](guide/quickstart) instructions for creating a new project
named <code>displaying-data</code>.
-->
먼저, [시작하기](guide/quickstart) 문서를 참고하면서 <code>displaying-data</code> 라는 이름으로 새로운 프로젝트를 만듭니다.
=======
Use the CLI command [`ng new displaying-data`](cli/new) to create a workspace and app named `displaying-data`. 
>>>>>>> 3f98ac19

<!--
Delete the <code>app.component.html</code> file. It is not needed for this example.
-->

<!--
Then modify the <code>app.component.ts</code> file by
changing the template and the body of the component.
-->

<!--
When you're done, it should look like this:
-->
그리고 이번 예제에서는 <code>app.component.html</code> 파일을 사용하지 않으니 삭제하고,
화면에 히어로의 이름을 표시하도록 <code>app.component.ts</code> 파일을 다음과 같이 작성합니다:


<code-example path="displaying-data/src/app/app.component.1.ts" header="src/app/app.component.ts">

</code-example>



<!--
You added two properties to the formerly empty component: `title` and `myHero`.
-->
컴포넌트 프로퍼티에는 `title` 과 `myHero` 를 선언했습니다.

<!--
The template displays the two component properties using double curly brace
interpolation:
-->
그리고 두 프로퍼티 값을 화면에 표시하도록 다음과 같이 템플릿에 문자열 바인딩 합니다:


<code-example path="displaying-data/src/app/app.component.1.ts" linenums="false" header="src/app/app.component.ts (template)" region="template">

</code-example>



<div class="alert is-helpful">

<!--
The template is a multi-line string within ECMAScript 2015 backticks (<code>\`</code>).
The backtick (<code>\`</code>)&mdash;which is *not* the same character as a single
quote (`'`)&mdash;allows you to compose a string over several lines, which makes the
HTML more readable.
-->
템플릿에 사용된 역따옴표(<code>\`</code>)는 문자열을 여러 줄에 걸쳐 선언하는 ECMAScript 2015 표준 문법이며,
역따옴표를 사용하면 HTML 코드의 가독성을 더 높일 수 있습니다.
역따옴표(<code>\`</code>)와 홑따옴표(`'`)를 혼동하지 않도록 주의하세요.

</div>

<!--
Angular automatically pulls the value of the `title` and `myHero` properties from the component and
inserts those values into the browser. Angular updates the display
when these properties change.
-->
그러면 컴포넌트에 있는 `title` 과 `myHero` 프로퍼티 값을 Angular가 끌어와서 템플릿에 표시합니다.
이렇게 바인딩 된 프로퍼티는 값이 변경될 때마다 Angular가 감지해서 화면을 갱신합니다.

<div class="alert is-helpful">


<!--
More precisely, the redisplay occurs after some kind of asynchronous event related to
the view, such as a keystroke, a timer completion, or a response to an HTTP request.
-->
조금 더 정확하게 얘기하면, 키 입력이나 타이머, HTTP 응답과 같은 비동기 이벤트가 발생했을 때 화면이 갱신됩니다.

</div>


<!--
Notice that you don't call **new** to create an instance of the `AppComponent` class.
Angular is creating an instance for you. How?
-->
Angular에서는 `new` 키워드를 사용하지 않아도 알아서 컴포넌트의 인스턴스를 생성하고 DOM에 추가합니다. 이 과정이 어떻게 이루어 질까요?

<!--
The CSS `selector` in the `@Component` decorator specifies an element named `<app-root>`.
That element is a placeholder in the body of your `index.html` file:
-->
`@Component` 데코레이터에 지정된 메타데이터를 보면 `selector` 항목에 `<app-root>` 가 지정되어 있고,
`index.html` 파일에는 `<app-root>` 가 다음과 같이 작성되어 있습니다:

<code-example path="displaying-data/src/index.html" linenums="false" header="src/index.html (body)" region="body">

</code-example>


<!--
When you bootstrap with the `AppComponent` class (in <code>main.ts</code>), Angular looks for a `<app-root>`
in the `index.html`, finds it, instantiates an instance of `AppComponent`, and renders it
inside the `<app-root>` tag.
-->
Angular 애플리케이션이 시작되면서 `AppComponent` 클래스가 부트스트랩 될 때, Angular는 `index.html` 파일에서 `<app-root>` 엘리먼트를 찾습니다.
그리고 이 엘리먼트를 찾은 위치에 `AppComponent` 인스턴스를 생성하고 화면에 렌더링합니다.

<!--
Now run the app. It should display the title and hero name:
-->
여기까지 작성하고 애플리케이션을 시작하면, 페이지 제목과 히어로 이름이 다음과 같이 표시됩니다:

<figure>
  <!--
  <img src="generated/images/guide/displaying-data/title-and-hero.png" alt="Title and Hero">
  -->
  <img src="generated/images/guide/displaying-data/title-and-hero.png" alt="페이지 제목과 히어로가 표시된 화면">
</figure>


<!--
The next few sections review some of the coding choices in the app.
-->

<!--
## Template inline or template file?
-->
## 인라인 템플릿? 템플릿 파일?

<!--
You can store your component's template in one of two places.
You can define it *inline* using the `template` property, or you can define
the template in a separate HTML file and link to it in
the component metadata using the `@Component` decorator's `templateUrl` property.
-->
컴포넌트 템플릿은 두가지 방법으로 정의할 수 있습니다.
템플릿을 *인라인* 으로 정의하려면 `@Component` 데코레이터의 `template` 프로퍼티를 사용하면 되고,
별개의 HTML 파일에 정의하려면 `templateUrl` 프로퍼티를 사용하면 됩니다.

<!--
The choice between inline and separate HTML is a matter of taste,
circumstances, and organization policy.
Here the app uses inline HTML because the template is small and the demo
is simpler without the additional HTML file.
-->
템플릿을 인라인으로 정의하느냐, 별개의 HTML 파일에 정의하느냐는 단순히 취향이나 정책에 대한 문제입니다.
보통 템플릿의 양이 적거나 별개의 파일로 분리하기 전에 간단하게 테스트 할 때는 인라인 템플릿을 사용합니다.

<!--
In either style, the template data bindings have the same access to the component's properties.
-->
둘 중 어떤 스타일이든, 템플릿에 데이터를 바인딩하는 방법은 같습니다.

<div class="alert is-helpful">
  
  <!--
  By default, the Angular CLI command [`ng generate component`](cli/generate) generates components with a template file. You can override that with:
  -->

Angular CLI의 [`ng generate component`](cli/generate)명령으로 컴포넌트를 생성하면 템플릿 파일을 별개로 만듭니다.
이 때 템플릿을 인라인으로 만들려면 <code>-it</code> 옵션을 사용하면 됩니다.

  <code-example hideCopy language="sh" class="code-shell">
    ng generate component hero -it
  </code-example>

</div>


<!--
## Constructor or variable initialization?
-->
## 변수 초기화는 생성자에서? 클래스에서?

<!--
Although this example uses variable assignment to initialize the components, you could instead declare and initialize the properties using a constructor:
-->
위에서 본 예제 코드에서는 컴포넌트 클래스에 변수를 선언하면서 변수값을 할당했지만, 변수 초기값은 생성자에서 할 수도 있습니다.


<code-example path="displaying-data/src/app/app-ctor.component.1.ts" linenums="false" region="class">

</code-example>


<!--
This app uses more terse "variable assignment" style simply for brevity.
-->
이 예제만 보면 클래스에 변수를 선언하면서 초기값을 할당하는 것이 간결하니 이 방식을 계속 사용하겠습니다.

{@a ngFor}

<!--
## Showing an array property with ***ngFor**
-->
## 배열 순회하기 : ***ngFor***

<!--
To display a list of heroes, begin by adding an array of hero names to the component and redefine `myHero` to be the first name in the array.
-->
히어로의 목록을 표시하려면 먼저 컴포넌트에 배열을 정의해야 합니다. `myHero` 배열을 만들고, 이 배열에 히어로들의 이름을 할당합시다.


<code-example path="displaying-data/src/app/app.component.2.ts" linenums="false" header="src/app/app.component.ts (class)" region="class">

</code-example>


<!--
Now use the Angular `ngFor` directive in the template to display
each item in the `heroes` list.
-->
그리고 Angular에서 제공하는 `ngFor` 디렉티브를 사용하면 `heroes` 배열의 각 항목을 화면에 표시할 수 있습니다.


<code-example path="displaying-data/src/app/app.component.2.ts" linenums="false" header="src/app/app.component.ts (template)" region="template">

</code-example>


<!--
This UI uses the HTML unordered list with `<ul>` and `<li>` tags. The `*ngFor`
in the `<li>` element is the Angular "repeater" directive.
It marks that `<li>` element (and its children) as the "repeater template":
-->
이 템플릿에는 목록을 표시하기 위해 `<ul>` 태그와 `<li>` 태그를 사용했습니다.
그리고 `<li>` 태그 안에 사용된 `*ngFor` 는 무언가를 반복할 때 사용하는 디렉티브입니다.
이 디렉티브를 아래 예제처럼 `<li>` 엘리먼트에 사용하면 `<li>` 엘리먼트와 그 하위 엘리먼트를 반복할 수 있습니다.


<code-example path="displaying-data/src/app/app.component.2.ts" linenums="false" header="src/app/app.component.ts (li)" region="li">

</code-example>



<div class="alert is-important">


<!--
Don't forget the leading asterisk (\*) in `*ngFor`. It is an essential part of the syntax.
For more information, see the [Template Syntax](guide/template-syntax#ngFor) page.
-->
좀 더 자세한 설명은 [템플릿 문법](guide/template-syntax#ngFor) 문서를 참고하세요.
그리고 `*ngFor` 를 사용할 때 별표(\*)를 잊지 마세요. 이 표기방식은 템플릿 문법에서도 특히 중요합니다.


</div>


<!--
Notice the `hero` in the `ngFor` double-quoted instruction;
it is an example of a template input variable. Read
more about template input variables in the [microsyntax](guide/template-syntax#microsyntax) section of
the [Template Syntax](guide/template-syntax) page.
-->
이 코드에서 `ngFor` 가 지정된 엘리먼트 안의 `hero` 에는 이중 중괄호가 사용되었는데, 이 문법은 템플릿에 데이터를 바인딩하는 방법 중 가장 간단한 방법입니다. 좀 더 자세한 내용은 [템플릿 문법](guide/template-syntax)의 [microsyntax](guide/template-syntax#microsyntax) 를 참고하세요.

<!--
Angular duplicates the `<li>` for each item in the list, setting the `hero` variable
to the item (the hero) in the current iteration. Angular uses that variable as the
context for the interpolation in the double curly braces.
-->
이렇게 코드를 작성하면 Angular는 목록에 있는 항목의 개수만큼 `<li>` 태그를 반복하하면서 `hero` 변수를 하나씩 전달합니다.
이 때 전달된 변수는 이중 중괄호 안에서만 유효합니다.


<div class="alert is-helpful">


<!--
In this case, `ngFor` is displaying an array, but `ngFor` can
repeat items for any [iterable](https://developer.mozilla.org/en-US/docs/Web/JavaScript/Reference/Iteration_protocols) object.
-->
이 코드에서 `ngFor` 는 배열을 순회하기 위해 사용했습니다. `ngFor`는 배열 뿐 아니라 [이터러블(interable)](https://developer.mozilla.org/en-US/docs/Web/JavaScript/Reference/Iteration_protocols) 객체에도 사용할 수 있습니다.

</div>


<!--
Now the heroes appear in an unordered list.
-->
여기까지 작성하면 이제 히어로의 목록이 화면에 표시됩니다.


<figure>
  <!--
  <img src="generated/images/guide/displaying-data/hero-names-list.png" alt="After ngfor">
  -->
  <img src="generated/images/guide/displaying-data/hero-names-list.png" alt="ngfor 적용 화면">
</figure>


<!--
## Creating a class for the data
-->
## 데이터 클래스 정의하기

<!--
The app's code defines the data directly inside the component, which isn't best practice.
In a simple demo, however, it's fine.
-->
지금은 데이터를 그대로 컴포넌트에 표시하지만, 이 방식이 최선은 아닙니다.
간단하게 테스트하는 목적이라면 이대로도 좋지만요.

<!--
At the moment, the binding is to an array of strings.
In real applications, most bindings are to more specialized objects.
-->
지금까지는 데이터가 간단한 문자열 배열이기 때문에 이정도로 충분했습니다.
하지만 실제 애플리케이션에서는 복잡하게 정의된 객체를 바인딩해서 사용하는 경우가 대부분입니다.

<!--
To convert this binding to use specialized objects, turn the array
of hero names into an array of `Hero` objects. For that you'll need a `Hero` class:
-->
이제 객체를 바인딩하는 방법을 알아보기 위해, 배열의 항목을 `Hero` 객체로 만들어 봅시다.
Angular CLI를 사용해서 `Hero` 클래스를 생성합니다.

<code-example language="sh" class="code-shell">
  ng generate class hero
</code-example>

<!--
With the following code:
-->
그리고 클래스 코드는 다음과 같이 작성합니다.

<code-example path="displaying-data/src/app/hero.ts" linenums="false" header="src/app/hero.ts">

</code-example>


<!--
You've defined a class with a constructor and two properties: `id` and `name`.
-->
이 코드에서는 생성자를 사용해서 `id` 와 `name` 프로퍼티를 정의했습니다.

<!--
It might not look like the class has properties, but it does.
The declaration of the constructor parameters takes advantage of a TypeScript shortcut.
-->
코드를 이렇게 작성하면 클래스에 정의한 프로퍼티가 없는 것 같지만, 실제로는 클래스에 프로퍼티가 2개 정의됩니다.
이 문법은 TypeScript 문법으로, 생성자에서 프로퍼티를 간단하게 정의하는 문법입니다.

<!--
Consider the first parameter:
-->
생성자에 사용된 첫번째 인자를 봅시다:


<code-example path="displaying-data/src/app/hero.ts" linenums="false" header="src/app/hero.ts (id)" region="id">

</code-example>


<!--
That brief syntax does a lot:
-->
이 간단한 문법이 다음과 같은 역할을 합니다:

<!--
* Declares a constructor parameter and its type.
* Declares a public property of the same name.
* Initializes that property with the corresponding argument when creating an instance of the class.
-->
* 생성자에서 받을 인자와 인자의 타입을 정의합니다.
* 인자와 같은 이름으로 클래스에 public 프로퍼티를 정의합니다.
* 클래스가 생성될 때 생성자로 인자를 받으면 그 값을 해당 프로퍼티에 할당합니다.

<!--
### Using the Hero class
-->
### Hero 클래스 적용하기

<!--
After importing the `Hero` class, the `AppComponent.heroes` property can return a _typed_ array
of `Hero` objects:
-->
이제 `AppComponent.heroes` 프로퍼티를 `Hero` 객체 타입으로 다시 정의합니다.


<code-example path="displaying-data/src/app/app.component.3.ts" linenums="false" header="src/app/app.component.ts (heroes)" region="heroes">

</code-example>


<!--
Next, update the template.
At the moment it displays the hero's `id` and `name`.
Fix that to display only the hero's `name` property.
-->
그리고 템플릿을 수정합니다.
히어로 객체에는 `id` 프로퍼티와 `name` 프로퍼티가 있지만, 지금은 `name` 프로퍼티만 화면에 표시합시다.


<code-example path="displaying-data/src/app/app.component.3.ts" linenums="false" header="src/app/app.component.ts (template)" region="template">

</code-example>


<!--
The display looks the same, but the code is clearer.
-->
앱을 실행해보면 화면에 표시되는 모습은 이전과 같지만, 이제 객체의 어떤 프로퍼티를 참조하는지 명확해졌습니다.

{@a ngIf}

<!--
## Conditional display with NgIf
-->
## 특정 조건을 만족할 때만 표시하기 : ***ngIf***

<!--
Sometimes an app needs to display a view or a portion of a view only under specific circumstances.
-->
상황에 따라서, 어떤 뷰는 특정 조건을 만족할 때만 화면에 표시할 수 있습니다.

<!--
Let's change the example to display a message if there are more than three heroes.
-->
히어로 데이터가 3건을 넘어가면 간단한 메시지를 화면에 표시하도록 예제를 수정해 봅시다.

<!--
The Angular `ngIf` directive inserts or removes an element based on a _truthy/falsy_ condition.
To see it in action, add the following paragraph at the bottom of the template:
-->
Angular에서 제공하는 `ngIf` 디렉티브는 _참/거짓으로 평가되는_ 조건에 따라 엘리먼트를 DOM에 추가하거나 제거합니다.
`ngIf` 의 동작을 확인하기 위해 템플릿에 다음과 같은 코드를 작성합시다.

<code-example path="displaying-data/src/app/app.component.ts" linenums="false" header="src/app/app.component.ts (message)" region="message">

</code-example>


<div class="alert is-important">

<!--
Don't forget the leading asterisk (\*) in `*ngIf`. It is an essential part of the syntax.
Read more about `ngIf` and `*` in the [ngIf section](guide/template-syntax#ngIf) of the [Template Syntax](guide/template-syntax) page.
-->
`*ngIf` 를 사용할 때 별표(\*) 를 빼먹지 마세요. 이 표기방식은 템플릿 문법에서 특히 중요합니다.
`ngIf` 나 `*` 에 대해 자세히 살펴보려면 [템플릿 문법](guide/template-syntax) 문서에 있는 [ngIf 섹션](guide/template-syntax#ngIf)을 참고하세요.

</div>


<!--
The template expression inside the double quotes,
`*ngIf="heroes.length > 3"`, looks and behaves much like TypeScript.
When the component's list of heroes has more than three items, Angular adds the paragraph
to the DOM and the message appears. If there are three or fewer items, Angular omits the
paragraph, so no message appears. For more information,
see the [template expressions](guide/template-syntax#template-expressions) section of the
[Template Syntax](guide/template-syntax) page.
-->
템플릿 표현식은 이중 중괄호 안에 `*ngIf="heroes.length > 3"` 와 같이 작성합니다. 이 문법은 TypeScript와 비슷해 보이고, 동작도 비슷합니다.
이 코드를 추가한 후에 컴포넌트에 배열로 정의한 히어로 목록의 길이가 3을 넘어가면 Angular가 이 엘리먼트를 DOM에 추가해서 화면에 표시합니다.
그리고 배열의 길이가 3 이하이면 이 엘리먼트를 DOM에서 제거합니다.
좀 더 자세한 내용은 [템플릿 문법](guide/template-syntax) 문서에 있는 [템플릿 표현식](guide/template-syntax#템플릿-표현식)을 참고하세요.


<div class="alert is-helpful">

<!--
Angular isn't showing and hiding the message. It is adding and removing the paragraph element from the DOM. That improves performance, especially in larger projects when conditionally including or excluding
big chunks of HTML with many data bindings.
-->
`ngIf` 의 조건을 만족하지 않아서 엘리먼트가 화면에 표시되지 않을 때, 엘리먼트는 감춰지는 것이 아니고 DOM에서 완전히 제거됩니다.
이 방식은 성능 향상에 도움이 되며, 조건문이 많고 데이터 바인딩을 많이 하는 프로젝트에 더욱 유용합니다.

</div>


<!--
Try it out. Because the array has four items, the message should appear.
Go back into <code>app.component.ts</code> and delete or comment out one of the elements from the heroes array.
The browser should refresh automatically and the message should disappear.
-->
앱을 실행해서 결과를 직접 확인해 보세요. 예제에서 다룬 배열은 길이가 4이기 때문에 메시지가 표시됩니다.
그리고 <code>app.component.ts"</code> 코드에서 히어로 배열 코드를 삭제하거나 주석 처리하면, 브라우저가 자동으로 갱신되면서 메시지가 표시되지 않을 것입니다.


<!--
## Summary
-->
## 정리

<!--
Now you know how to use:
-->
이 문서에서는 이런 내용들을 다뤘습니다:

<!--
* **Interpolation** with double curly braces to display a component property.
* **ngFor** to display an array of items.
* A TypeScript class to shape the **model data** for your component and display properties of that model.
* **ngIf** to conditionally display a chunk of HTML based on a boolean expression.
-->
* 이중 중괄호를 사용해서 컴포넌트 프로퍼티를 템플릿에 넣는 방법을 **문자열 바인딩(interpolation)** 이라고 합니다.
* 배열은 **ngFor** 를 사용해서 순회할 수 있습니다.
* 컴포넌트와 템플릿에 사용할 데이터에 형식을 지정하고 싶다면 TypeScript 클래스를 사용할 수 있습니다.
* **ngIf** 를 사용하면 불리언 값으로 평가되는 조건에 맞춰 HTML 조각을 DOM에 추가하거나 제거할 수 있습니다.

<!--
Here's the final code:
-->
그리고 이 문서에서 다뤘던 코드의 최종 버전은 다음과 같습니다:

<code-tabs>

  <code-pane header="src/app/app.component.ts" path="displaying-data/src/app/app.component.ts" region="final">

  </code-pane>

  <code-pane header="src/app/hero.ts" path="displaying-data/src/app/hero.ts">

  </code-pane>

  <code-pane header="src/app/app.module.ts" path="displaying-data/src/app/app.module.ts">

  </code-pane>

  <code-pane header="main.ts" path="displaying-data/src/main.ts">

  </code-pane>

</code-tabs>
<|MERGE_RESOLUTION|>--- conflicted
+++ resolved
@@ -57,15 +57,10 @@
 문자열 바인딩(interpolation)을 사용하는 것입니다.
 문자열 바인딩은 프로퍼티 이름을 이중 중괄호로 감싸서 뷰 템플릿에 `{{myHero}}` 와 같은 형태로 넣는 방법입니다.
 
-<<<<<<< HEAD
-<!--
-Follow the [Getting Started](guide/quickstart) instructions for creating a new project
-named <code>displaying-data</code>.
--->
-먼저, [시작하기](guide/quickstart) 문서를 참고하면서 <code>displaying-data</code> 라는 이름으로 새로운 프로젝트를 만듭니다.
-=======
+<!--
 Use the CLI command [`ng new displaying-data`](cli/new) to create a workspace and app named `displaying-data`. 
->>>>>>> 3f98ac19
+-->
+워크스페이스를 생성하면서 `displaying-data`라는 이름으로 앱을 생성하기 위해 [`ng new displaying-data`](cli/new) 명령을 실행합니다.
 
 <!--
 Delete the <code>app.component.html</code> file. It is not needed for this example.
