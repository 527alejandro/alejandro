<!--
# Ahead-of-time (AOT) compilation
-->
# Ahead-of-Time (AOT) 컴파일러

<!--
An Angular application consists mainly of components and their HTML templates. Because the components and templates provided by Angular cannot be understood by the browser directly, Angular applications require a compilation process before they can run in a browser.

The Angular [ahead-of-time (AOT) compiler](guide/glossary#aot) converts your Angular HTML and TypeScript code into efficient JavaScript code during the build phase _before_ the browser downloads and runs that code. Compiling your application during the build process provides a faster rendering in the browser.

This guide explains how to specify metadata and apply available compiler options to compile your applications efficiently using the AOT compiler.
-->
Angular 애플리케이션은 크게 컴포넌트와 컴포넌트 HTML 템플릿으로 구성됩니다. 그런데 이 컴포넌트와 템플릿은 브라우저가 바로 이해할 수 없기 때문에 Angular 애플리케이션은 브라우저에서 실행되기 전에 컴파일되어야 합니다.

Angular [Ahead-of-time (AOT) 컴파일러](guide/glossary#aot)는 브라우저가 애플리케이션 코드를 받아서 실행하기 _전에_ 미리 HTML 파일과 TypeScript 코드를 브라우저가 실행할 수 있는 JavaScript 코드로 변환합니다.
이 빌드 과정이 있기 때문에 브라우저가 앱을 렌더링하는 시간도 이전보다 빠릅니다.

이 문서는 AOT 컴파일러를 사용할 때 지정할 수 있는 메타데이터와 컴파일러 옵션에 대해 다룹니다.

<div class="alert is-helpful">

<<<<<<< HEAD
  <!--
  <a href="https://www.youtube.com/watch?v=kW9cJsvcsGo">Watch compiler author Tobias Bosch explain the Angular compiler</a> at AngularConnect 2016.
  -->
  컴파일러를 개발한 Tobias Bosch가 <a href="https://www.youtube.com/watch?v=kW9cJsvcsGo">AngularConnect 2016에서 발표한 내용</a>도 확인해 보세요.
=======
  <a href="https://www.youtube.com/watch?v=anphffaCZrQ">Watch Alex Rickabaugh explain the Angular compiler</a> at AngularConnect 2019.
>>>>>>> 385cadf2

</div>

{@a why-aot}

<!--
Here are some reasons you might want to use AOT.

* *Faster rendering*
   With AOT, the browser downloads a pre-compiled version of the application.
   The browser loads executable code so it can render the application immediately, without waiting to compile the app first.

* *Fewer asynchronous requests*
   The compiler _inlines_ external HTML templates and CSS style sheets within the application JavaScript,
   eliminating separate ajax requests for those source files.

* *Smaller Angular framework download size*
   There's no need to download the Angular compiler if the app is already compiled.
   The compiler is roughly half of Angular itself, so omitting it dramatically reduces the application payload.

* *Detect template errors earlier*
   The AOT compiler detects and reports template binding errors during the build step
   before users can see them.

* *Better security*
   AOT compiles HTML templates and components into JavaScript files long before they are served to the client.
   With no templates to read and no risky client-side HTML or JavaScript evaluation,
   there are fewer opportunities for injection attacks.
-->
AOT 컴파일러는 이런 점에서 더 좋습니다.

* *렌더링이 빠릅니다.*
   AOT 컴파일러를 사용하면 애플리케이션을 미리 컴파일해서 제공할 수 있습니다.
   이 코드는 브라우저가 바로 실행할 수 있는 코드이기 때문에 브라우저가 내려받기만 하면 애플리케이션이 따로 빌드될 때까지 기다릴 필요가 없습니다.

* *비동기 요청횟수가 줄어듭니다.*
   컴파일러가 애플리케이션 코드를 JavaScript로 컴파일하면 외부 HTML 템플릿 파일이나 CSS 파일을 모두 _인라인으로_ 변환합니다. 따라서 추가 파일을 내려받기 위해 별도로 ajax 요청을 할 필요가 없습니다.

* *내려받아야 하는 Angular 프레임워크 용량이 줄어듭니다.*
   앱은 이미 컴파일된 상태로 제공되기 때문에 Angular 컴파일러를 내려받아야 할 필요가 없습니다.
   Angular 컴파일러의 용량은 Angular 프레임워크의 절반 정도에 해당되기 때문에, 이 용량만 빼도 브라우저가 내려받아야 하는 용량은 크게 줄어듭니다.

* *템플릿 에러를 더 빠르게 발견할 수 있습니다.*
   AOT 컴파일러는 애플리케이션을 빌드할 때 템플릿 바인딩 에러를 확인하고 에러가 발생했을 때 알려줍니다.
   이 타이밍은 사용자가 앱을 내려받기도 전입니다.

* *더 안전합니다.*
   AOT 컴파일러가 HTML 템플릿과 컴포넌트를 JavaScript 파일로 변환하는 것은 클라이언트가 앱을 내려받는 시점보다 훨씬 이전입니다.
   따라서 템플릿을 추가로 요청하거나 클라이언트쪽에서 위험한 HTML 코드나 JavaScript 코드가 실행될 가능성이 없고, 인젝션 공격의 가능성도더  적습니다.

{@a overview}

<!--
## Choosing a compiler
-->
## 컴파일러 선택하기

<!--
Angular offers two ways to compile your application:
-->
Angular는 두 종류의 컴파일 방식을 제공합니다:

<<<<<<< HEAD
<!--
* **_Just-in-Time_ (JIT)**, which compiles your app in the browser at runtime.
* **_Ahead-of-Time_ (AOT)**, which compiles your app at build time.
-->
* **_Just-in-Time_ (JIT)**: 브라우저에서 애플리케이션을 실행하면서 코드를 직접 컴파일하는 방식입니다.
* **_Ahead-of-Time_ (AOT)**: 브라우저에 애플리케이션 코드를 보내기 전에 미리 컴파일하는 방식입니다.

<!--
JIT compilation is the default when you run the [`ng build`](cli/build) (build only) or [`ng serve`](cli/serve)  (build and serve locally) CLI commands:
-->
Angular CLI로 [`ng build`](cli/build) 명령이나 [`ng serve`](cli/serve) 명령을 실행하면 기본적으로 JIT 컴파일러가 실행됩니다:

<code-example language="sh" class="code-shell">
  ng build
  ng serve
</code-example>

{@a compile}

<!--
For AOT compilation, include the `--aot` option with the `ng build` or `ng serve` command:
-->
그리고 AOT 컴파일러를 사용하려면 `ng build` 명령이나 `ng serve` 명령을 실행할 때 `--aot` 옵션을 사용하면 됩니다:

<code-example language="sh" class="code-shell">
  ng build --aot
  ng serve --aot
</code-example>

<div class="alert is-helpful">

<!--
The `ng build` command with the `--prod` meta-flag (`ng build --prod`) compiles with AOT by default.
=======
* **_Just-in-Time_ (JIT)**, which compiles your app in the browser at runtime. This was the default until Angular 8.
* **_Ahead-of-Time_ (AOT)**, which compiles your app and libraries at build time. This is the default since Angular 9.

When you run the [`ng build`](cli/build) (build only) or [`ng serve`](cli/serve) (build and serve locally) CLI commands, the type of compilation (JIT or AOT) depends on the value of the `aot` property in your build configuration specified in `angular.json`. By default, `aot` is set to `true` for new CLI apps.
>>>>>>> 385cadf2

See the [CLI command reference](cli) and [Building and serving Angular apps](guide/build) for more information.
-->
`ng build` 명령을 실행할 때 `--prod` 옵션을 사용하면 AOT 컴파일러가 기본으로 실행됩니다.

더 자세한 내용은 [Angular CLI](cli) 문서와 [Angular 앱 빌드하고 실행하기](guide/build) 문서를 참고하세요.

<<<<<<< HEAD
</div>

<!--
=======
>>>>>>> 385cadf2
## How AOT works
-->
## AOT 컴파일러가 동작하는 방식

<!--
The Angular AOT compiler extracts **metadata** to interpret the parts of the application that Angular is supposed to manage.
You can specify the metadata explicitly in **decorators** such as `@Component()` and `@Input()`, or implicitly in the constructor declarations of the decorated classes.
The metadata tells Angular how to construct instances of your application classes and interact with them at runtime.

In the following example, the `@Component()` metadata object and the class constructor tell Angular how to create and display an instance of `TypicalComponent`.
-->
Angular AOT 컴파일러는 애플리케이션을 구성하는 개별 요소를 관리하기 위해 코드에서 **메타데이터(metadata)**를 추출합니다.
그리고 이 메타데이터는 `@Component()`나 `@Input()`과 같이 **데코레이터**를 사용해서 명시적으로 지정할 수 있으며, 클래스 생성자의 인자에도 지정할 수 있습니다.
Angular는 이 메타데이터에 지정된 내용을 바탕으로 애플리케이션 클래스의 인스턴스를 구성하며, 실행시점에 어떻게 동작할지 결정합니다.

아래 코드에서 `TypicalComponent` 클래스에 지정된 `@Component()` 데코레이터가 이 용도로 사용되었습니다.

```typescript
@Component({
  selector: 'app-typical',
  template: '<div>A typical component for {{data.name}}</div>'
)}
export class TypicalComponent {
  @Input() data: TypicalData;
  constructor(private someService: SomeService) { ... }
}
```

<!--
The Angular compiler extracts the metadata _once_ and generates a _factory_ for `TypicalComponent`.
When it needs to create a `TypicalComponent` instance, Angular calls the factory, which produces a new visual element, bound to a new instance of the component class with its injected dependency.
-->
이 코드를 Angular 컴파일러가 처리하면 메타데이터를 추출해서 `TypicalComponent`에 대한 _팩토리_ 를 만듭니다.
그러면 `TypicalComponent`의 인스턴스가 필요한 시점에 Angular가 팩토리를 실행해서 인스턴스를 생성하며, 이렇게 생성된 인스턴스를 의존성으로 주입합니다.

<!--
### Compilation phases
-->
### 컴파일 단계

<!--
There are three phases of AOT compilation.
* Phase 1 is *code analysis*.
   In this phase, the TypeScript compiler and  *AOT collector* create a representation of the source. The collector does not attempt to interpret the metadata it collects. It represents the metadata as best it can and records errors when it detects a metadata syntax violation.

* Phase 2 is *code generation*.
    In this phase, the compiler's `StaticReflector` interprets the metadata collected in phase 1, performs additional validation of the metadata, and throws an error if it detects a metadata restriction violation.

* Phase 3 is *template type checking*.
   In this optional phase, the Angular *template compiler* uses the TypeScript compiler to validate the binding expressions in templates. You can enable this phase explicitly by setting the `fullTemplateTypeCheck` configuration option; see [Angular compiler options](guide/angular-compiler-options).
-->
AOT 컴파일러는 3단계로 동작합니다.

* 1단계는 *코드 분석* 단계입니다.
   TypeScript 컴파일러와 *AOT 콜렉터* 가 소스 코드에서 필요한 정보를 수집합니다. 이 단계에서 콜렉터가 메타데이터를 직접 처리하지는 않으며, 단지 수집하기만 합니다. 그리고 이렇게 수집한 메타데이터를 최적화하는데, 메타데이터 문법이 잘못되면 이 단계에서 에러를 발생시킵니다.

* 2단계는 *코드 생성* 단계입니다.
   1단계에서 수집한 메타데이터를 컴파일러의 `StaticReflector`가 처리하면서 메타데이터 유효성을 추가로 검사합니다. 이 때 에러가 추가로 발견되면 역시 에러를 발생시킵니다.

* 3단계는 *템플릿 문법 체크* 단계입니다.
   이 단계는 생략될 수 있습니다. 이 단계에서는 Angular *템플릿 컴파일러*가 TypeScript 컴파일러를 사용해서 템플릿에 사용된 바인딩 표현식을 검증합니다.

<!--
### Metadata restrictions
-->
### 메타데이터의 제약사항

<!--
You write metadata in a _subset_ of TypeScript that must conform to the following general constraints:

* Limit [expression syntax](#expression-syntax) to the supported subset of JavaScript.
* Only reference exported symbols after [code folding](#code-folding).
* Only call [functions supported](#supported-functions) by the compiler.
* Decorated and data-bound class members must be public.

For additional guidelines and instructions on preparing an application for AOT compilation, see [Angular: Writing AOT-friendly applications](https://medium.com/sparkles-blog/angular-writing-aot-friendly-applications-7b64c8afbe3f).
-->
메타데이터는 TypeScript의 _하위 집합(subset)_ 이며 보통 다음과 같은 제약사항이 있습니다:

1. JavaScript 문법 중 [표현식(expression syntax)](#expression-syntax)은 일부만 사용할 수 있습니다.
2. [코드를 폴딩](#code-folding)한 이후에 존재하는 심볼만 참조할 수 있습니다.
3. 컴파일러가 지원하는 [일부 함수](#supported-functions)만 사용할 수 있습니다.
4. 데코레이터가 사용되거나 데이터 바인딩되는 클래스 멤버는 public으로 지정되어야 합니다.

메타데이터의 제약사항이나 애플리케이션을 AOT 빌드하기 위해 필요한 내용에 대해 더 알아보려면 [Angular: Writing AOT-friendly applications](https://medium.com/sparkles-blog/angular-writing-aot-friendly-applications-7b64c8afbe3f) 글을 참고하세요.

<div class="alert is-helpful">

<!--
Errors in AOT compilation commonly occur because of metadata that does not conform to the compiler's requirements (as described more fully below).
For help in understanding and resolving these problems, see [AOT Metadata Errors](guide/aot-metadata-errors).
-->
AOT 컴파일 과정 중 발생하는 에러의 원인은 일반적으로 컴파일러에 필요한 정보가 일부 입력되지 않았기 때문입니다 (아래에서 자세하게 설명합니다).
에러가 왜 발생했는지, 어떻게 해결해야 하는지 알아보려면 [AOT 메타데이터 에러](guide/aot-metadata-errors) 문서를 참고하세요.

</div>

<!--
### Configuring AOT compilation
-->
### AOT 컴파일 설정하기

<<<<<<< HEAD
<!--
You can provide options in the `tsconfig.json` [TypeScript configuration file](guide/typescript-configuration) that control the compilation process. See [Angular compiler options](guide/angular-compiler-options) for a complete list of available options.
-->
컴파일 옵션은 [TypeScript 환경 설정 파일](guide/typescript-configuration)인 `tsconfig.json` 파일에 지정합니다. 사용할 수 있는 옵션 목록은 [Angular 컴파일러 옵션](guide/angular-compiler-options) 문서를 참고하세요.
=======
You can provide options in the [TypeScript configuration file](guide/typescript-configuration) that controls the compilation process. See [Angular compiler options](guide/angular-compiler-options) for a complete list of available options.
>>>>>>> 385cadf2

<!--
## Phase 1: Code analysis
-->
## 1단계: 분석

<!--
The TypeScript compiler does some of the analytic work of the first phase. It emits the `.d.ts` _type definition files_ with type information that the AOT compiler needs to generate application code.
At the same time, the AOT **collector** analyzes the metadata recorded in the Angular decorators and outputs metadata information in **`.metadata.json`** files, one per `.d.ts` file.

You can think of `.metadata.json` as a diagram of the overall structure of a decorator's metadata, represented as an [abstract syntax tree (AST)](https://en.wikipedia.org/wiki/Abstract_syntax_tree).
-->
첫번째 단계에서는 TypeScript 컴파일러가 분석과 관련된 작업을 합니다. TypeScript 컴파일러가 코드를 컴파일하고 나면 _타입 정의 파일_ 인 `.d.ts` 파일이 생성되며, 이 정보는 이후에 AOT 컴파일러가 애플리케이션 코드를 생성할 때 사용합니다.

그리고 이 때 AOT **_콜렉터(collector)_**가 각 `.d.ts` 파일에 있는 Angular 데코레이터의 메타데이터를 분석하고 분석한 내용을 **`.metadata.json`** 파일로 생성합니다.

`.metadata.json` 파일은 데코레이터의 메타데이터를 나타내는 청사진이라고도 볼 수 있습니다. [추상 구문 트리(abstract syntax tree, AST)](https://en.wikipedia.org/wiki/Abstract_syntax_tree)를 참고하세요.

<div class="alert is-helpful">

<!--
Angular's [schema.ts](https://github.com/angular/angular/blob/master/packages/compiler-cli/src/metadata/schema.ts)
describes the JSON format as a collection of TypeScript interfaces.
-->
Angular가 생성하는 [schema.ts](https://github.com/angular/angular/blob/master/packages/compiler-cli/src/metadata/schema.ts) 파일은 TypeScript 인터페이스를 JSON 형식으로 기술하는 파일입니다.

</div>

{@a expression-syntax}
<!--
### Expression syntax limitations
-->
### 표현식(Expression syntax)의 한계

<!--
The AOT collector only understands a subset of JavaScript.
Define metadata objects with the following limited syntax:
-->
Angular _콜렉터(collector)_ 는 JavaScript의 하위집합이며 JavaScript 문법 중 일부만 처리할 수 있습니다.
그래서 메타데이터에는 다음과 같은 문법만 허용됩니다:

<style>
  td, th {vertical-align: top}
</style>

<!--
<table>
  <tr>
    <th>Syntax</th>
    <th>Example</th>
  </tr>
  <tr>
    <td>Literal object </td>
    <td><code>{cherry: true, apple: true, mincemeat: false}</code></td>
  </tr>
  <tr>
    <td>Literal array  </td>
    <td><code>['cherries', 'flour', 'sugar']</code></td>
  </tr>
  <tr>
    <td>Spread in literal array</td>
    <td><code>['apples', 'flour', ...the_rest]</code></td>
  </tr>
   <tr>
    <td>Calls</td>
    <td><code>bake(ingredients)</code></td>
  </tr>
   <tr>
    <td>New</td>
    <td><code>new Oven()</code></td>
  </tr>
   <tr>
    <td>Property access</td>
    <td><code>pie.slice</code></td>
  </tr>
   <tr>
    <td>Array index</td>
    <td><code>ingredients[0]</code></td>
  </tr>
   <tr>
    <td>Identity reference</td>
    <td><code>Component</code></td>
  </tr>
   <tr>
    <td>A template string</td>
    <td><code>`pie is ${multiplier} times better than cake`</code></td>
   <tr>
    <td>Literal string</td>
    <td><code>pi</code></td>
  </tr>
   <tr>
    <td>Literal number</td>
    <td><code>3.14153265</code></td>
  </tr>
   <tr>
    <td>Literal boolean</td>
    <td><code>true</code></td>
  </tr>
   <tr>
    <td>Literal null</td>
    <td><code>null</code></td>
  </tr>
   <tr>
    <td>Supported prefix operator </td>
    <td><code>!cake</code></td>
  </tr>
   <tr>
    <td>Supported binary operator </td>
    <td><code>a+b</code></td>
  </tr>
   <tr>
    <td>Conditional operator</td>
    <td><code>a ? b : c</code></td>
  </tr>
   <tr>
    <td>Parentheses</td>
    <td><code>(a+b)</code></td>
  </tr>
</table>
-->
<table>
  <tr>
    <th>문법</th>
    <th>예</th>
  </tr>
  <tr>
    <td>객체 리터럴</td>
    <td><code>{cherry: true, apple: true, mincemeat: false}</code></td>
  </tr>
  <tr>
    <td>배열 리터럴</td>
    <td><code>['cherries', 'flour', 'sugar']</code></td>
  </tr>
  <tr>
    <td>배열 안에 사용된 전개 연산자</td>
    <td><code>['apples', 'flour', ...the_rest]</code></td>
  </tr>
   <tr>
    <td>함수 실행</td>
    <td><code>bake(ingredients)</code></td>
  </tr>
   <tr>
    <td>New</td>
    <td><code>new Oven()</code></td>
  </tr>
   <tr>
    <td>프로퍼티 참조</td>
    <td><code>pie.slice</code></td>
  </tr>
   <tr>
    <td>배열 인덱스 참조</td>
    <td><code>ingredients[0]</code></td>
  </tr>
   <tr>
    <td>타입 참조</td>
    <td><code>Component</code></td>
  </tr>
   <tr>
    <td>템플릿 문자열</td>
    <td><code>`pie is ${multiplier} times better than cake`</code></td>
   <tr>
    <td>문자열 리터럴</td>
    <td><code>pi</code></td>
  </tr>
   <tr>
    <td>숫자 리터럴</td>
    <td><code>3.14153265</code></td>
  </tr>
   <tr>
    <td>불리언 리터럴</td>
    <td><code>true</code></td>
  </tr>
   <tr>
    <td>null 리터럴</td>
    <td><code>null</code></td>
  </tr>
   <tr>
    <td>접두사 연산자</td>
    <td><code>!cake</code></td>
  </tr>
   <tr>
    <td>바이너리 연산자</td>
    <td><code>a+b</code></td>
  </tr>
   <tr>
    <td>조건 연산자</td>
    <td><code>a ? b : c</code></td>
  </tr>
   <tr>
    <td>괄호</td>
    <td><code>(a+b)</code></td>
  </tr>
</table>


<!--
If an expression uses unsupported syntax, the collector writes an error node to the `.metadata.json` file.
The compiler later reports the error if it needs that piece of metadata to generate the application code.
-->
만약 이 목록에 해당되지 않은 표현식이 사용되면 _콜렉터_ 가 처리할 수 없기 때문에 에러기 발생하며 `.metadata.json` 파일도 정상적으로 생성되지 않습니다. 결국 애플리케이션 코드를 빌드할 때 에러가 발생합니다.

<div class="alert is-helpful">

<<<<<<< HEAD
<!--
 If you want `ngc` to report syntax errors immediately rather than produce a `.metadata.json` file with errors, set the `strictMetadataEmit` option in the TypeScript configuration file, `tsconfig.json`.
-->
`.metadata.json` 파일에 에러를 출력하는 대신 `ngc`에서 직접 문법 에러가 발생하게 하려면 TypeScript 설정 파일인 `tsconfig.json` 파일에 `strictMetadataEmit` 옵션을 다음과 같이 설정하세요.
=======
 If you want `ngc` to report syntax errors immediately rather than produce a `.metadata.json` file with errors, set the `strictMetadataEmit` option in the TypeScript configuration file.
>>>>>>> 385cadf2

```
  "angularCompilerOptions": {
   ...
   "strictMetadataEmit" : true
 }
```

<!--
Angular libraries have this option to ensure that all Angular `.metadata.json` files are clean and it is a best practice to do the same when building your own libraries.
-->
Angular가 제공하는 라이브러리는 모두 이 옵션을 사용하기 때문에 Angular에서 제공하는 모든 `.metadata.json` 파일은 에러 없이 깔끔한 상태입니다. 커스텀 라이브러리를 만드는 경우에도 활용해 보세요.

</div>

{@a function-expression}
{@a arrow-functions}
<!--
### No arrow functions
-->
### 화살표 함수는 사용할 수 없습니다.

<!--
The AOT compiler does not support [function expressions](https://developer.mozilla.org/en-US/docs/Web/JavaScript/Reference/Operators/function)
and [arrow functions](https://developer.mozilla.org/en-US/docs/Web/JavaScript/Reference/Functions/Arrow_functions), also called _lambda_ functions.

Consider the following component decorator:
-->
AOT 컴파일러는 [함수 표현식](https://developer.mozilla.org/en-US/docs/Web/JavaScript/Reference/Operators/function)과 [화살표 함수 (람다 함수)](https://developer.mozilla.org/en-US/docs/Web/JavaScript/Reference/Functions/Arrow_functions)를 지원하지 않습니다.

다음과 같은 컴포넌트 데코레이터가 있다고 합시다:

```typescript
@Component({
  ...
  providers: [{provide: server, useFactory: () => new Server()}]
})
```

<!--
The AOT collector does not support the arrow function, `() => new Server()`, in a metadata expression.
It generates an error node in place of the function.
When the compiler later interprets this node, it reports an error that invites you to turn the arrow function into an _exported function_.

You can fix the error by converting to this:
-->
이 코드에는 AOT 콜렉터가 지원하지 않는 화살표 함수가 `() => new Server()`와 같이 사용되었습니다.
그러면 이 코드는 제대로 변환되지 못하고 에러 노드로 처리됩니다.
그리고 이후에 컴파일러가 이 노드를 처리할 때 에러가 발생하기 때문에, 이 화살표 함수는 _export가 사용된 함수_ 로 변경되어야 합니다.

이 에러는 다음과 같이 수정하면 해결할 수 있습니다:

```typescript
export function serverFactory() {
  return new Server();
}

@Component({
  ...
  providers: [{provide: server, useFactory: serverFactory}]
})
```

<!--
In version 5 and later, the compiler automatically performs this rewriting while emitting the `.js` file.
-->
Angular 5버전 부터는 `.js` 파일을 생성할 때 이 문제를 자동으로 처리합니다.

{@a exported-symbols}
{@a code-folding}
<!--
### Code folding
-->
### 코드 폴딩 (Code Folding)

<!--
The compiler can only resolve references to **_exported_** symbols.
The collector, however, can evaluate an expression during collection and record the result in the `.metadata.json`, rather than the original expression.
This allows you to make limited use of non-exported symbols within expressions.

For example, the collector can evaluate the expression `1 + 2 + 3 + 4` and replace it with the result, `10`.
This process is called _folding_. An expression that can be reduced in this manner is _foldable_.
-->
AOT 컴파일러는 **_export_** 키워드가 사용된 심볼만 참조할 수 있습니다.
하지만 다행히도 _콜렉터_ 는 _폴딩_ 이라는 것을 통해 `export` 키워드가 사용되지 않은 심볼도 제한적으로 참조할 수 있습니다.

_콜렉터_ 는 콜렉션 단계에서 표현식을 평가하고 그 결과를 `.metadata.json` 파일에 기록하는데, 이 때 원래 코드를 약간 변형해서 기록합니다.

예를 들어 _콜렉터_ 가 `1 + 2 + 3 + 4` 라는 표현식을 평가하고 나면 `.metadata.json` 파일에는 이 내용을 `10`으로 기록합니다.

이 과정을 _폴딩(folding)_ 이라고 합니다. 그리고 이 과정이 적용될 수 있는 코드를 _폴딩할 수 있는(foldable)_ 코드라고 합니다.

{@a var-declaration}
<!--
The collector can evaluate references to module-local `const` declarations and initialized `var` and `let` declarations, effectively removing them from the `.metadata.json` file.

Consider the following component definition:
-->
콜렉터는 모듈 파일에 로컬 변수로 선언된 `const`, `var`, `let` 변수들을 참조할 수 있으며, 코드가 처리되어 `.metadata.json` 파일에 기록될 때는 이 코드가 모두 폴딩되면서 제거됩니다.

다음과 같이 정의된 컴포넌트가 있다고 합시다:

```typescript
const template = '<div>{{hero.name}}</div>';

@Component({
  selector: 'app-hero',
  template: template
})
export class HeroComponent {
  @Input() hero: Hero;
}
```

<!--
The compiler could not refer to the `template` constant because it isn't exported.
The collector, however, can fold the `template` constant into the metadata definition by in-lining its contents.
The effect is the same as if you had written:
-->
컴파일러는 이 코드에 선언된 `template` 변수를 참조할 수 없습니다. 왜냐하면 이 변수에 `export` 키워드가 사용되지 않았기 때문입니다.

하지만 _콜렉터_ 는 `template` 변수를 _폴딩_ 해서 컴포넌트 메타데이터 안으로 집어넣을 수 있습니다.
결과적으로 이 코드는 아래 코드와 같습니다:

```typescript
@Component({
  selector: 'app-hero',
  template: '<div>{{hero.name}}</div>'
})
export class HeroComponent {
  @Input() hero: Hero;
}
```

<!--
There is no longer a reference to `template` and, therefore, nothing to trouble the compiler when it later interprets the _collector's_ output in `.metadata.json`.

You can take this example a step further by including the `template` constant in another expression:
-->
이 코드에는 `template`이라는 변수가 없으며, _콜렉터_ 가 생성한 `.metadata.json` 파일을 사용하는 컴파일러도 정상적으로 실행됩니다.

그리고 이와 비슷한 방식으로 다음과 같은 코드도 정상적으로 처리됩니다:

```typescript
const template = '<div>{{hero.name}}</div>';

@Component({
  selector: 'app-hero',
  template: template + '<div>{{hero.title}}</div>'
})
export class HeroComponent {
  @Input() hero: Hero;
}
```
<!--
The collector reduces this expression to its equivalent _folded_ string:
-->
이 코드의 템플릿을 콜렉터가 처리하고 나면 다음과 같이 _폴딩 된_ 문자열로 변환됩니다:

```
'<div>{{hero.name}}</div><div>{{hero.title}}</div>'
```

<!--
#### Foldable syntax
-->
#### 폴딩할 수 있는 문법

<!--
The following table describes which expressions the collector can and cannot fold:
-->
콜렉터가 폴딩할 수 있는 문법에는 어떤 것들이 있는지 확인해 보세요:

<style>
  td, th {vertical-align: top}
</style>

<!--
<table>
  <tr>
    <th>Syntax</th>
    <th>Foldable</th>
  </tr>
  <tr>
    <td>Literal object </td>
    <td>yes</td>
  </tr>
  <tr>
    <td>Literal array  </td>
    <td>yes</td>
  </tr>
  <tr>
    <td>Spread in literal array</td>
    <td>no</td>
  </tr>
   <tr>
    <td>Calls</td>
    <td>no</td>
  </tr>
   <tr>
    <td>New</td>
    <td>no</td>
  </tr>
   <tr>
    <td>Property access</td>
    <td>yes, if target is foldable</td>
  </tr>
   <tr>
    <td>Array index</td>
    <td> yes, if target and index are foldable</td>
  </tr>
   <tr>
    <td>Identity reference</td>
    <td>yes, if it is a reference to a local</td>
  </tr>
   <tr>
    <td>A template with no substitutions</td>
    <td>yes</td>
  </tr>
   <tr>
    <td>A template with substitutions</td>
    <td>yes, if the substitutions are foldable</td>
  </tr>
   <tr>
    <td>Literal string</td>
    <td>yes</td>
  </tr>
   <tr>
    <td>Literal number</td>
    <td>yes</td>
  </tr>
   <tr>
    <td>Literal boolean</td>
    <td>yes</td>
  </tr>
   <tr>
    <td>Literal null</td>
    <td>yes</td>
  </tr>
   <tr>
    <td>Supported prefix operator </td>
    <td>yes, if operand is foldable</td>
  </tr>
   <tr>
    <td>Supported binary operator </td>
    <td>yes, if both left and right are foldable</td>
  </tr>
   <tr>
    <td>Conditional operator</td>
    <td>yes, if condition is foldable </td>
  </tr>
   <tr>
    <td>Parentheses</td>
    <td>yes, if the expression is foldable</td>
  </tr>
</table>
-->
<table>
  <tr>
    <th>문법</th>
    <th>폴딩 가능 여부</th>
  </tr>
  <tr>
    <td>객체 리터럴</td>
    <td>가능</td>
  </tr>
  <tr>
    <td>배열 리터럴</td>
    <td>가능</td>
  </tr>
  <tr>
    <td>배열 안에 사용된 전개 연산자</td>
    <td>불가</td>
  </tr>
   <tr>
    <td>함수 실행</td>
    <td>불가</td>
  </tr>
   <tr>
    <td>New</td>
    <td>불가</td>
  </tr>
   <tr>
    <td>프로퍼티 참조</td>
    <td>대상이 폴딩 가능한 경우에 가능</td>
  </tr>
   <tr>
    <td>배열 인덱스 참조</td>
    <td>대상과 인덱스가 폴딩 가능한 경우에 가능</td>
  </tr>
   <tr>
    <td>타입 참조</td>
    <td>로컬에서 참조하는 경우 가능</td>
  </tr>
   <tr>
    <td>문자열 바인딩이 없는 템플릿 문자열</td>
    <td>가능</td>
  </tr>
   <tr>
    <td>문자열 바인딩이 있는 템플릿 문자열</td>
    <td>삽입되는 템플릿이 폴딩 가능한 경우에 가능</td>
  </tr>
   <tr>
    <td>문자열 리터럴</td>
    <td>가능</td>
  </tr>
   <tr>
    <td>숫자 리터럴</td>
    <td>가능</td>
  </tr>
   <tr>
    <td>불리언 리터럴</td>
    <td>가능</td>
  </tr>
   <tr>
    <td>null 리터럴</td>
    <td>가능</td>
  </tr>
   <tr>
    <td>접두사 연산자</td>
    <td>연산자가 폴딩 가능한 경우에 가능</td>
  </tr>
   <tr>
    <td>바이너리 연산자</td>
    <td>연산자 양쪽 항목이 모두 폴딩 가능한 경우에 가능</td>
  </tr>
   <tr>
    <td>조건 연산자</td>
    <td>조건이 폴딩 가능한 경우에 가능</td>
  </tr>
   <tr>
    <td>괄호</td>
    <td>표현식이 폴딩 가능한 경우에 가능</td>
  </tr>
</table>

<!--
If an expression is not foldable, the collector writes it to `.metadata.json` as an [AST](https://en.wikipedia.org/wiki/Abstract_syntax_tree) for the compiler to resolve.
-->
표현식이 폴딩될 수 없는 경우에는 콜렉터가 이 코드를 [AST](https://en.wikipedia.org/wiki/Abstract_syntax_tree) 형식으로 `.metadata.json`에 생성하며, 이 결과물은 이후에 AOT 컴파일러가 처리합니다.

<!--
## Phase 2: code generation
-->
## 2단계: 코드 생성

<!--
The collector makes no attempt to understand the metadata that it collects and outputs to `.metadata.json`.
It represents the metadata as best it can and records errors when it detects a metadata syntax violation.
It's the compiler's job to interpret the `.metadata.json` in the code generation phase.

The compiler understands all syntax forms that the collector supports, but it may reject _syntactically_ correct metadata if the _semantics_ violate compiler rules.
-->
_콜렉터_ 는 메타데이터를 이해하는 것이 아니라 메타데이터를 찾아서 `.metadata.json`에 모으는 역할만 합니다.
그리고 이 과정에서 메타데이터에 사용된 문법에 오류가 있는지도 검사합니다.
`.mdtadata.json` 파일을 해석해서 코드를 생성하는 것은 컴파일러의 역할입니다.

콜렉터가 처리할 수 있는 문법은 컴파일러도 모두 처리할 수 있습니다. 다만, _문법_ 은 맞지만 _잘못_ 사용된 메타데이터는 컴파일러가 처리하면서 에러로 판단할 수 있습니다.

<!--
### Public symbols
-->
### public 심볼

<!--
The compiler can only reference _exported symbols_.

* Decorated component class members must be public. You cannot make an `@Input()` property private or protected.
* Data bound properties must also be public.
-->
컴파일러는 _파일 외부로 오픈된(exported) 심볼_ 만 참조할 수 있습니다.

* 컴포넌트 클래스 멤버 중 데코레이터가 사용된 멤버는 반드시 public이어야 합니다. 그래서 `@Input()` 프로퍼티도 private이나 protected로 지정되면 안됩니다.
* 데이터 바인딩으로 연결된 프로퍼티도 반드시 public이어야 합니다.

<!--
```typescript
// BAD CODE - title is private
@Component({
  selector: 'app-root',
  template: '<h1>{{title}}</h1>'
})
export class AppComponent {
  private title = 'My App'; // Bad
}
```
-->
```typescript
// BAD CODE - title이 private으로 지정되었습니다.
@Component({
  selector: 'app-root',
  template: '<h1>{{title}}</h1>'
})
export class AppComponent {
  private title = 'My App'; // Bad
}
```

{@a supported-functions}

<!--
### Supported classes and functions
-->
### 클래스, 함수 지원

<!--
The collector can represent a function call or object creation with `new` as long as the syntax is valid.
The compiler, however, can later refuse to generate a call to a _particular_ function or creation of a _particular_ object.

The compiler can only create instances of certain classes, supports only core decorators, and only supports calls to macros (functions or static methods) that return expressions.
* New instances

   The compiler only allows metadata that create instances of the class `InjectionToken` from `@angular/core`.

* Supported decorators

   The compiler only supports metadata for the [Angular decorators in the `@angular/core` module](api/core#decorators).

* Function calls

   Factory functions must be exported, named functions.
   The AOT compiler does not support lambda expressions ("arrow functions") for factory functions.
-->
콜렉터는 함수 실행이나 `new` 키워드를 사용한 객체 생성 문법을 지원합니다.
하지만 _일부_ 함수나 _일부_ 객체 생성 코드는 컴파일러가 처리하지 않는 경우도 있습니다.

컴파일러는 특정 클래스의 인스턴스를 생성하거나 코어 데코레이터만 지원하며, 표현식을 반환하는 매크로(함수나 static 메소드)만을 지원합니다.

* 인스턴스 생성

    `@angular/core`가 제공하는 `InjectionToken` 클래스의 인스턴스 생성만 가능합니다.

* 사용할 수 있는 데코레이터

    [`@angular/core` 모듈에 있는 Angular 데코레이터](api/core#decorators)만 지원합니다.

* 함수 실행

   팩토리 함수는 반드시 `export`로 지정되어야 하며, 함수의 이름이 있어야 합니다.
   이 때 람다 표현식(lambda expressions, arrow functions)은 사용할 수 없습니다.

{@a function-calls}
<!--
### Functions and static method calls
-->
### 함수 실행, 스태틱 메소드 실행

<!--
The collector accepts any function or static method that contains a single `return` statement.
The compiler, however, only supports macros in the form of functions or static methods that return an *expression*.

For example, consider the following function:
-->
콜렉터는 일반 함수나 `return` 구문이 하나만 있는 스태틱 메소드를 처리할 수 있습니다.
하지만 컴파일러는 *표현식(expression)*을 반환하는 함수나 스태틱 메소드만 지원합니다.

다음과 같은 함수가 있다고 합시다:

```typescript
export function wrapInArray<T>(value: T): T[] {
  return [value];
}
```

<!--
You can call the `wrapInArray` in a metadata definition because it returns the value of an expression that conforms to the compiler's restrictive JavaScript subset.
-->
그러면 이 `wrapInArray` 함수를 메타데이터 정의에 사용할 수 있습니다. 왜냐하면 이 함수는 컴파일러가 처리할 수 있는 형태의 결과물을 반환하기 때문입니다.

<!--
You might use  `wrapInArray()` like this:
-->
그래서 이 함수는 이렇게 사용할 수 있습니다:

```typescript
@NgModule({
  declarations: wrapInArray(TypicalComponent)
})
export class TypicalModule {}
```

<!--
The compiler treats this usage as if you had written:
-->
이 코드는 다음 코드와 동일하게 처리됩니다.

```typescript
@NgModule({
  declarations: [TypicalComponent]
})
export class TypicalModule {}
```

<!--
The Angular [`RouterModule`](api/router/RouterModule) exports two macro static methods, `forRoot` and `forChild`, to help declare root and child routes.
Review the [source code](https://github.com/angular/angular/blob/master/packages/router/src/router_module.ts#L139 "RouterModule.forRoot source code")
for these methods to see how macros can simplify configuration of complex [NgModules](guide/ngmodules).
-->
Angular [`RouterModule`](api/router/RouterModule)가 제공하는 메소드 중 애플리케이션의 최상위 라우팅을 정의하는 `forRoot`와 자식 라우팅을 정의하는 `forChild`가 정적 매크로 메소드입니다.
[NgModules](guide/ngmodules) 설정이 복잡할 때 매크로 함수를 활용하면 이 설정을 좀 더 간단하게 작성할 수 있습니다. [소스 코드](https://github.com/angular/angular/blob/master/packages/router/src/router_module.ts#L139 "RouterModule.forRoot source code")를 보면서 내용을 확인해 보세요.

{@a metadata-rewriting}

<!--
### Metadata rewriting
-->
### 메타데이터 재구축

<!--
The compiler treats object literals containing the fields `useClass`, `useValue`, `useFactory`, and `data` specially, converting the expression initializing one of these fields into an exported variable that replaces the expression.
This process of rewriting these expressions removes all the restrictions on what can be in them because
the compiler doesn't need to know the expression's value&mdash;it just needs to be able to generate a reference to the value.
-->
AOT 컴파일러는 메타데이터에 사용된 `useClass`, `useValue`, `useFactory`에 사용된 객체 리터럴과 `data` 프로퍼티를 처리해서 각각 `export`로 지정된 변수로 변환합니다.
컴파일러는 이 필드에 사용된 표현식 자체를 알 필요는 없습니다. 단순하게 결과만 참조하면 됩니다.

<!--
You might write something like:
-->
다음과 같은 코드가 있다고 합시다:

```typescript
class TypicalServer {

}

@NgModule({
  providers: [{provide: SERVER, useFactory: () => TypicalServer}]
})
export class TypicalModule {}
```

<!--
Without rewriting, this would be invalid because lambdas are not supported and `TypicalServer` is not exported.
To allow this, the compiler automatically rewrites this to something like:
-->
메타데이터 재구축 과정이 없다면 이 코드는 처리되지 않습니다. 왜나하면 AOT 컴파일러는 람다 함수를 지원하지 않으며, `TypicalServer` 클래스도 `export`로 지정되지 않았기 때문입니다.
하지만 이 코드는 메타데이터 재구축 과정을 거치면서 다음과 같이 변환됩니다:

```typescript
class TypicalServer {

}

export const ɵ0 = () => new TypicalServer();

@NgModule({
  providers: [{provide: SERVER, useFactory: ɵ0}]
})
export class TypicalModule {}
```

<!--
This allows the compiler to generate a reference to `ɵ0` in the factory without having to know what the value of `ɵ0` contains.

The compiler does the rewriting during the emit of the `.js` file.
It does not, however, rewrite the `.d.ts` file, so TypeScript doesn't recognize it as being an export. and it does not interfere with the ES module's exported API.
-->



{@a binding-expression-validation}
<<<<<<< HEAD
<!--
=======

>>>>>>> 385cadf2
## Phase 3: Template type checking
-->
### 3단계: 템플릿 타입 체크

<!--
One of the Angular compiler's most helpful features is the ability to type-check expressions within templates, and catch any errors before they cause crashes at runtime.
In the template type-checking phase, the Angular template compiler uses the TypeScript compiler to validate the binding expressions in templates.

Enable this phase explicitly by adding the compiler option `"fullTemplateTypeCheck"` in the `"angularCompilerOptions"` of the project's TypeScript configuration file
(see [Angular Compiler Options](guide/angular-compiler-options)).
-->
템플릿 표현식에 사용된 코드의 타입을 체크하는 기능은 Angular 컴파일러가 제공하는 기능 중 가장 훌륭한 기능이라고도 할 수 있습니다.
이 기능을 활용하면 실행 시점에 발생하는 문제로 앱이 종료되는 것을 미리 방지할 수 있기 때문입니다.
이 단계에서는 Angular 템플릿 컴파일러가 TypeScript 컴파일러를 활용해서 템플릿에 사용된 바인딩 표현식의 유효성을 검증합니다.

이 단계는 프로젝트의 환경설정 파일 `tsconfig.json`의 컴파일러 옵션 섹션인 `"angularCompilerOptions"`에 `"fullTemplateTypeCheck"` 옵션을 지정하면 명시적으로 활성화할 수 있습니다.
자세한 내용은 [Angular 컴파일러 옵션](guide/angular-compiler-options) 문서를 참고하세요.

<div class="alert is-helpful">

<!--
In [Angular Ivy](guide/ivy), the template type checker has been completely rewritten to be more capable as well as stricter, meaning it can catch a variety of new errors that the previous type checker would not detect.

As a result, templates that previously compiled under View Engine can fail type checking under Ivy. This can happen because Ivy's stricter checking catches genuine errors, or because application code is not typed correctly, or because the application uses libraries in which typings are inaccurate or not specific enough.

This stricter type checking is not enabled by default in version 9, but can be enabled by setting the `strictTemplates` configuration option.
We do expect to make strict type checking the default in the future.
-->
[Angular Ivy](guide/ivy)에 사용된 템플릿 타입 체커는 이전 버전보다 강력한 룰을 적용할 수 있도록 완전히 새로 작성되었습니다.
이제는 이전 버전에서 발견하지 못했던 에러도 확실하게 검출할 수 있습니다.

다만, 이렇게 변경되면서 이전의 View Engine에서 정상 컴파일되었던 템플릿이 Ivy에서는 컴파일되지 않을 수 있습니다.
이것은 새로운 템플릿 엔진인 Angular Ivy가 검사하는 룰이 좀 더 강력해진 것이 직접적인 원인이지만, 애플리케이션 코드의 타입이 제대로 지정되지 않았거나, 타입정보가 부족한 라이브러리를 사용했기 때문에 발생하는 문제일 수도 있습니다.

Angular 9버전의 기본 설정은 좀 더 깐깐한 타입 체크 기능을 사용하지 않는 것입니다.
아직까지는 컴파일러 설정 파일에 `strictTemplates` 옵션을 지정해야 활성화할 수 있지만, 언젠가는 이 방식이 기본이 되기를 바랍니다.

For more information about type-checking options, and about improvements to template type checking in version 9 and above, see [Template type checking](guide/template-typecheck).

</div>

<!--
Template validation produces error messages when a type error is detected in a template binding
expression, similar to how type errors are reported by the TypeScript compiler against code in a `.ts`
file.

For example, consider the following component:
-->
템플릿의 유효성을 검사하다가 에러가 발생하면 이 에러가 어디서 발생했는지 콘솔에 표시됩니다.
TypeScript 컴파일러로 `.ts` 파일을 컴파일하다가 에러를 확인하는 것과 비슷합니다.

다음과 같은 컴포넌트 코드를 봅시다:

```typescript
  @Component({
    selector: 'my-component',
    template: '{{person.addresss.street}}'
  })
  class MyComponent {
    person?: Person;
  }
```

<!--
This produces the following error:
-->
이 컴포넌트의 템플릿에서 발생하는 에러는 다음과 같이 표시됩니다:

```
  my.component.ts.MyComponent.html(1,1): : Property 'addresss' does not exist on type 'Person'. Did you mean 'address'?
```

<!--
The file name reported in the error message, `my.component.ts.MyComponent.html`, is a synthetic file
generated by the template compiler that holds contents of the `MyComponent` class template.
The compiler never writes this file to disk.
The line and column numbers are relative to the template string in the `@Component` annotation of the class, `MyComponent` in this case.
If a component uses `templateUrl` instead of `template`, the errors are reported in the HTML file referenced by the `templateUrl` instead of a synthetic file.

The error location is the beginning of the text node that contains the interpolation expression with the error.
If the error is in an attribute binding such as `[value]="person.address.street"`, the error
location is the location of the attribute that contains the error.

The validation uses the TypeScript type checker and the options supplied to the TypeScript compiler to control how detailed the type validation is.
For example, if the `strictTypeChecks` is specified, the error
// ```my.component.ts.MyComponent.html(1,1): : Object is possibly 'undefined'```
is reported as well as the above error message.
-->
에러 메시지에 표시된 파일 이름은 `my.component.ts.MyComponent.html`인데, 이 내용을 해석해 보면 `MyComponent` 클래스가 정의된 코드의 템플릿에서 에러가 발생했다는 것을 확인할 수 있습니다.
컴파일러는 템플릿 파일을 디스크에 따로 저장하지 않습니다.
그리고 에러 메시지로 출력되는 에러 위치는 `@Component` 어노테이션을 기준으로 한 상대 위치로 표시됩니다.
컴포넌트에 `template` 대신 `templateUrl`을 사용했다면, 에러 메시지는 컴포넌트 클래스 파일 대신 HTML 파일을 가리키는 방식으로 출력됩니다.

위 코드에서 에러가 발생한 위치는 문자열 바인딩이 사용된 첫번째 텍스트 노드입니다.
에러가 `[value]="person.address.street"`와 같은 어트리뷰트 바인딩에서 발생했다면 에러가 발생한 위치로 어트리뷰트의 위치가 표시됩니다.

템플릿 표현식의 유효성을 검사하는 로직은 TypeScript가 제공하는 타입 체커를 활용하기 때문에 TypeScript 컴파일러에 사용할 수 있는 옵션은 이 단계에서도 사용할 수 있습니다.
그래서 `strictTypeChecks` 옵션이 지정되면 위 코드를 처리하면서
```my.component.ts.MyComponent.html(1,1): : Object is possibly 'undefined'```
라는 에러가 출력됩니다.


<!--
### Type narrowing
-->
### 타입 구체화하기

<!--
The expression used in an `ngIf` directive is used to narrow type unions in the Angular
template compiler, the same way the `if` expression does in TypeScript.
For example, to avoid `Object is possibly 'undefined'` error in the template above, modify it to only emit the interpolation if the value of `person` is initialized as shown below:
-->
템플릿 표현식에 사용된 `ngIf`는 TypeScript 코드에 사용하는 `if`와 마찬가지로 타입을 구체화하는 역할을 합니다.
그래서 위에서 살펴본 템플릿에서 발생하는 `Object is possibly 'undefined'` 에러는 아래 코드에서 발생하지 않습니다.
템플릿에 사용된 문자열 바인딩 문법은 `person` 변수가 초기화된 이후에만 동작하기 때문입니다:

```typescript
  @Component({
    selector: 'my-component',
    template: '<span *ngIf="person"> {{person.addresss.street}} </span>'
  })
  class MyComponent {
    person?: Person;
  }
```

<!--
Using `*ngIf` allows the TypeScript compiler to infer that the `person` used in the binding expression will never be `undefined`.
-->
`*ngIf`를 사용하면 TypeScript 컴파일러가 `person` 객체의 타입을 추론할 수 있기 때문에 이 객체가 `undefined`라면 바인딩 표현식도 실행되지 않습니다.

<<<<<<< HEAD
<!--
#### Custom `ngIf` like directives
-->
#### 커스텀 `ngIf` 디렉티브

<!--
Directives that behave like `*ngIf` can declare that they want the same treatment by including a static member marker that is a signal to the template compiler to treat them like `*ngIf`. This static member for `*ngIf` is:
-->
`*ngIf`와 비슷한 역할을 하는 디렉티브를 만들어서 활용할 수도 있는데, 이런 디렉티브를 사용하면 템플릿 컴파일러가 템플릿을 처리할 때 좀 더 많은 정보를 제공할 수 있습니다.
`*ngIf` 디렉티브의 정적 멤버 중에는 이런 것이 있습니다:

```typescript
    public static ngIfUseIfTypeGuard: void;
```

<!--
This declares that the input property `ngIf` of the `NgIf` directive should be treated as a guard to the use of its template, implying that the template will only be instantiated if the `ngIf` input property is true.
-->
`ngIf`를 사용하면 `ngIf`의 입력 프로퍼티에 해당하는 값이 참으로 평가될 때만 관련 코드가 동작하기 때문에 템플릿 안에서 가드(guard)처럼 활용할 수 있습니다.

<!--
=======
For more information about input type narrowing, see [Input setter coercion](guide/template-typecheck#input-setter-coercion) and [Improving template type checking for custom directives](guide/structural-directives#directive-type-checks).

>>>>>>> 385cadf2
### Non-null type assertion operator
-->
### null 방지 연산자

<!--
Use the [non-null type assertion operator](guide/template-syntax#non-null-assertion-operator) to suppress the `Object is possibly 'undefined'` error when it is inconvenient to use `*ngIf` or when some constraint in the component ensures that the expression is always non-null when the binding expression is interpolated.

In the following example, the `person` and `address` properties are always set together, implying that `address` is always non-null if `person` is non-null.
There is no convenient way to describe this constraint to TypeScript and the template compiler, but the error is suppressed in the example by using `address!.street`.
-->
표현식에 문자열 바인딩 문법을 사용할 때 `*ngIf`를 사용해도 `Object is possibly 'undefined'` 에러를 방지할 수 있지만, [null 방지 연산자](guide/template-syntax#non-null-assertion-operator)를 사용해도 이 에러를 방지할 수 있습니다.

컴포넌트 프로퍼티 `person`과 `address`의 값은 동시에 할당되기 때문에 `person`만 검사하면 `address`가 null이 아니라는 것을 보장할 수 있습니다.
하지만 TypeScript나 템플릿 컴파일러는 이 정보를 알 수 없기 때문에 `address` 프로퍼티에 대해 `Object is possibly 'undefined'` 에러가 발생할 수 있습니다.
이 경우에 `address!.street`라는 표현식을 사용하면 `address`가 null이 아닐 때만 `street` 프로퍼티를 참조하라는 정보를 추가로 제공할 수 있습니다.

```typescript
  @Component({
    selector: 'my-component',
    template: '<span *ngIf="person"> {{person.name}} lives on {{address!.street}} </span>'
  })
  class MyComponent {
    person?: Person;
    address?: Address;

    setData(person: Person, address: Address) {
      this.person = person;
      this.address = address;
    }
  }
```

<!--
The non-null assertion operator should be used sparingly as refactoring of the component might break this constraint.

In this example it is recommended to include the checking of `address` in the `*ngIf` as shown below:
-->
다만 null 방지 연산자는 `ngIf` 디렉티브가 제공하는 타입 제약을 무시할 수 있기 때문에 남용하면 안됩니다.

위와 같은 코드라면 null 방지 연산자를 사용하는 대신 `*ngIf` 조건에 `address`를 넣는 것이 더 좋습니다.

```typescript
  @Component({
    selector: 'my-component',
    template: '<span *ngIf="person && address"> {{person.name}} lives on {{address.street}} </span>'
  })
  class MyComponent {
    person?: Person;
    address?: Address;

    setData(person: Person, address: Address) {
      this.person = person;
      this.address = address;
    }
  }
```<|MERGE_RESOLUTION|>--- conflicted
+++ resolved
@@ -19,14 +19,10 @@
 
 <div class="alert is-helpful">
 
-<<<<<<< HEAD
   <!--
-  <a href="https://www.youtube.com/watch?v=kW9cJsvcsGo">Watch compiler author Tobias Bosch explain the Angular compiler</a> at AngularConnect 2016.
+  <a href="https://www.youtube.com/watch?v=anphffaCZrQ">Watch Alex Rickabaugh explain the Angular compiler</a> at AngularConnect 2019.
   -->
-  컴파일러를 개발한 Tobias Bosch가 <a href="https://www.youtube.com/watch?v=kW9cJsvcsGo">AngularConnect 2016에서 발표한 내용</a>도 확인해 보세요.
-=======
-  <a href="https://www.youtube.com/watch?v=anphffaCZrQ">Watch Alex Rickabaugh explain the Angular compiler</a> at AngularConnect 2019.
->>>>>>> 385cadf2
+  Alex Rickabaugh가 <a href="https://www.youtube.com/watch?v=anphffaCZrQ">AngularConnect 2019에서 발표한 내용</a>도 확인해 보세요.
 
 </div>
 
@@ -89,59 +85,18 @@
 -->
 Angular는 두 종류의 컴파일 방식을 제공합니다:
 
-<<<<<<< HEAD
-<!--
-* **_Just-in-Time_ (JIT)**, which compiles your app in the browser at runtime.
-* **_Ahead-of-Time_ (AOT)**, which compiles your app at build time.
--->
-* **_Just-in-Time_ (JIT)**: 브라우저에서 애플리케이션을 실행하면서 코드를 직접 컴파일하는 방식입니다.
-* **_Ahead-of-Time_ (AOT)**: 브라우저에 애플리케이션 코드를 보내기 전에 미리 컴파일하는 방식입니다.
-
-<!--
-JIT compilation is the default when you run the [`ng build`](cli/build) (build only) or [`ng serve`](cli/serve)  (build and serve locally) CLI commands:
--->
-Angular CLI로 [`ng build`](cli/build) 명령이나 [`ng serve`](cli/serve) 명령을 실행하면 기본적으로 JIT 컴파일러가 실행됩니다:
-
-<code-example language="sh" class="code-shell">
-  ng build
-  ng serve
-</code-example>
-
-{@a compile}
-
-<!--
-For AOT compilation, include the `--aot` option with the `ng build` or `ng serve` command:
--->
-그리고 AOT 컴파일러를 사용하려면 `ng build` 명령이나 `ng serve` 명령을 실행할 때 `--aot` 옵션을 사용하면 됩니다:
-
-<code-example language="sh" class="code-shell">
-  ng build --aot
-  ng serve --aot
-</code-example>
-
-<div class="alert is-helpful">
-
-<!--
-The `ng build` command with the `--prod` meta-flag (`ng build --prod`) compiles with AOT by default.
-=======
+<!--
 * **_Just-in-Time_ (JIT)**, which compiles your app in the browser at runtime. This was the default until Angular 8.
 * **_Ahead-of-Time_ (AOT)**, which compiles your app and libraries at build time. This is the default since Angular 9.
+-->
+* **_Just-in-Time_ (JIT)**: 브라우저에서 애플리케이션을 실행하면서 코드를 직접 컴파일하는 방식입니다. Angular 8까지는 기본 컴파일러였습니다.
+* **_Ahead-of-Time_ (AOT)**: 브라우저에 애플리케이션 코드를 보내기 전에 미리 컴파일하는 방식입니다. Angular 9부터 기본 컴파일러입니다.
 
 When you run the [`ng build`](cli/build) (build only) or [`ng serve`](cli/serve) (build and serve locally) CLI commands, the type of compilation (JIT or AOT) depends on the value of the `aot` property in your build configuration specified in `angular.json`. By default, `aot` is set to `true` for new CLI apps.
->>>>>>> 385cadf2
 
 See the [CLI command reference](cli) and [Building and serving Angular apps](guide/build) for more information.
--->
-`ng build` 명령을 실행할 때 `--prod` 옵션을 사용하면 AOT 컴파일러가 기본으로 실행됩니다.
-
-더 자세한 내용은 [Angular CLI](cli) 문서와 [Angular 앱 빌드하고 실행하기](guide/build) 문서를 참고하세요.
-
-<<<<<<< HEAD
-</div>
-
-<!--
-=======
->>>>>>> 385cadf2
+
+<!--
 ## How AOT works
 -->
 ## AOT 컴파일러가 동작하는 방식
@@ -244,14 +199,10 @@
 -->
 ### AOT 컴파일 설정하기
 
-<<<<<<< HEAD
-<!--
-You can provide options in the `tsconfig.json` [TypeScript configuration file](guide/typescript-configuration) that control the compilation process. See [Angular compiler options](guide/angular-compiler-options) for a complete list of available options.
--->
-컴파일 옵션은 [TypeScript 환경 설정 파일](guide/typescript-configuration)인 `tsconfig.json` 파일에 지정합니다. 사용할 수 있는 옵션 목록은 [Angular 컴파일러 옵션](guide/angular-compiler-options) 문서를 참고하세요.
-=======
+<!--
 You can provide options in the [TypeScript configuration file](guide/typescript-configuration) that controls the compilation process. See [Angular compiler options](guide/angular-compiler-options) for a complete list of available options.
->>>>>>> 385cadf2
+-->
+컴파일 옵션은 [TypeScript 환경 설정 파일](guide/typescript-configuration)에 지정합니다. 사용할 수 있는 옵션 목록은 [Angular 컴파일러 옵션](guide/angular-compiler-options) 문서를 참고하세요.
 
 <!--
 ## Phase 1: Code analysis
@@ -455,14 +406,10 @@
 
 <div class="alert is-helpful">
 
-<<<<<<< HEAD
-<!--
- If you want `ngc` to report syntax errors immediately rather than produce a `.metadata.json` file with errors, set the `strictMetadataEmit` option in the TypeScript configuration file, `tsconfig.json`.
--->
-`.metadata.json` 파일에 에러를 출력하는 대신 `ngc`에서 직접 문법 에러가 발생하게 하려면 TypeScript 설정 파일인 `tsconfig.json` 파일에 `strictMetadataEmit` 옵션을 다음과 같이 설정하세요.
-=======
+<!--
  If you want `ngc` to report syntax errors immediately rather than produce a `.metadata.json` file with errors, set the `strictMetadataEmit` option in the TypeScript configuration file.
->>>>>>> 385cadf2
+-->
+`.metadata.json` 파일에 에러를 출력하는 대신 `ngc`에서 직접 문법 에러가 발생하게 하려면 TypeScript 설정 파일에 `strictMetadataEmit` 옵션을 다음과 같이 설정하세요.
 
 ```
   "angularCompilerOptions": {
@@ -1025,11 +972,7 @@
 
 
 {@a binding-expression-validation}
-<<<<<<< HEAD
-<!--
-=======
-
->>>>>>> 385cadf2
+<!--
 ## Phase 3: Template type checking
 -->
 ### 3단계: 템플릿 타입 체크
@@ -1045,7 +988,7 @@
 이 기능을 활용하면 실행 시점에 발생하는 문제로 앱이 종료되는 것을 미리 방지할 수 있기 때문입니다.
 이 단계에서는 Angular 템플릿 컴파일러가 TypeScript 컴파일러를 활용해서 템플릿에 사용된 바인딩 표현식의 유효성을 검증합니다.
 
-이 단계는 프로젝트의 환경설정 파일 `tsconfig.json`의 컴파일러 옵션 섹션인 `"angularCompilerOptions"`에 `"fullTemplateTypeCheck"` 옵션을 지정하면 명시적으로 활성화할 수 있습니다.
+이 단계는 프로젝트의 환경설정 파일의 컴파일러 옵션 섹션인 `"angularCompilerOptions"`에 `"fullTemplateTypeCheck"` 옵션을 지정하면 명시적으로 활성화할 수 있습니다.
 자세한 내용은 [Angular 컴파일러 옵션](guide/angular-compiler-options) 문서를 참고하세요.
 
 <div class="alert is-helpful">
@@ -1057,6 +1000,8 @@
 
 This stricter type checking is not enabled by default in version 9, but can be enabled by setting the `strictTemplates` configuration option.
 We do expect to make strict type checking the default in the future.
+
+For more information about type-checking options, and about improvements to template type checking in version 9 and above, see [Template type checking](guide/template-typecheck).
 -->
 [Angular Ivy](guide/ivy)에 사용된 템플릿 타입 체커는 이전 버전보다 강력한 룰을 적용할 수 있도록 완전히 새로 작성되었습니다.
 이제는 이전 버전에서 발견하지 못했던 에러도 확실하게 검출할 수 있습니다.
@@ -1161,32 +1106,9 @@
 -->
 `*ngIf`를 사용하면 TypeScript 컴파일러가 `person` 객체의 타입을 추론할 수 있기 때문에 이 객체가 `undefined`라면 바인딩 표현식도 실행되지 않습니다.
 
-<<<<<<< HEAD
-<!--
-#### Custom `ngIf` like directives
--->
-#### 커스텀 `ngIf` 디렉티브
-
-<!--
-Directives that behave like `*ngIf` can declare that they want the same treatment by including a static member marker that is a signal to the template compiler to treat them like `*ngIf`. This static member for `*ngIf` is:
--->
-`*ngIf`와 비슷한 역할을 하는 디렉티브를 만들어서 활용할 수도 있는데, 이런 디렉티브를 사용하면 템플릿 컴파일러가 템플릿을 처리할 때 좀 더 많은 정보를 제공할 수 있습니다.
-`*ngIf` 디렉티브의 정적 멤버 중에는 이런 것이 있습니다:
-
-```typescript
-    public static ngIfUseIfTypeGuard: void;
-```
-
-<!--
-This declares that the input property `ngIf` of the `NgIf` directive should be treated as a guard to the use of its template, implying that the template will only be instantiated if the `ngIf` input property is true.
--->
-`ngIf`를 사용하면 `ngIf`의 입력 프로퍼티에 해당하는 값이 참으로 평가될 때만 관련 코드가 동작하기 때문에 템플릿 안에서 가드(guard)처럼 활용할 수 있습니다.
-
-<!--
-=======
 For more information about input type narrowing, see [Input setter coercion](guide/template-typecheck#input-setter-coercion) and [Improving template type checking for custom directives](guide/structural-directives#directive-type-checks).
 
->>>>>>> 385cadf2
+<!--
 ### Non-null type assertion operator
 -->
 ### null 방지 연산자
