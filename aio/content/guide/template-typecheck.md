<!--
# Template type checking
-->
# 템플릿 타입 검사

<!--
## Overview of template type checking
-->
## 개요

<!--
Just as TypeScript catches type errors in your code, Angular checks the expressions and bindings within the templates of your application and can report any type errors it finds.
<<<<<<< HEAD
Angular currently has three modes of doing this, depending on the value of the `fullTemplateTypeCheck` and `strictTemplates` flags in the [TypeScript configuration file](guide/typescript-configuration), `tsconfig.json`.
-->
TypeScript 컴파일러가 TypeScript 코드에서 타입 에러를 찾아내는 것과 마찬가지로, Angular 컴파일러도 템플릿에 사용된 표현식이나 바인딩 문법에서 에러를 찾아냅니다.
현재 Angular가 제공하는 타입 검사 모드는 3종류인데, [TypeScript 환경설정 파일](guide/typescript-configuration) `tsconfig.json` 파일에서 `fullTemplateTypeCheck`, `strictTemplates` 플래그로 지정합니다.
=======
Angular currently has three modes of doing this, depending on the value of the `fullTemplateTypeCheck` and `strictTemplates` flags in the [TypeScript configuration file](guide/typescript-configuration).
>>>>>>> 385cadf2

<!--
### Basic mode
-->
### 기본(Basic) 모드

<!--
In the most basic type-checking mode, with the `fullTemplateTypeCheck` flag set to `false`, Angular validates only top-level expressions in a template.

If you write `<map [city]="user.address.city">`, the compiler verifies the following:

* `user` is a property on the component class.
* `user` is an object with an address property.
* `user.address` is an object with a city property.

The compiler does not verify that the value of `user.address.city` is assignable to the city input of the `<map>` component.

The compiler also has some major limitations in this mode:

* Importantly, it doesn't check embedded views, such as `*ngIf`, `*ngFor`, other `<ng-template>` embedded view.
* It doesn't figure out the types of `#refs`, the results of pipes, the type of `$event` in event bindings, and so on.

In many cases, these things end up as type `any`, which can cause subsequent parts of the expression to go unchecked.
-->
`fullTemplateTypeCheck` 플래그 값을 `false`로 설정하면 가장 기본적인 타입 검사 모드가 동작합니다.
이 모드에서는 Angular가 템플릿 표현식을 아주 간단하게만 검사합니다.

이 모드는 `<map [city]="user.address.city">`라는 코드가 다음 기준에 적합한지 판단합니다:

* `user`는 컴포넌트 클래스의 프로퍼티입니다.
* `user`는 객체이며 이 객체에는 `address` 프로퍼티가 존재합니다.
* `user.address`는 객체이며 이 객체에는 `city` 프로퍼티가 존재합니다.

컴파일러는 `user.address.city` 값이 `<map>` 컴포넌트의 입력값으로 적합한지는 검사하지 않습니다.

그리고 다음과 같은 기능도 동작하지 않습니다:

* `*ngIf`, `*ngFor`, `<ng-template>`과 같은 임베디드 뷰(embedded view)는 검사하지 않습니다.
* `#refs`로 참조하는 타입, 파이프 처리 결과, 이벤트 바인딩에 사용된 `$event`의 타입도 검사하지 않습니다.

기본 모드에서는 이 항목들을 `any` 타입으로 처리하며, 표현식 나머지 부분의 타입 검사는 생략합니다.


<!--
### Full mode
-->
### 전체검사(Full) 모드

<!--
If the `fullTemplateTypeCheck` flag is set to `true`, Angular is more aggressive in its type-checking within templates.
In particular:

* Embedded views (such as those within an `*ngIf` or `*ngFor`) are checked.
* Pipes have the correct return type.
* Local references to directives and pipes have the correct type (except for any generic parameters, which will be `any`).

The following still have type `any`.

* Local references to DOM elements.
* The `$event` object.
* Safe navigation expressions.
-->
`fullTemplateTypeCheck` 플래그 값을 `true`로 설정하면 조금 더 강력한 타입 검사 모드가 동작합니다.
이런 기능이 추가됩니다:

* `*ngIf`, `*ngFor` 안에 사용된 임베디드 뷰도 검사합니다.
* 파이프가 처리한 결과도 적절한 타입이어야 합니다.
* 디렉티브나 파이프에 사용하는 로컬 참조 변수 적절한 타입이어야 합니다. 다만, 제네릭은 `any` 타입으로 간주합니다.

하지만 다음 항목들은 여전히 `any` 타입으로 처리합니다.

* DOM 엘리먼트에 사용된 로컬 참조 변수
* `$event` 객체
* 안전 참조 연산자


{@a strict-mode}

<!--
### Strict mode
-->
### 엄격한(Strict) 모드

<!--
Angular version 9 maintains the behavior of the `fullTemplateTypeCheck` flag, and introduces a third "strict mode".
Strict mode is a superset of full mode, and is accessed by setting the `strictTemplates` flag to true. This flag supersedes the `fullTemplateTypeCheck` flag.
In strict mode, Angular version 9 adds checks that go beyond the version 8 type-checker.
Note that strict mode is only available if using Ivy.

In addition to the full mode behavior, Angular version 9:

* Verifies that component/directive bindings are assignable to their `@Input()`s.
* Obeys TypeScript's `strictNullChecks` flag when validating the above.
* Infers the correct type of components/directives, including generics.
* Infers template context types where configured (for example, allowing correct type-checking of `NgFor`).
* Infers the correct type of `$event` in component/directive, DOM, and animation event bindings.
* Infers the correct type of local references to DOM elements, based on the tag name (for example, the type that `document.createElement` would return for that tag).
-->
Angular 9버전부터는 `fullTemplateTypeCheck` 플래그 외에 엄격한 모드를 추가로 도입했습니다.
엄격한 모드는 `strictTemplates` 플래그 값을 `true`로 설정하면 활성화되는데, 이렇게 설정하면 `fullTemplateTypeCheck` 플래그의 값은 어떤값이든 관계없습니다.
이 모드는 전체검사 모드의 검사 기능을 모두 포함합니다.
하지만 Ivy를 사용할 때만 동작한다는 것을 명심하세요.

이 모드에서는 전체검사 모드에 추가로 다음과 같은 내용을 검사합니다:

* 컴포넌트/디렉티브에 바인딩 된 객체의 타입이 `@Input()`과 맞는지 검사합니다. 이 과정에 TypeScript `strictNullChecks` 플래그도 활용합니다.
* 컴포넌트/디렉티브에 적절한 타입이 사용되었는지 검사하며, 이 때 제네릭도 검사합니다.
* 템플릿 컨텍스트에 사용된 객체의 타입도 검사합니다. `NgFor`도 검사 대상입니다.
* 컴포넌트/디렉티브, DOM, 애니메이션 이벤트 바인딩에 사용되는 `$event` 객체의 타입이 적절한지 검사합니다.
* DOM 엘리먼트를 참조하는 로컬 참조 변수가 적절한 타입인지 검사합니다. `document.createElement`를 쓴 경우에도 마찬가지입니다.


<!--
## Checking of `*ngFor`
-->
## `*ngFor`로 비교해보기

<!--
The three modes of type-checking treat embedded views differently. Consider the following example.
-->
세가지 타입 검사 모드는 각각 임베디드 뷰에서 타입을 검사하는 방식이 조금씩 다릅니다. 예제를 보면서 알아봅시다.

<code-example language="ts" header="User interface">

interface User {
  name: string;
  address: {
    city: string;
    state: string;
  }
}

</code-example>


```html
  <div *ngFor="let user of users">
    <h2>{{config.title}}</h2>
    <span>City: {{user.address.city}}</span>
  </div>
```

<!--
The `<h2>` and the `<span>` are in the `*ngFor` embedded view.
In basic mode, Angular doesn't check either of them.
However, in full mode, Angular checks that `config` and `user` exist and assumes a type of `any`.
In strict mode, Angular knows that the `user` in the `<span>` has a type of `User`, and that `address` is an object with a `city` property of type `string`.
-->
이 코드에서 `<h2>`와 `<span>`은 `*ngFor` 임베디드 뷰 안에 있는 엘리먼트입니다.
기본 모드에서는 이 엘리먼트를 검사하지 않습니다.
그리고 전체검사 모드에서는 `config`와 `user` 객체가 있는지는 검사하지만 `any` 타입으로 처리합니다.
엄격한 검사 모드에서는 `<span>`에 사용된 `user` 객체가 `User` 타입인지 검사하며, 이 객체 안에 `address`가 있고 또 `city` 프로퍼티가 있는지 검사합니다. `user.address.city`의 타입이 `string`인지도 검사합니다.


{@a troubleshooting-template-errors}

<!--
## Troubleshooting template errors
-->
## 템플릿 에러 해결하기

<!--
When enabling the new strict mode in version 9, you might encounter template errors that didn't arise in either of the previous modes.
These errors often represent genuine type mismatches in the templates that were not caught by the previous tooling.
If this is the case, the error message should make it clear where in the template the problem occurs.

There can also be false positives when the typings of an Angular library are either incomplete or incorrect, or when the typings don't quite line up with expectations as in the following cases.

* When a library's typings are wrong or incomplete (for example, missing `null | undefined` if the library was not written with `strictNullChecks` in mind).
* When a library's input types are too narrow and the library hasn't added appropriate metadata for Angular to figure this out. This usually occurs with disabled or other common Boolean inputs used as attributes, for example, `<input disabled>`.
* When using `$event.target` for DOM events (because of the possibility of event bubbling, `$event.target` in the DOM typings doesn't have the type you might expect).

In case of a false positive like these, there are a few options:

* Use the [`$any()` type-cast function](guide/template-syntax#any-type-cast-function) in certain contexts to opt out of type-checking for a part of the expression.
* You can disable strict checks entirely by setting `strictTemplates: false` in the application's TypeScript configuration file.
* You can disable certain type-checking operations individually, while maintaining strictness in other aspects, by setting a _strictness flag_ to `false`.
* If you want to use `strictTemplates` and `strictNullChecks` together, you can opt out of strict null type checking specifically for input bindings via `strictNullInputTypes`.

|Strictness flag|Effect|
|-|-|
|`strictInputTypes`|Whether the assignability of a binding expression to the `@Input()` field is checked. Also affects the inference of directive generic types. |
|`strictNullInputTypes`|Whether `strictNullChecks` is honored when checking `@Input()` bindings (per `strictInputTypes`). Turning this off can be useful when using a library that was not built with `strictNullChecks` in mind.|
|`strictAttributeTypes`|Whether to check `@Input()` bindings that are made using text attributes (for example, `<mat-tab label="Step 1">` vs `<mat-tab [label]="'Step 1'">`).
|`strictSafeNavigationTypes`|Whether the return type of safe navigation operations (for example, `user?.name`) will be correctly inferred based on the type of `user`). If disabled, `user?.name` will be of type `any`.
|`strictDomLocalRefTypes`|Whether local references to DOM elements will have the correct type. If disabled `ref` will be of type `any` for `<input #ref>`.|
|`strictOutputEventTypes`|Whether `$event` will have the correct type for event bindings to component/directive an `@Output()`, or to animation events. If disabled, it will be `any`.|
|`strictDomEventTypes`|Whether `$event` will have the correct type for event bindings to DOM events. If disabled, it will be `any`.|
|`strictContextGenerics`|Whether the type parameters of generic components will be inferred correctly (including any generic bounds). If disabled, any type parameters will be `any`.|
|`strictLiteralTypes`|Whether object and array literals declared in the template will have their type inferred. If disabled, the type of such literals will be `any`.|


If you still have issues after troubleshooting with these flags, you can fall back to full mode by disabling `strictTemplates`.

If that doesn't work, an option of last resort is to turn off full mode entirely with `fullTemplateTypeCheck: false`, as we've made a special effort to make Angular version 9 backwards compatible in this case.

A type-checking error that you cannot resolve with any of the recommended methods can be the result of a bug in the template type-checker itself.
If you get errors that require falling back to basic mode, it is likely to be such a bug.
If this happens, please [file an issue](https://github.com/angular/angular/issues) so the team can address it.
-->
Angular 9버전부터 도입된 엄격한 타입 검사 모드를 활성화하면 이전까지 확인하지 못했던 템플릿 에러가 발생할 것입니다.
새로 확인된 에러 중 대부분은 템플릿에서 타입을 잘못 사용했던 것이 엄격한 타입 검사 모드에서 검출된 것입니다.
이런 경우는 문제가 발생한 부분을 에러 메시지에서 쉽게 확인할 수 있습니다.

그리고 Angular 라이브러리의 타입 정의가 불완전하거나 잘못된 경우, 컴파일러의 판단과 달라지는 다음과 같은 경우에는 오탐지가 발생할 수도 있습니다.

* 라이브러리의 타입 정의가 잘못되었거나 불완전한 경우. 라이브러리가 `strictNullChecks`를 고려하지 않아 `null | undefined`를 빠뜨린 경우일 수 있습니다.
* 입력 프로퍼티의 타입이 너무 제한된 경우. `<input disabled>`와 같이 `disabled` 어트리뷰트나 불리언 값이 사용되는 어트리뷰트에서 발생할 수 있습니다.
* DOM 이벤트를 바인딩하면서 `$event.target`을 사용한 경우. 이벤트는 버블링(bubbling)될 수 있기 때문에 특정 DOM에서 감지한 `$event.target`의 타입은 보장할 수 없습니다.

이런 경우는 다음과 같은 방법으로 해결할 수 있습니다:

* 표현식의 일부분을 검사하지 않으려면 [`$any()` 타입 캐스팅 함수](guide/template-syntax#any-type-cast-function)를 사용하세요.
* 애플리케이션 TypeScript 환경설정 파일 `tsconfig.json` 파일에서 `strictTemplates` 값을 `false`로 설정해서 엄격한 타입 검사 모드를 비활성화 하세요.
* 특정 규칙만 비활성화할 수 있습니다. 해당 _strictness flag_를 `false`로 설정하면 됩니다.
* `strictTemplates` 옵션과 `strictNullChecks` 옵션을 그대로 사용하려면 `strictNullInputTypes` 옵션을 추가로 사용해서 입력 프로퍼티로 바인딩되는 객체의 타입 검사 옵션을 조정할 수 있습니다.

|플래그|효과|
|-|-|
|`strictInputTypes`|`@Input()` 필드로 바인딩되는 표현식이 적절한지 검사합니다. 디렉티브의 제네릭 타입도 함께 검사합니다.|
|`strictNullInputTypes`|`strictInputTypes`를 활성화했을 때 `strictNullChecks` 옵션도 적용할지 지정합니다. 사용하는 라이브러리가 `strictNullChecks`를 고려하지 않았다면 이 옵션값을 `false`로 지정하는 것이 좋습니다.|
|`strictAttributeTypes`|바인딩없이 문자열로 지정한 어트리뷰트도 검사할지 지정합니다. `true`로 설정하면 `<mat-tab label="Step 1">`도 검사하며 `false`로 설정하면 `<mat-tab [label]="'Step 1'">`만 검사합니다.|
|`strictSafeNavigationTypes`|안전참조 연산자 이후에 있는 프로퍼티의 타입을 검사할지 지정합니다. `false`로 설정하면 `user?.name`이라고 사용했을 때 `name`을 `any` 타입으로 처리합니다.|
|`strictDomLocalRefTypes`|DOM 엘리먼트를 참조하는 템플릿 로컬 변수의 타입을 검사할지 지정합니다. `false`로 설정하면 `<input #ref>`라고 사용했을 때 `ref`를 `any` 타입으로 처리합니다.|
|`strictOutputEventTypes`|컴포넌트/디렉티브가 `@Output()`으로 보내는 `$event`의 타입과 애니메이션 이벤트의 타입을 검사할지 지정합니다. `false`로 설정하면 이벤트를 `any` 타입으로 처리합니다.|
|`strictDomEventTypes`|이벤트 바인딩으로 연결한 DOM 이벤트의 타입을 검사할지 지정합니다. `false`로 설정하면 이벤트 객체를 `any` 타입으로 처리합니다.|
|`strictContextGenerics`|제네릭 컴포넌트에 사용되는 인자 타입을 검사할지 지정합니다. `false`로 설정하면 `any`로 처리합니다.|


플래그를 조정하더라도 문제가 계속 발생하면 언제라도 `strictTemplates`를 비활성화해서 전체검사 모드로 변경할 수 있습니다.

하지만 전체검사 모드에서도 계속 에러가 발생하면 `fullTemplateTypeCheck` 값을 `false`로 설정해서 전체검사 모드도 비활성화할 수 있습니다.
전체검사 모드를 비활성화하면 Angular 9 이전 버전처럼 잘 동작할 것입니다.

기본 검사모드에서도 문제가 해결되지 않는다면 어쩌면 템플릿 타입 검사 기능의 버그일 수도 있습니다.
이런 상황이 발생하면 꼭 저희에게 [이슈](https://github.com/angular/angular/issues)로 제보해 주세요.
자세하게 검토해 보겠습니다.


<!--
## Inputs and type-checking
-->
## 입력 프로퍼티 타입 검사

<!--
In Angular version 9, the template type checker checks whether a binding expression's type is compatible with that of the corresponding directive input.
As an example, consider the following component:

```typescript
export interface User {
  name: string;
}

@Component({
  selector: 'user-detail',
  template: '{{ user.name }}',
})
export class UserDetailComponent {
  @Input() user: User;
}
```

The `AppComponent` template uses this component as follows:

```ts
@Component({
  selector: 'my-app',
  template: '<user-detail [user]="selectedUser" />',
})
export class AppComponent {
  selectedUser: User | null = null;
}
```

Here, during type checking of the template for `AppComponent`, the `[user]="selectedUser"` binding corresponds with the `UserDetailComponent.user` input.
Therefore, Angular assigns the `selectedUser` property to `UserDetailComponent.user`, which would result in an error if their types were incompatible.
TypeScript checks the assignment according to its type system, obeying flags such as `strictNullChecks` as they are configured in the application.
-->
Angular 9버전부터는 템플릿 타입 검사 로직이 바인딩 표현식 결과값의 타입과 디렉티브 입력 프로퍼티의 타입이 적절한지 검사합니다.
다음과 같은 컴포넌트가 있다고 합시다:

```typescript
export interface User {
  name: string;
}

@Component({
  selector: 'user-detail',
  template: '{{ user.name }}',
})
export class UserDetailComponent {
  @Input() user: User;
}
```

이 컴포넌트는 `AppComponent` 템플릿에 다음과 같이 사용됩니다:

```ts
@Component({
  selector: 'my-app',
  template: '<user-detail [user]="selectedUser" />',
})
export class AppComponent {
  selectedUser: User | null = null;
}
```

이제 `AppComponent`를 대상으로 타입 검사 로직이 동작하면 템플릿에 사용된 `[user]="selectedUser"`와 `UserDetailComponent.user` 프로퍼티의 타입이 적절한지 검사합니다.
그런데 이 예제 코드에서는 `AppComponent`의 `selectedUser` 프로퍼티가 `UserDetailComponent`의 `user` 타입과 맞지 않기 때문에 에러가 발생합니다.
이 때 실행되는 타입 검사 로직은 `strictNullChecks`와 같은 플래그의 영향을 받습니다.

You can avoid run-time type errors by providing more specific in-template type requirements to the template type checker. Make the input type requirements for your own directives as specific as possible by providing template-guard functions in the directive definition. See [Improving template type checking for custom directives](guide/structural-directives#directive-type-checks), and [Input setter coercion](#input-setter-coercion) in this guide.


<!--
### Strict null checks
-->
### 엄격한 null 검사

<!--
When you enable `strictTemplates` and the TypeScript flag `strictNullChecks`, typecheck errors may occur for certain situations that may not easily be avoided. For example:

  * A nullable value that is bound to a directive from a library which did not have `strictNullChecks` enabled.

  For a library compiled without `strictNullChecks`, its declaration files will not indicate whether a field can be `null` or not.
  For situations where the library handles `null` correctly, this is problematic, as the compiler will check a nullable value against the declaration files which omit the `null` type.
  As such, the compiler produces a type-check error because it adheres to `strictNullChecks`.

  * Using the `async` pipe with an Observable which you know will emit synchronously.

  The `async` pipe currently assumes that the Observable it subscribes to can be asynchronous, which means that it's possible that there is no value available yet.
  In that case, it still has to return something&mdash;which is `null`.
  In other words, the return type of the `async` pipe includes `null`, which may result in errors in situations where the Observable is known to emit a non-nullable value synchronously.

There are two potential workarounds to the above issues:

  1. In the template, include the non-null assertion operator `!` at the end of a nullable expression, such as  `<user-detail [user]="user!" />`.

  In this example, the compiler disregards type incompatibilities in nullability, just as in TypeScript code.
  In the case of the `async` pipe, note that the expression needs to be wrapped in parentheses, as in `<user-detail [user]="(user$ | async)!" />`.

  1. Disable strict null checks in Angular templates completely.

  When `strictTemplates` is enabled, it is still possible to disable certain aspects of type checking.
  Setting the option `strictNullInputTypes` to `false` disables strict null checks within Angular templates.
  This flag applies for all components that are part of the application.
-->
`strictTemplates` 옵션과 TypeScript `strictNullChecks` 옵션을 활성화하면 처리하기 까다로운 타입 에러가 발생할 수 있습니다.

  * `strictNullChecks`를 고려하지 않은 라이브러리에서 `null` 값이 전달될 수 있습니다.

  라이브러리를 개발할 때 `strictNullChecks` 옵션을 고려하지 않으면 타입 정의 파일에 `null`과 관련된 내용이 포함되지 않습니다.
  그래서 컴파일러가 `null` 값이 될 수 있는 코드를 발견하면 에러가 발생할 수 있습니다.

  * 동기 방식으로 값을 전달하는 옵저버블에 `async` 파이프를 사용한 경우

  `async` 파이프는 비동기 옵저버블에 사용하기 때문에 당장은 스트림으로 전달되는 데이터가 없다는 것을 간주합니다.
  그래서 이 시점에 `null`을 반환하는 경우가 있습니다.
  다르게 표현하면, `async` 파이프가 동기 방식으로 `null`을 반환할 수 있다는 것을 의미합니다.

위 두 상황은 다음 방법을 적용하면 해결될 수 있습니다:

  1. `null`이 될 수 있는 표현식에 null 방지 연산자 `!`를 사용하면 됩니다. ex) `<user-detail [user]="user!" />`

  이렇게 작성하면 컴파일러가 `null`이 될 수 있는 상황을 고려하지 않습니다. TypeScript 코드에서 동작하는 것과 마찬가지입니다.
  그리고 `async` 파이프의 경우에는 전체 표현식을 소괄호로 감싸고 null 방지 연산자를 사용하면 됩니다. ex) `<user-detail [user]="(user$ | async)!" />`

  1. Angular 템플릿을 검사할 때 엄격한 null 검사 모드를 해제하면 됩니다.

  `strictTemplates` 옵션을 활성화하더라도 특정 문법에서는 타입 검사 기능을 끌 수 있습니다.
  예를 들어 `strictNullInputTypes` 옵션을 `false`로 설정하면 입력 프로퍼티로 전달되는 객체의 타입 검사를 생략합니다.
  이런 옵션은 애플리케이션 전체 컴포넌트에 적용되는 것에 주의하세요.


<!--
### Advice for library authors
-->
### 라이브러리 개발자분들께

<!--
As a library author, you can take several measures to provide an optimal experience for your users.
First, enabling `strictNullChecks` and including `null` in an input's type, as appropriate, communicates to your consumers whether they can provide a nullable value or not.
<<<<<<< HEAD
Additionally, it is possible to provide type hints that are specific to the template type checker, see the [Input setter coercion](guide/template-typecheck#input-setter-coercion) section of this guide.
-->
라이브러리 개발자라면 라이브러리 사용자의 편의를 위해 검토할 수 있는 내용이 있습니다.
먼저, `strictNullChecks` 옵션을 활성화하고 입력으로 받을 수 있는 타입에 `null`을 추가하세요.
라이브러리 사용자가 `null` 값을 입력값으로 전달하더라도 문제가 생기지 않을 것입니다.
템플릿 타입 검사 로직에 힌트를 제공할 수도 있습니다.
아래 [입력값 보정하기](guide/template-typecheck#input-setter-coercion) 섹션을 참고하세요.
=======
Additionally, it is possible to provide type hints that are specific to the template type checker. See [Improving template type checking for custom directives](guide/structural-directives#directive-type-checks), and [Input setter coercion](#input-setter-coercion) below.
>>>>>>> 385cadf2


{@a input-setter-coercion}

<!--
## Input setter coercion
-->
## 입력값 보정하기

<!--
Occasionally it is desirable for the `@Input()` of a directive or component to alter the value bound to it, typically using a getter/setter pair for the input.
As an example, consider this custom button component:

Consider the following directive:
-->
디렉티브나 컴포넌트에 `@Input()`으로 바인딩하는 값의 타입을 변환하기 위해 게터(getter)와 세터(setter)를 활용하는 방법도 고려해볼만 합니다.
다음과 같은 커스텀 버튼 컴포넌트가 있다고 합시다:

```typescript
@Component({
  selector: 'submit-button',
  template: `
    <div class="wrapper">
      <button [disabled]="disabled">Submit</button>'
    </div>
  `,
})
class SubmitButton {
  private _disabled: boolean;

  get disabled(): boolean {
    return this._disabled;
  }

  set disabled(value: boolean) {
    this._disabled = value;
  }
}
```

<!--
Here, the `disabled` input of the component is being passed on to the `<button>` in the template. All of this works as expected, as long as a `boolean` value is bound to the input. But, suppose a consumer uses this input in the template as an attribute:
-->
이 컴포넌트의 입력 프로퍼티 `disabled`는 템플릿에 있는 `<button>`에 지정되는데, 이 로직이 제대로 동작하려면 입력으로 받는 값이 `boolean` 타입이어야 합니다.
하지만 다음과 같이 사용했다고 합시다:


```html
<submit-button disabled></submit-button>
```

<!--
This has the same effect as the binding:
-->
그러면 이 바인딩이 이렇게 연결됩니다:

```html
<submit-button [disabled]="''"></submit-button>
```

<!--
At runtime, the input will be set to the empty string, which is not a `boolean` value. Angular component libraries that deal with this problem often "coerce" the value into the right type in the setter:
-->
그래서 이 프로퍼티 값은 `boolean` 타입이 아니라 빈 문자열로 지정됩니다.
이런 오류를 방지하려면 세터를 사용해서 값을 보정해주면 됩니다:

```typescript
set disabled(value: boolean) {
  this._disabled = (value === '') || value;
}
```

<!--
It would be ideal to change the type of `value` here, from `boolean` to `boolean|''`, to match the set of values which are actually accepted by the setter.
TypeScript requires that both the getter and setter have the same type, so if the getter should return a `boolean` then the setter is stuck with the narrower type.

If the consumer has Angular's strictest type checking for templates enabled, this creates a problem: the empty string `''` is not actually assignable to the `disabled` field, which will create a type error when the attribute form is used.

As a workaround for this problem, Angular supports checking a wider, more permissive type for `@Input()` than is declared for the input field itself. Enable this by adding a static property with the `ngAcceptInputType_` prefix to the component class:
-->
이런식으로 구현한다면 세터로 전달되는 `value` 타입이 `boolean`가 아니라 `boolean|''`라고 지정하는 것이 더 정확합니다.
TypeScript에서는 게터와 세터를 같은 타입으로 지정해야 하기 때문에 게터에서 `boolean` 타입만 반환한다면 게터는 세터에 지정된 타입보다 더 제한된 타입을 사용하는 것이 됩니다.

이 컴포넌트를 사용하는 개발자가 템플릿에서 엄격한 타입 검사 모드를 활성화하면 `disabled` 필드에 빈 문자열 `''`을 할당했기 때문에 에러가 발생합니다.

이 문제를 해결하려면 `@Input()`으로 전달되는 값의 타입을 실제로 사용할 수 있는 타입만큼 추가해야 합니다.
컴포넌트 클래스에 `ngAcceptInputType_`이라는 접두사를 붙여 정적 프로퍼티를 추가해주면 됩니다:

```typescript
class SubmitButton {
  private _disabled: boolean;

  get disabled(): boolean {
    return this._disabled;
  }

  set disabled(value: boolean) {
    this._disabled = (value === '') || value;
  }

  static ngAcceptInputType_disabled: boolean|'';
}
```

<!--
This field does not need to have a value. Its existence communicates to the Angular type checker that the `disabled` input should be considered as accepting bindings that match the type `boolean|''`. The suffix should be the `@Input` _field_ name.

Care should be taken that if an `ngAcceptInputType_` override is present for a given input, then the setter should be able to handle any values of the overridden type.
-->
새로 추가한 정적 필드는 실제 값을 가질 필요가 없습니다.
이 필드는 실제로 사용되는 필드가 아니라 `disabled` 프로퍼티의 타입이 `boolean|''`라는 것을 Angular 타입 검사 로직에게 알리는 역할을 합니다.
`ngAcceptInputType_` 뒤에 붙는 이름은 `@Input()` 으로 지정된 필드 이름과 같아야 합니다.

이렇게 작성하면 입력 프로퍼티에 지정된 타입을 `ngAcceptInputType_`이 오버라이드하기 때문에 세터로 받는 값도 오버라이드된 타입으로 사용할 수 있습니다.


<!--
## Disabling type checking using `$any()`
-->
## `$any()`로 타입 검사 우회하기

<!--
Disable checking of a binding expression by surrounding the expression in a call to the [`$any()` cast pseudo-function](guide/template-syntax).
The compiler treats it as a cast to the `any` type just like in TypeScript when a `<any>` or `as any` cast is used.

In the following example, casting `person` to the `any` type suppresses the error `Property address does not exist`.
-->
[`$any()` 타입 캐스팅 함수](guide/template-syntax#any-type-cast-function)를 사용하면 바인딩 표현식의 타입 검사를 우회할 수 있습니다.
`$any()` 함수를 실행하고 나면 이 함수의 인자로 전달한 객체는 TypeScript 코드에서 `<any>`나 `as any`를 사용한 것과 같은 효과를 받습니다.

그래서 아래 예제처럼 `person` 객체를 `any` 타입으로 캐스팅하면 `Property address does not exist`와 같은 타입 에러가 발생하지 않습니다.

```typescript
  @Component({
    selector: 'my-component',
    template: '{{$any(person).addresss.street}}'
  })
  class MyComponent {
    person?: Person;
  }
```<|MERGE_RESOLUTION|>--- conflicted
+++ resolved
@@ -10,14 +10,10 @@
 
 <!--
 Just as TypeScript catches type errors in your code, Angular checks the expressions and bindings within the templates of your application and can report any type errors it finds.
-<<<<<<< HEAD
-Angular currently has three modes of doing this, depending on the value of the `fullTemplateTypeCheck` and `strictTemplates` flags in the [TypeScript configuration file](guide/typescript-configuration), `tsconfig.json`.
+Angular currently has three modes of doing this, depending on the value of the `fullTemplateTypeCheck` and `strictTemplates` flags in the [TypeScript configuration file](guide/typescript-configuration).
 -->
 TypeScript 컴파일러가 TypeScript 코드에서 타입 에러를 찾아내는 것과 마찬가지로, Angular 컴파일러도 템플릿에 사용된 표현식이나 바인딩 문법에서 에러를 찾아냅니다.
-현재 Angular가 제공하는 타입 검사 모드는 3종류인데, [TypeScript 환경설정 파일](guide/typescript-configuration) `tsconfig.json` 파일에서 `fullTemplateTypeCheck`, `strictTemplates` 플래그로 지정합니다.
-=======
-Angular currently has three modes of doing this, depending on the value of the `fullTemplateTypeCheck` and `strictTemplates` flags in the [TypeScript configuration file](guide/typescript-configuration).
->>>>>>> 385cadf2
+현재 Angular가 제공하는 타입 검사 모드는 3종류인데, [TypeScript 환경설정 파일](guide/typescript-configuration)에서 `fullTemplateTypeCheck`, `strictTemplates` 플래그로 지정합니다.
 
 <!--
 ### Basic mode
@@ -231,7 +227,7 @@
 이런 경우는 다음과 같은 방법으로 해결할 수 있습니다:
 
 * 표현식의 일부분을 검사하지 않으려면 [`$any()` 타입 캐스팅 함수](guide/template-syntax#any-type-cast-function)를 사용하세요.
-* 애플리케이션 TypeScript 환경설정 파일 `tsconfig.json` 파일에서 `strictTemplates` 값을 `false`로 설정해서 엄격한 타입 검사 모드를 비활성화 하세요.
+* 애플리케이션 TypeScript 환경설정 파일에서 `strictTemplates` 값을 `false`로 설정해서 엄격한 타입 검사 모드를 비활성화 하세요.
 * 특정 규칙만 비활성화할 수 있습니다. 해당 _strictness flag_를 `false`로 설정하면 됩니다.
 * `strictTemplates` 옵션과 `strictNullChecks` 옵션을 그대로 사용하려면 `strictNullInputTypes` 옵션을 추가로 사용해서 입력 프로퍼티로 바인딩되는 객체의 타입 검사 옵션을 조정할 수 있습니다.
 
@@ -245,6 +241,7 @@
 |`strictOutputEventTypes`|컴포넌트/디렉티브가 `@Output()`으로 보내는 `$event`의 타입과 애니메이션 이벤트의 타입을 검사할지 지정합니다. `false`로 설정하면 이벤트를 `any` 타입으로 처리합니다.|
 |`strictDomEventTypes`|이벤트 바인딩으로 연결한 DOM 이벤트의 타입을 검사할지 지정합니다. `false`로 설정하면 이벤트 객체를 `any` 타입으로 처리합니다.|
 |`strictContextGenerics`|제네릭 컴포넌트에 사용되는 인자 타입을 검사할지 지정합니다. `false`로 설정하면 `any`로 처리합니다.|
+|`strictLiteralTypes`|Whether object and array literals declared in the template will have their type inferred. If disabled, the type of such literals will be `any`.|
 
 
 플래그를 조정하더라도 문제가 계속 발생하면 언제라도 `strictTemplates`를 비활성화해서 전체검사 모드로 변경할 수 있습니다.
@@ -295,6 +292,8 @@
 Here, during type checking of the template for `AppComponent`, the `[user]="selectedUser"` binding corresponds with the `UserDetailComponent.user` input.
 Therefore, Angular assigns the `selectedUser` property to `UserDetailComponent.user`, which would result in an error if their types were incompatible.
 TypeScript checks the assignment according to its type system, obeying flags such as `strictNullChecks` as they are configured in the application.
+
+You can avoid run-time type errors by providing more specific in-template type requirements to the template type checker. Make the input type requirements for your own directives as specific as possible by providing template-guard functions in the directive definition. See [Improving template type checking for custom directives](guide/structural-directives#directive-type-checks), and [Input setter coercion](#input-setter-coercion) in this guide.
 -->
 Angular 9버전부터는 템플릿 타입 검사 로직이 바인딩 표현식 결과값의 타입과 디렉티브 입력 프로퍼티의 타입이 적절한지 검사합니다.
 다음과 같은 컴포넌트가 있다고 합시다:
@@ -400,18 +399,13 @@
 <!--
 As a library author, you can take several measures to provide an optimal experience for your users.
 First, enabling `strictNullChecks` and including `null` in an input's type, as appropriate, communicates to your consumers whether they can provide a nullable value or not.
-<<<<<<< HEAD
-Additionally, it is possible to provide type hints that are specific to the template type checker, see the [Input setter coercion](guide/template-typecheck#input-setter-coercion) section of this guide.
+Additionally, it is possible to provide type hints that are specific to the template type checker. See [Improving template type checking for custom directives](guide/structural-directives#directive-type-checks), and [Input setter coercion](#input-setter-coercion) below.
 -->
 라이브러리 개발자라면 라이브러리 사용자의 편의를 위해 검토할 수 있는 내용이 있습니다.
 먼저, `strictNullChecks` 옵션을 활성화하고 입력으로 받을 수 있는 타입에 `null`을 추가하세요.
 라이브러리 사용자가 `null` 값을 입력값으로 전달하더라도 문제가 생기지 않을 것입니다.
 템플릿 타입 검사 로직에 힌트를 제공할 수도 있습니다.
-아래 [입력값 보정하기](guide/template-typecheck#input-setter-coercion) 섹션을 참고하세요.
-=======
-Additionally, it is possible to provide type hints that are specific to the template type checker. See [Improving template type checking for custom directives](guide/structural-directives#directive-type-checks), and [Input setter coercion](#input-setter-coercion) below.
->>>>>>> 385cadf2
-
+See [Improving template type checking for custom directives](guide/structural-directives#directive-type-checks), and [Input setter coercion](#input-setter-coercion) below.
 
 {@a input-setter-coercion}
 
