<<<<<<< HEAD
<!--
# In-app navigation
-->
# 네비게이션
=======
# Adding navigation
>>>>>>> 9af6fbf6

<!--
At the end of [part 1](start "Get started with a basic Angular app"), the online store application has a basic product catalog.
The app doesn't have any variable states or navigation.
There is one URL, and that URL always displays the "My Store" page with a list of products and their descriptions.

This guide shows you how to use Angular [routing](guide/glossary#router "Router definition") to give the user in-app navigation. In a single-page app, instead of loading new pages, you show different components and data to the user based on where the user is in the application.

The router lets you display full product details in separate [views](guide/glossary#view "View definition"), each with its own URL. Routing enables navigation from one view to the next (within the same page) as users perform tasks such as the following:

* Entering a URL in the address bar to navigate to a corresponding view.
* Clicking links on the page to navigate to a new view.
* Clicking the browser's back and forward buttons to navigate backward and forward through the browser history.
-->
[1단계](start "Get started with a basic Angular app")를 마지막까지 진행하고 나면 온라인 샵 예제 애플리케이션에는 상품 목록을 표시하는 기능이 있습니다.
하지만 아직 이 앱에는 화면을 전환하는 기능이 없습니다.
접근할 수 있는 URL은 하나뿐이며, 이 주소로 접속하면 언제나 "My Store" 화면이 표시되면서 상품의 목록이 표시됩니다.

이 문서에서는 Angular [라우터](guide/glossary#router "Router definition") 기능을 활용해서 화면 전환 기능을 추가해 봅시다.
단일 페이지 애플리케이션에서는 화면을 전환할 때 새로운 페이지를 로드하지 않습니다.
대신 사용자가 접근한 위치에 맞는 데이터와 컴포넌트를 화면에 표시하는 방식을 사용합니다.

라우터를 사용하면 특정 상품에 대한 상세 정보를 URL로 구분해서 별도 [화면](guide/glossary#view "View definition")으로 표시할 수 있습니다.
다음과 같은 방식으로 활용할 수 있습니다:

* 주소표시줄에 URL을 입력하면 해당 URL에 맞는 화면으로 이동합니다.
* 화면에 있는 링크를 클릭하면 해당 화면으로 이동합니다.
* 브라우저의 뒤로 가기, 앞으로 가기 버튼을 누르면 브라우저 히스토리 기록에 따라 앞으로/뒤로 이동합니다.


<!--
## Registering a route
-->
## 라우팅 규칙 등록하기

<!--
The app is already set up to use the Angular `Router` and to use routing to navigate to the product list component you modified earlier. This section shows you how to define a route to show individual product details.

1. Generate a new component for product details. Give the component the name `product-details`.

    Reminder: In the file list, right-click the `app` folder, choose `Angular Generator` and `Component`.

1. In `app.module.ts`, add a route for product details, with a `path` of `products/:productId` and `ProductDetailsComponent` for the `component`.

    <code-example header="src/app/app.module.ts" path="getting-started/src/app/app.module.ts" region="product-details-route">
    </code-example>

    A route associates one or more URL paths with a component.

1. The directive configures the component template to define how the user navigates to the route or URL. When the user clicks a product name, the app  displays the details for that product.

    1. Open `product-list.component.html`.

    1. Update the `*ngFor` directive to assign each index in the `products` array to the `productId` variable when iterating over the list.

    1. Modify the product name anchor to include a `routerLink`.

    <code-example header="src/app/product-list/product-list.component.html" path="getting-started/src/app/product-list/product-list.component.html" region="router-link">
    </code-example>

      The RouterLink directive gives the router control over the anchor element. In this case, the route, or URL, contains one fixed segment, `/products`, while the final segment is variable, inserting the id property of the current product. For example, the URL for a product with an `id` of 1 will be similar to `https://getting-started-myfork.stackblitz.io/products/1`.

1. Test the router by clicking a product name. The app displays the product details component, which currently always says "product-details works!"

    Notice that the URL in the preview window changes. The final segment is `products/#`  where `#` is the number of the route you clicked.

    <div class="lightbox">
      <img src="generated/images/guide/start/product-details-works.png" alt="Product details view with updated URL">
    </div>
-->
애플리케이션을 생성하면 Angular `Router`도 기본으로 구성되기 때문에 상품 목록 컴포넌트를 수정하면 화면 전환 기능을 바로 활용할 수 있습니다.
이 섹션에서는 각 상품의 상세정보를 표시하는 화면을 라우팅 규칙으로 어떻게 등록할 수 있는지 알아봅시다.

1. 상품 상세정보를 표시할 컴포넌트를 생성합니다. 이 컴포넌트의 이름은 `product-details`라고 합시다.

    참고: 파일 목록에서 `app` 폴더에 마우스 오른쪽 버튼을 클릭하고 `Angular Generator` - `Component`를 선택하면 됩니다.

1. `app.module.ts` 파일에 상품 상세정보에 해당하는 라우팅 규칙을 등록합니다. 이 때 `path`는 `products/:productId`를 지정하고 `component`에는 `ProductDetailsComponent`를 지정합니다.

    <code-example header="src/app/app.module.ts" path="getting-started/src/app/app.module.ts" region="product-details-route">
    </code-example>

    컴포넌트 하나에는 URL 주소를 여러개 연결할 수도 있습니다.

1. 라우팅 규칙으로 등록한 주소로 이동하려면 컴포넌트 템플릿에 이 기능을 하는 디렉티브를 추가하면 됩니다. 사용자가 상품 이름을 클릭하면 상품의 상세정보를 표시하도록 구현해 봅시다.

    1. `product-list.component.html` 파일을 엽니다.

    1. `*ngFor` 디렉티브에서 목록을 순회하면서 할당되는 인덱스를 `productId`로 지정하기 위해 `*ngFor` 디렉티브를 수정합니다.

    1. 상품 이름을 표시하는 앵커  엘리먼트의 `routerLink`를 다음과 같이 수정합니다.

    <code-example header="src/app/product-list/product-list.component.html" path="getting-started/src/app/product-list/product-list.component.html" region="router-link">
    </code-example>

      RouterLink 디렉티브를 사용하면 앵커 엘리먼트의 동작을 가로채서 라우터가 제어합니다. 그리고 이 문서에서 다룬 경우라면 주소가 `/products`라는 접두사 뒤에 id 프로퍼티가 뒤에 붙는 형식으로 구성됩니다. 그래서 `id`가 1이라면 전체 주소는 `https://getting-started-myfork.stackblitz.io/products/1`이 됩니다.

1. 상품 이름을 클릭해서 라우터가 동작하는지 확인해 봅시다. 상품 이름을 클릭하면 상품 상세정보 컴포넌트로 전환되면서 "product-details works!" 라는 문구가 화면에 표시됩니다.

    미리보기 화면에서 URL이 변경되는 것을 확인해 보세요. URL의 마지막 부분은 `products/#`라는 형식으로 구성되는데, 이 때 `#` 부분은 클릭한 상품에 따라 달라집니다.

    <div class="lightbox">
      <img src="generated/images/guide/start/product-details-works.png" alt="Product details view with updated URL">
    </div>


<!--
## Using route information
-->
## 라우팅 규칙 활용하기

<!--
The product details component handles the display of each product. The Angular Router displays components based on the browser's URL and your defined routes. This section shows you how to use the Angular Router to combine the `products` data and route information to display the specific details for each product.

1. Open `product-details.component.ts`

1. Arrange to use product data from an external file.

    1. Import `ActivatedRoute` from the `@angular/router` package, and the `products` array from `../products`.

        <code-example header="src/app/product-details/product-details.component.ts" path="getting-started/src/app/product-details/product-details.component.1.ts" region="imports">
        </code-example>

    1. Define the `product` property and inject the `ActivatedRoute` into the constructor by adding it as an argument within the constructor's parentheses.

        <code-example header="src/app/product-details/product-details.component.ts" path="getting-started/src/app/product-details/product-details.component.1.ts" region="props-methods">
        </code-example>

        The `ActivatedRoute` is specific to each routed component that the Angular Router loads. It contains information about the
        route, its parameters, and additional data associated with the route.

        By injecting the `ActivatedRoute`, you are configuring the component to use a *service*. The [Managing Data](start/start-data "Try it: Managing Data") page covers services in more detail.


1. In the `ngOnInit()` method, subscribe to route parameters and fetch the product based on the `productId`.

    <code-example path="getting-started/src/app/product-details/product-details.component.1.ts" header="src/app/product-details/product-details.component.ts" region="get-product">
    </code-example>

    The route parameters correspond to the path variables you define in the route. The URL that matches the route provides the `productId`. Angular uses the `productId` to display the details for each unique product.

1. Update the template to display product details information inside an `*ngIf`.

    <code-example header="src/app/product-details/product-details.component.html" path="getting-started/src/app/product-details/product-details.component.html" region="details">
    </code-example>

    <div class="alert is-helpful">

    The line, `<h4>{{ product.price | currency }}</h4>`, uses the `currency` pipe to transform `product.price` from a number to a currency string. A pipe is a way you can transform data in your HTML template. For more information about Angular pipes, see [Pipes](guide/pipes "Pipes").

    </div>

Now, when users click on a name in the product list, the router navigates them to the distinct URL for the product, swaps out the product list component for the product details component, and displays the product details.

<div class="lightbox">
  <img src="generated/images/guide/start/product-details-routed.png" alt="Product details page with updated URL and full details displayed">
</div>



<div class="alert is-helpful">

For more information about the Angular Router, see [Routing & Navigation](guide/router "Routing & Navigation guide").

</div>
-->
상품 상세정보 컴포넌트는 각 상품의 상세 정보를 화면에 표시하는 역할을 합니다.
그리고 Angular 라우터는 브라우저 URL에 해당하는 라우팅 규칙을 찾아서 적절한 컴포넌트를 화면에 표시합니다.
이 섹션에서는 `products` 데이터와 라우팅 규칙에 있는 데이터를 활용해서 원하는 상품을 찾아 상세정보를 화면에 표시하는 방법에 대해 알아봅시다.

1. `product-details.component.ts` 파일을 엽니다.

1. 외부 파일에서 상품 데이터를 가져옵니다.

    1. `@angular/router` 패키지에서 `ActivatedRoute` 심볼을 로드하고 `../products` 파일에서 `products` 배열을 로드합니다.

        <code-example header="src/app/product-details/product-details.component.ts" path="getting-started/src/app/product-details/product-details.component.1.ts" region="imports">
        </code-example>

    1. 클래스에 `product` 프로퍼티를 선언하고 생성자에 `ActivatedRoute` 객체 타입으로 의존성으로 주입합니다.

        <code-example header="src/app/product-details/product-details.component.ts" path="getting-started/src/app/product-details/product-details.component.1.ts" region="props-methods">
        </code-example>

        `ActivatedRoute`는 Angular 라우터가 동작할 때 사용된 특정 라우팅 규칙을 의미합니다.
        이 객체에는 라우팅 규칙 자체와 라우팅 변수 등 라우팅과 관련된 데이터가 담겨 있습니다.

        `ActivatedRoute`를 의존성으로 주입하면서 컴포넌트에 사용할 *서비스*를 추가로 주입할 수도 있습니다. 자세한 내용은 [데이터 다루기](start/start-data "Try it: Managing Data") 문서를 참고하세요.


3. `ngOnInit()` 메소드에서 라우팅 변수를 구독해서 `productId` 변수를 가져오고, 이 id에 해당하는 상품 정보를 가져옵니다.

    <code-example path="getting-started/src/app/product-details/product-details.component.1.ts" header="src/app/product-details/product-details.component.ts" region="get-product">
    </code-example>

    라우팅 변수는 라우팅 규칙에 선언한 대로 전달됩니다.
    그래서 이 경우에는 `productId`에 해당하는 URL 부분이 라우팅 변수로 전달됩니다.

4. 템플릿에서 `*ngIf` 안쪽을 다음과 같이 수정합니다.

    <code-example header="src/app/product-details/product-details.component.html" path="getting-started/src/app/product-details/product-details.component.html" region="details">
    </code-example>

이제 사용자가 상품 목록에서 상품 이름을 클릭하면 Angular 라우터가 해당 상품에 해당하는 주소로 이동하며 상품 목록 컴포넌트를 화면에서 제거하고 상품의 상세정보 컴포넌트를 화면에 표시합니다.

<div class="lightbox">
  <img src="generated/images/guide/start/product-details-routed.png" alt="Product details page with updated URL and full details displayed">
</div>



<div class="alert is-helpful">

Angular Router에 대해 자세하게 알아보려면 [라우팅 & 네비게이션](guide/router "Routing & Navigation guide") 문서를 참고하세요.

</div>


<!--
## Next steps
-->
## 다음 단계

<!--
Congratulations! You have integrated routing into your online store.

* Products are linked from the product list view to individual products.
* Users can click on a product name from the list to see details in a new view, with a distinct URL/route.

To continue exploring Angular, choose either of the following options:
* [Continue to the "Managing Data" section](start/start-data "Try it: Managing Data") to add a shopping cart feature, use a service to manage the cart data and use HTTP to retrieve external data for shipping prices.
* [Skip ahead to the Deployment section](start/start-deployment "Try it: Deployment") to deploy your app to Firebase or move to local development.
-->
축하합니다! 이제 온라인 샵 애플리케이션에 라우팅 기능이 추가되었습니다.

* 상품 목록에 있는 각 상품은 상세정보 화면과 연결되었습니다.
* 사용자가 상품 이름을 클릭하면 새로운 화면으로 전환하면서 상세정보를 확인할 수 있습니다.

다음 내용에 대해서도 알아보세요:
* 장바구니 기능을 구현하려면 ["데이터 다루기" 문서](start/start-data "Try it: Managing Data")를 참고하세요. 서비스를 활용하면 장바구니 데이터를 관리할 수 있으며 HTTP를 사용해서 가격정보와 같은 외부 데이터를 가져올 수 있습니다.
* 로컬 환경에서 개발하던 앱을 Firebase에 배포하려면 [배포 문서](start/start-deployment "Try it: Deployment")를 참고하세요.<|MERGE_RESOLUTION|>--- conflicted
+++ resolved
@@ -1,11 +1,7 @@
-<<<<<<< HEAD
-<!--
-# In-app navigation
+<!--
+# Adding navigation
 -->
 # 네비게이션
-=======
-# Adding navigation
->>>>>>> 9af6fbf6
 
 <!--
 At the end of [part 1](start "Get started with a basic Angular app"), the online store application has a basic product catalog.
@@ -208,6 +204,14 @@
 
     <code-example header="src/app/product-details/product-details.component.html" path="getting-started/src/app/product-details/product-details.component.html" region="details">
     </code-example>
+    
+    <div class="alert is-helpful">
+
+    `<h4>{{ product.price | currency }}</h4>`라는 코드를 보면 `product.price`를 숫자 형태에서 통화 형식으로 변환하기 위해 `currency` 파이프를 사용했습니다.
+    파이프는 HTML 템플릿 안에서 데이터가 표시되는 형식을 변환하는 역할을 합니다.
+    자세한 내용은 [파이프](guide/pipes "Pipes") 문서를 참고하세요.
+
+    </div>
 
 이제 사용자가 상품 목록에서 상품 이름을 클릭하면 Angular 라우터가 해당 상품에 해당하는 주소로 이동하며 상품 목록 컴포넌트를 화면에서 제거하고 상품의 상세정보 컴포넌트를 화면에 표시합니다.
 
