{
  "Community": {
    "order": 3,
    "subCategories": {
      "Community Curations": {
        "order": 1,
        "resources": {
          "awesome-angular-components": {
            "desc": "A community index of components and libraries maintained on GitHub",
            "rev": true,
            "title": "Catalog of Angular Components & Libraries",
            "url": "https://github.com/brillout/awesome-angular-components"
          },
          "angular-ru": {
            "desc": "Angular-RU Community on GitHub is a single entry point for all resources, chats, podcasts and meetups for Angular in Russia.",
            "rev": true,
            "title": "Angular Conferences and Angular Camps in Moscow, Russia.",
            "url": "https://angular-ru.github.io/"
          }
        }
      },
      "Groups": {
        "order": 2,
        "resources": {
          "sldkjfslkjfslkjdsklj": {
            "desc": "Meetup in Barcelona, Spain. Express your motivations, share your ideas and play together creating awesome things in team.",
            "rev": true,
            "title": "Angular Beers",
            "url": "http://www.meetup.com/AngularJS-Beers/"
          },
          "sldkjfslkjfslkjdskzzzlj": {
            "desc": "Angular Conferences and Angular Camps in Barcelona, Spain.",
            "rev": true,
            "title": "Angular Camp",
            "url": "http://angularcamp.org/"
          }
        }
      },
      "Podcasts": {
        "order": 3,
        "resources": {
          "sdfjkdkfj": {
            "desc": "Adventures in Angular is a weekly podcast dedicated to the Angular platform and related technologies, tools, languages, and practices.",
            "logo": "",
            "rev": true,
            "title": "Adventures in Angular",
            "url": "https://devchat.tv/adventures-in-angular"
          },
          "sdlkfjsldfkj": {
            "desc": "Weekly video podcast hosted by Jeff Whelpley with all the latest and greatest happenings in the wild world of Angular.",
            "logo": "",
            "rev": true,
            "title": "AngularAir",
            "url": "https://angularair.com/"
          },
          "sldkfjsldjf": {
            "desc": "The live broadcast podcast all about JavaScript",
            "logo": "",
            "rev": true,
            "title": "Javascript Air",
            "url": "https://javascriptair.com/"
          }
        }
      }
    }
  },
  "Development": {
    "order": 1,
    "subCategories": {
      "Cross-Platform Development": {
        "order": 5,
        "resources": {
          "a2b": {
            "desc": "Angular and React Native to build applications for Android and iOS",
            "logo": "",
            "rev": true,
            "title": "ReactNative",
            "url": "http://angular.github.io/react-native-renderer/"
          },
          "a3b": {
            "desc": "Ionic offers a library of mobile-optimized HTML, CSS and JS components and tools for building highly interactive native and progressive web apps.",
            "logo": "http://ionicframework.com/img/ionic-logo-white.svg",
            "rev": true,
            "title": "Ionic",
            "url": "http://ionicframework.com/docs/v2/"
          },
          "a4b": {
            "desc": "Electron Platform for Angular.",
            "logo": "",
            "rev": true,
            "title": "Electron",
            "url": "http://github.com/angular/angular-electron"
          },
          "ab": {
            "desc": "NativeScript is how you build cross-platform, native iOS and Android apps with Angular and TypeScript. Get 100% access to native APIs via JavaScript and reuse of packages from NPM, CocoaPods and Gradle. Open source and backed by Telerik.​​​",
            "logo": "",
            "rev": true,
            "title": "NativeScript",
            "url": "https://github.com/NativeScript/nativescript-angular"
          },
          "ab5": {
            "desc": "An Universal Windows App (uwp) powered by Angular",
            "logo": "",
            "rev": true,
            "title": "Windows (UWP)",
            "url": "http://github.com/preboot/angular2-universal-windows-app"
          }
        }
      },
      "Data Libraries": {
        "order": 3,
        "resources": {
          "-KLIzHDRfiB3d7W7vk-e": {
            "desc": "Reactive Extensions for Angular",
            "rev": true,
            "title": "ngrx",
            "url": "http://github.com/ngrx"
          },
          "ab": {
            "desc": "The official library for Firebase and Angular",
            "logo": "",
            "rev": true,
            "title": "Angular Fire",
            "url": "https://github.com/angular/angularfire2"
          },
          "ab2": {
            "desc": "Use Angular and Meteor to build full-stack JavaScript apps  for Mobile and Desktop.",
            "logo": "http://www.angular-meteor.com/images/logo.png",
            "rev": true,
            "title": "Meteor",
            "url": "http://www.angular-meteor.com/angular2"
          },
          "ab3": {
            "desc": "Apollo is a data stack for modern apps, built with GraphQL.",
            "logo": "http://docs.apollostack.com/logo/large.png",
            "rev": true,
            "title": "Apollo",
            "url": "http://docs.apollostack.com/apollo-client/angular2.html"
          },
          "ab4": {
            "desc": "Angular Commerce is a solution for building modern e-commerce applications with power of Google Firebase. Set of components is design agnostic and allows to easily extend functionality.",
            "logo": "",
            "rev": true,
            "title": "AngularCommerce",
            "url": "https://github.com/NodeArt/angular-commerce"
          }
        }
      },
      "IDEs": {
        "order": 1,
        "resources": {
          "ab": {
            "desc": "VS Code is a Free, Lightweight Tool for Editing and Debugging Web Apps.",
            "logo": "",
            "rev": true,
            "title": "Visual Studio Code",
            "url": "http://code.visualstudio.com/"
          },
          "ab2": {
            "desc": "Lightweight yet powerful IDE, perfectly equipped for complex client-side development and server-side development with Node.js",
            "logo": "",
            "rev": true,
            "title": "Webstorm",
            "url": "https://www.jetbrains.com/webstorm/"
          },
          "ab3": {
            "desc": "Capable and Ergonomic  Java * IDE",
            "logo": "",
            "rev": true,
            "title": "IntelliJ IDEA",
            "url": "https://www.jetbrains.com/idea/"
          },
          "angular-ide": {
            "desc": "Built first and foremost for Angular. Turnkey setup for beginners; powerful for experts.",
            "rev": true,
            "title": "Angular IDE by Webclipse",
            "url": "https://www.genuitec.com/products/angular-ide"
          }
        }
      },
      "Tooling": {
        "order": 2,
        "resources": {
          "-KLIzHfBEr1qMMUDxfq3": {
            "desc": "Generate an Angular CRUD application from an existing database schema",
            "rev": true,
            "title": "Celerio Angular Quickstart",
            "url": "https://github.com/jaxio/celerio-angular-quickstart"
          },
          "a1": {
            "desc": "A Google Chrome Dev Tools extension for debugging Angular applications.",
            "logo": "https://augury.angular.io/images/augury-logo.svg",
            "rev": true,
            "title": "Augury",
            "url": "http://augury.angular.io/"
          },
          "b1": {
            "desc": "Server-side Rendering for Angular apps.",
            "logo": "https://cloud.githubusercontent.com/assets/1016365/10639063/138338bc-7806-11e5-8057-d34c75f3cafc.png",
            "rev": true,
            "title": "Angular Universal",
            "url": "https://github.com/angular/universal"
          },
          "c1": {
            "desc": "Lightweight development only Node.js® server",
            "logo": "",
            "rev": true,
            "title": "Lite-server",
            "url": "https://github.com/johnpapa/lite-server"
          },
          "cli": {
            "desc": "The official Angular CLI makes it easy to create and develop applications from initial commit to production deployment. It already follows our best practices right out of the box!",
            "rev": true,
            "title": "Angular CLI",
            "url": "https://cli.angular.io"
          },
          "d1": {
            "desc": "Static analysis for Angular projects.",
            "logo": "",
            "rev": true,
            "title": "Codelyzer",
            "url": "https://github.com/mgechev/codelyzer"
          },
          "e1": {
            "desc": "This package provides facilities for developers building Angular applications on ASP.NET.",
            "logo": "",
            "rev": true,
            "title": "Universal for ASP.NET",
            "url": "https://github.com/aspnet/nodeservices"
          },
          "f1": {
            "desc": "This tool generates dedicated documentation for Angular applications.",
            "logo": "",
            "rev": true,
            "title": "Compodoc",
            "url": "https://github.com/compodoc/compodoc"
          },
          "ncg": {
            "desc": "Generate several types of CRUD apps complete with e2e testing using template-sets for Angular, Material Design, Bootstrap, Kendo UI, Ionic, ...",
            "logo": "https://avatars3.githubusercontent.com/u/27976684",
            "rev": true,
            "title": "NinjaCodeGen - Angular CRUD Generator",
            "url": "https://ninjaCodeGen.com"
          },
          "angular-playground": {
            "desc": "UI development environment for building, testing, and documenting Angular applications.",
            "rev": true,
            "title": "Angular Playground",
            "url": "http://www.angularplayground.it/"
          },
          "nx": {
            "desc": "Nx (Nrwl Extensions for Angular) is an open source toolkit built on top of Angular CLI to help enterprise teams develop Angular at scale.",
            "rev": true,
            "title": "Nx",
            "logo": "https://nrwl.io/assets/nx-logo.png",
            "url": "https://nrwl.io/nx"
          }
        }
      },
      "UI Components": {
        "order": 4,
        "resources": {
          "IgniteUIforAngular": {
            "desc": "Ignite UI for Angular is a dependency-free Angular toolkit for building modern web apps.",
            "rev": true,
            "title": "Ignite UI for Angular",
            "url": "https://www.infragistics.com/products/ignite-ui-angular"
          },
          "DevExtreme": {
            "desc": "50+ UI components including data grid, pivot grid, scheduler, charts, editors, maps and other multi-purpose controls for creating highly responsive web applications for touch devices and traditional desktops.",
            "rev": true,
            "title": "DevExtreme",
            "url": "https://js.devexpress.com/Overview/Angular/"
          },
          "234237": {
            "desc": "UX guidelines, HTML/CSS framework, and Angular components working together to craft exceptional experiences",
            "rev": true,
            "title": "Clarity Design System",
            "url": "https://vmware.github.io/clarity/"
          },
          "-KLIzI9BTvvP_hUwutXk": {
            "desc": "UI components for Angular using Semantic UI",
            "rev": true,
            "title": "Semantic UI",
            "url": "https://github.com/vladotesanovic/ngSemantic"
          },
          "-KMVB8P4TDfht8c0L1AE": {
            "desc": "The Angular version of the Angular UI Bootstrap library. This library is being built from scratch in Typescript using the Bootstrap 4 CSS framework.",
            "rev": true,
            "title": "ng-bootstrap",
            "url": "https://ng-bootstrap.github.io/"
          },
          "4ab": {
            "desc": "Native Angular components & directives for Lightning Design System",
            "logo": "http://ng-lightning.github.io/ng-lightning/img/shield.svg",
            "rev": true,
            "title": "ng-lightning",
            "url": "http://ng-lightning.github.io/ng-lightning/"
          },
          "7ab": {
            "desc": "UI components for hybrid mobile apps with bindings for both Angular & AngularJS.",
            "rev": true,
            "title": "Onsen UI",
            "url": "https://onsen.io/v2/"
          },
          "a2b": {
            "desc": "PrimeNG is a collection of rich UI components for Angular",
            "logo": "http://www.primefaces.org/primeng/showcase/resources/images/primeng.svg",
            "rev": true,
            "title": "Prime Faces",
            "url": "http://www.primefaces.org/primeng/"
          },
          "a3b": {
            "desc": "One of the first major UI frameworks to support Angular",
            "logo": "",
            "rev": true,
            "title": "Kendo UI",
            "url": "http://www.telerik.com/kendo-angular-ui/"
          },
          "a5b": {
            "desc": "High-performance UI controls with the most complete Angular support available. Wijmo’s controls are all written in TypeScript and have zero dependencies. FlexGrid control includes full declarative markup, including cell templates.",
            "logo": "http://wijmocdn.azureedge.net/wijmositeblob/wijmo-theme/logos/wijmo-55.png",
            "rev": true,
            "title": "Wijmo",
            "url": "http://wijmo.com/products/wijmo-5/"
          },
          "a6b": {
            "desc": "Material design inspired UI components for building great web apps. For mobile and desktop.",
            "logo": "",
            "rev": true,
            "title": "Vaadin",
            "url": "https://vaadin.com/elements"
          },
          "a7b": {
            "desc": "Native Angular directives for Bootstrap",
            "logo": "",
            "rev": true,
            "title": "ngx-bootstrap",
            "url": "http://valor-software.com/ngx-bootstrap/#/"
          },
          "ab": {
            "desc": "Material Design components for Angular",
            "logo": "",
            "rev": true,
            "title": "Angular Material",
            "url": "https://github.com/angular/material2"
          },
<<<<<<< HEAD
          "mcc": {
            "desc": "Material components made by the community",
            "logo": "",
            "rev": true,
            "title": "Material Community Components",
            "url": "https://github.com/tiaguinho/material-community-components"
=======
          "ngzorro": {
            "desc": "A set of enterprise-class UI components based on Ant Design and Angular",
            "rev": true,
            "title": "Ant Design of Angular (ng-zorro-antd)",
            "url": "https://ng.ant.design/docs/introduce/en"
>>>>>>> db2329ef
          },
          "aggrid": {
            "desc": "A datagrid for Angular with enterprise style features such as sorting, filtering, custom rendering, editing, grouping, aggregation and pivoting.",
            "rev": true,
            "title": "ag-Grid",
            "url": "https://www.ag-grid.com/best-angular-2-data-grid/"
          },
          "jqwidgets": {
            "desc": "Angular UI Components including data grid, tree grid, pivot grid, scheduler, charts, editors and other multi-purpose components",
            "rev": true,
            "title": "jQWidgets",
            "url": "https://www.jqwidgets.com/angular/"
          },
          "amexio": {
            "desc": "Amexio (Angular MetaMagic EXtensions for Inputs and Outputs)  is a rich set of Angular components powered by Bootstrap for Responsive Design. UI Components include Standard Form Components, Data Grids, Tree Grids, Tabs etc. Open Source (Apache 2 License) & Free and backed by MetaMagic Global Inc",
            "rev": true,
            "title": "Amexio - Angular Extensions",
            "url": "http://www.amexio.tech/",
            "logo": "http://www.amexio.org/amexio-logo.png"
          },
          "essentialjs2": {
            "desc": "Essential JS 2 for Angular is a collection modern TypeScript based true Angular Components. It has support for Ahead Of Time (AOT) compilation and Tree-Shaking. All the components are developed from the ground up to be lightweight, responsive, modular and touch friendly.",
            "rev": true,
            "title": "Essential JS 2",
            "url": "https://www.syncfusion.com/products/angular-js2"
          }
        }
      }
    }
  },
  "Education": {
    "order": 2,
    "subCategories": {
      "Books": {
        "order": 1,
        "resources": {
          "-KLI8vJ0ZkvWhqPembZ7": {
            "desc": "A guide that helps developers get up to speed quickly on Angular and its accompanying technologies.",
            "rev": true,
            "title": "How to Get Started and Productive in Angular Fast",
            "url": "http://www.amazon.com/How-Started-Productive-Angular-Fast-ebook/dp/B01D3B0ET4/ref=sr_1_1_twi_kin_2?ie=UTF8&qid=1462381159&sr=8-1"
          },
          "-KLIzGEp8Mh5W-FkiQnL": {
            "desc": "Your quick, no-nonsense guide to building real-world apps with Angular",
            "rev": true,
            "title": "Learning Angular",
            "url": "https://www.packtpub.com/web-development/learning-angular-2"
          },
          "3ab": {
            "desc": "More than 15 books from O'Reilly about Angular",
            "rev": true,
            "title": "O'Reilly Media",
            "url": "https://ssearch.oreilly.com/?q=angular+2&x=0&y=0"
          },
          "8ab": {
            "desc": "This books shows all the steps necessary for the development of SPA (Single Page Application) applications with the brand new Angular",
            "rev": true,
            "title": "Practical Angular",
            "url": "https://leanpub.com/practical-angular-2"
          },
          "a2b": {
            "desc": "Publications and books from Manning about Angular",
            "rev": true,
            "title": "Manning Publications",
            "url": "https://www.manning.com/search?q=angular"
          },
          "a4b": {
            "desc": "From getting started with the Angular toolchain to writing applications with scalable front end architectures, this book walks you through everything you need to know.",
            "rev": true,
            "title": "Rangle's Angular Training Book",
            "url": "http://ngcourse.rangle.io/"
          },
          "a5b": {
            "desc": "The in-depth, complete, and up-to-date book on Angular. Become an Angular expert today.",
            "rev": true,
            "title": "ng-book",
            "url": "https://www.ng-book.com/2/"
          },
          "a6b": {
            "desc": "A Practical Introduction to the new Web Development Platform Angular",
            "rev": true,
            "title": "Angular Book",
            "url": "https://leanpub.com/angular2-book"
          },
          "a7b": {
            "desc": "This ebook will help you getting the philosophy of the framework: what comes from 1.x, what has been introduced and why",
            "rev": true,
            "title": "Becoming a Ninja with Angular",
            "url": "https://books.ninja-squad.com/angular"
          },
          "ab": {
            "desc": "More than 10 books from Packt Publishing about Angular",
            "rev": true,
            "title": "Packt Publishing",
            "url": "https://www.packtpub.com/all/?search=angular%202#"
          },
          "cnoring-rxjs-fundamentals": {
            "desc": "A free book that covers all facets of working with Rxjs from your first Observable to how to make your code run at optimal speed with Schedulers.",
            "rev": true,
            "title": "RxJS 5 Ultimate",
            "url": "https://www.gitbook.com/book/chrisnoring/rxjs-5-ultimate/details"
          },
          "vsavkin-angular-router": {
            "desc": "This book is a comprehensive guide to the Angular router written by its designer. The book explores the library in depth, including the mental model, design constraints, subtleties of the API.",
            "rev": true,
            "title": "Angular Router",
            "url": "https://leanpub.com/router"
          },
          "vsavkin-essential-angular": {
            "desc": "The book is a short, but at the same time, fairly complete overview of the key aspects of Angular written by its core contributors Victor Savkin and Jeff Cross. The book will give you a strong foundation. It will help you put all the concepts into right places. So you will get a good understanding of why the framework is the way it is.",
            "rev": true,
            "title": "Essential Angular",
            "url": "https://gumroad.com/l/essential_angular"
          },
          "angular-buch": {
            "desc": "The first German book about Angular. It gives you a detailed practical overview of the key concepts of the platform. In each chapter a sample application is built upon with a new Angular topic. All sources are available on GitHub.",
            "logo": "https://angular-buch.com/assets/img/brand.svg",
            "rev": true,
            "title": "Angular-Buch (German)",
            "url": "https://angular-buch.com/"
          }
        }
      },
      "Online Training": {
        "order": 3,
        "resources": {
          "-KLIBoTWXMiBcvG0dAM6": {
            "desc": "This course introduces you to the essentials of this \"superheroic\" framework, including declarative templates, two-way data binding, and dependency injection.",
            "rev": true,
            "title": "Angular: Essential Training",
            "url": "https://www.lynda.com/AngularJS-tutorials/Angular-2-Essential-Training/540347-2.html"
          },
          "-KLIzGq3CiFeoZUemVyE": {
            "desc": "Learn the core concepts, play with the code, become a competent Angular developer",
            "rev": true,
            "title": "Angular Concepts, Code and Collective Wisdom",
            "url": "https://www.udemy.com/angular-2-concepts-code-and-collective-wisdom/"
          },
          "-KLIzHwg-glQLXni1hvL": {
            "desc": "Spanish language Angular articles and information",
            "rev": true,
            "title": "Academia Binaria (español)",
            "url": "http://academia-binaria.com/"
          },
          "-KLIzIOgdPXzI4LMOzYP": {
            "desc": "In this course, you will learn the features listed above and so much more. This amazing Angular tutorial will cover the fundamentals of Angular (you don’t even need to know Angular), TypeScript, and introduction to the programming concepts such as conditions, arrays, functions, directives, pipes, etc.",
            "rev": true,
            "title": "Eduonix Angular Fundamentals",
            "url": "https://www.eduonix.com/courses/Web-Development/angular-2-fundamentals-for-web-developers"
          },
          "-KMUuOWwciL_S_o0fzFO": {
            "desc": "The ngMigrate project is brought to you by Todd Motto, a Developer Advocate at Telerik, spreading the good word of Kendo UI, NativeScript and Angular & AngularJS. You can follow him on Twitter for questions, or even requests about this guide.",
            "rev": true,
            "title": "ngMigrate",
            "url": "http://ngmigrate.telerik.com/"
          },
          "-KN3uNQvxifu26D6WKJW": {
            "category": "Education",
            "desc": "Create the future of web applications by taking Angular for a test drive.",
            "rev": true,
            "subcategory": "Online Training",
            "title": "CodeSchool: Accelerating Through Angular",
            "url": "https://www.codeschool.com/courses/accelerating-through-angular-2"
          },
          "angular-playbook": {
            "desc": "Learn advanced Angular best practices for enterprise teams, created by Nrwl.io.",
            "logo": "https://nrwl.io/assets/logo_footer_2x.png",
            "rev": true,
            "title": "Angular Enterprise Playbook",
            "url": "https://angularplaybook.com"
          },
          "a2b": {
            "desc": "Hundreds of Angular courses for all skill levels",
            "logo": "",
            "rev": true,
            "title": "Pluralsight",
            "url": "https://www.pluralsight.com/search?q=angular+2&categories=all"
          },
          "ab": {
            "desc": "Take this introduction to Angular course, to learn the fundamentals in just two days, free of charge.",
            "logo": "",
            "rev": true,
            "title": "Rangle.io",
            "url": "https://rangle.io/services/javascript-training/training-angular1-angular2-with-ngupgrade/"
          },
          "ab3": {
            "desc": "Angular courses hosted by  Udemy",
            "logo": "",
            "rev": true,
            "title": "Udemy",
            "url": "https://www.udemy.com/courses/search/?ref=home&src=ukw&q=angular+2&lang=en"
          },
          "ab4": {
            "desc": "Angular Fundamentals and advanced topics focused on Redux Style Angular Applications",
            "logo": "",
            "rev": true,
            "title": "Egghead.io",
            "url": "https://egghead.io/browse/frameworks/angular"
          },
          "ab5": {
            "desc": "Build Web Apps with Angular - recorded video content",
            "logo": "",
            "rev": true,
            "title": "Frontend Masters",
            "url": "https://frontendmasters.com/courses/angular-2/"
          },
          "ac6": {
            "desc": "French language Angular course covering TypeScript, ES6, Dependency Injection, Observables, and more.",
            "rev": true,
            "title": "Wishtack's Angular Course (francais)",
            "url": "http://courses.wishtack.com/angular-2/ecmascript-6"
          },
          "angular-love": {
            "desc": "Polish language Angular articles and information",
            "rev": true,
            "title": "angular.love (Polski)",
            "url": "http://www.angular.love/"
          },
          "angular2forms": {
            "desc": "Learn about how to use Reactive Forms with Angular.",
            "rev": true,
            "title": "Angular Forms: Data Binding and Validation",
            "url": "https://www.lynda.com/AngularJS-tutorials/Angular-2-Forms-Data-Binding-Validation/461451-2.html"
          },
          "learn-angular-fr": {
            "desc": "French language Angular content.",
            "rev": true,
            "title": "Learn Angular (francais)",
            "url": "http://www.learn-angular.fr/"
          },
          "upgrading-ajs": {
            "desc": "The world's most comprehensive, step-by-step course on using best practices and avoiding pitfalls while migrating from AngularJS to Angular.",
            "rev": true,
            "title": "Upgrading AngularJS",
            "url": "https://www.upgradingangularjs.com"
          },
          "toddmotto-ultimateangular": {
            "desc": "Online courses providing in-depth coverage of the Angular ecosystem, AngularJS, Angular and TypeScript, with functional code samples and a full-featured seed environment. Get a deep understanding of Angular and TypeScript from foundation to functional application, then move on to advanced topics with Todd Motto and collaborators.",
            "rev": true,
            "title": "Ultimate Angular",
            "url": "https://ultimateangular.com/"
          },
          "angular-firebase": {
            "desc": "Video lessons covering progressive web apps with Angular, Firebase, RxJS, and related APIs.",
            "rev": true,
            "title": "AngularFirebase.com",
            "url": "https://angularfirebase.com/"
          }
        }
      },
      "Workshops & Onsite Training": {
        "order": 2,
        "resources": {
          "-KLIBoFWStce29UCwkvY": {
            "desc": "Private Angular Training and Mentoring",
            "rev": true,
            "title": "Chariot Solutions",
            "url": "http://chariotsolutions.com/course/angular2-workshop-fundamentals-architecture/"
          },
          "-KLIBoN0p9be3kwC6-ga": {
            "desc": "Angular Academy is a two day hands-on public course given in-person across Canada!",
            "rev": true,
            "title": "Angular Academy (Canada)",
            "url": "http://www.angularacademy.ca"
          },
          "-KLIBo_lm-WrK1Sjtt-2": {
            "desc": "Basic and Advanced training across Europe in German",
            "rev": true,
            "title": "TheCodeCampus (German)",
            "url": "https://www.thecodecampus.de/#!/angularjs"
          },
          "-KLIzFhfGKi1xttqJ7Uh": {
            "desc": "4 day in-depth Angular training in Israel",
            "rev": true,
            "title": "ng-course (Israel)",
            "url": "http://ng-course.org/"
          },
          "-KLIzIcRoDq3TzCJWnYc": {
            "desc": "Virtual and in-person training in Canada and the US",
            "rev": true,
            "title": "Web Age Solutions",
            "url": "http://www.webagesolutions.com/courses/WA2533-angular-2-programming"
          },
          "500tech": {
            "desc": "Learn from 500Tech, an Angular consultancy in Israel.  This course was built by an expert developer, who lives and breathes Angular, and has practical experience  with real world large scale Angular apps.",
            "rev": true,
            "title": "Angular Hands-on Course (Israel)",
            "url": "http://angular2.courses.500tech.com/"
          },
          "9ab": {
            "desc": "OnSite Training From the Authors of  \"Become A Ninja with Angular\"",
            "rev": true,
            "title": "Ninja Squad",
            "url": "http://ninja-squad.com/formations/formation-angular2"
          },
          "a2b": {
            "desc": "Angular Boot Camp covers introductory and intermediate content. It includes extensive workshop session, with hands-on help from our experienced developer-trainers. At the end of this class, student are usually able to use AngularJS to make an end-to-end, working application.",
            "logo": "",
            "rev": true,
            "title": "Angular Boot Camp",
            "url": "https://angularbootcamp.com"
          },
          "ab": {
            "desc": "With Rangle’s Custom Training, you can cover Angular in comprehensive detail, on your premises or theirs. Learn directly from Angular experts who will tailor course material to suit your specific application needs.",
            "logo": "",
            "rev": true,
            "title": "Rangle.io",
            "url": "http://rangle.io/services/javascript-training/angular2-training/"
          },
          "ab3": {
            "desc": "Trainings & Code Reviews. We help people to get a deep understanding of different technologies through trainings and code reviews. Our services can be arranged online, making it possible to join in from anywhere in the world, or on-site to get the best experience possible.",
            "logo": "",
            "rev": true,
            "title": "Thoughtram",
            "url": "http://thoughtram.io/"
          },
          "jsru": {
            "desc": "Complete Angular online course. Constantly updating. Real-time webinars with immediate feedback from the teacher.",
            "logo": "https://learn.javascript.ru/img/sitetoolbar__logo_ru.svg",
            "rev": true,
            "title": "Learn Javascript (Russian)",
            "url": "https://learn.javascript.ru/courses/angular"
          },
          "sa200": {
            "desc": "Free Angular training delivered by SFEIR in France",
            "rev": true,
            "title": "SFEIR School (French)",
            "url": "https://school.sfeir.com/project/sa200/"
          },
          "formationjs": {
            "desc": "Angular onsite training in Paris (France). Monthly Angular workshops and custom onsite classes. We are focused on Angular, so we are always up to date.",
            "rev": true,
            "title": "Formation JavaScript (French)",
            "url": "https://formationjavascript.com/formation-angular/"
          },
          "wao": {
            "desc": "Onsite Angular Training delivered by We Are One Sàrl in Switzerland",
            "logo": "https://weareone.ch/wordpress/wao-content/uploads/2014/12/logo_200_2x.png",
            "rev": true,
            "title": "We Are One Sàrl",
            "url": "https://weareone.ch/courses/angular/"
          },
          "angular-schule": {
            "desc": "Angular onsite training and public workshops in Germany from the authors of the German Angular book. We also regularly post articles and videos on our blog (in English and German language).",
            "logo": "https://angular.schule/assets/img/brand.svg",
            "rev": true,
            "title": "Angular.Schule (German)",
            "url": "https://angular.schule/"
          }
        }
      }
    }
  }
}<|MERGE_RESOLUTION|>--- conflicted
+++ resolved
@@ -345,20 +345,18 @@
             "title": "Angular Material",
             "url": "https://github.com/angular/material2"
           },
-<<<<<<< HEAD
           "mcc": {
             "desc": "Material components made by the community",
             "logo": "",
             "rev": true,
             "title": "Material Community Components",
             "url": "https://github.com/tiaguinho/material-community-components"
-=======
+          },
           "ngzorro": {
             "desc": "A set of enterprise-class UI components based on Ant Design and Angular",
             "rev": true,
             "title": "Ant Design of Angular (ng-zorro-antd)",
             "url": "https://ng.ant.design/docs/introduce/en"
->>>>>>> db2329ef
           },
           "aggrid": {
             "desc": "A datagrid for Angular with enterprise style features such as sorting, filtering, custom rendering, editing, grouping, aggregation and pivoting.",
