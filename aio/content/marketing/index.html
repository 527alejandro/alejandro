<!-- FULL HEADER BLOCK -->
<header>

  <!-- BACKGROUND IMAGE -->
  <div class="background-sky hero"></div>

  <!-- INTRO SECTION -->
  <section id="intro">

    <!-- LOGO -->
    <div class="hero-logo">
      <img src="assets/images/logos/angular/angular.svg" alt="Angular"/>
    </div>

    <!-- CONTAINER -->
    <div class="homepage-container">
<<<<<<< HEAD
      <div class="hero-headline no-toc">하나의 프레임워크로<br>웹과 모바일을 동시에</div>
      <a class="button hero-cta" href="guide/quickstart">시작하기</a>
=======
      <div class="hero-headline no-toc">One framework.<br>Mobile &amp; desktop.</div>
      <a class="button hero-cta" href="start">Get Started</a>
>>>>>>> 3f98ac19
    </div>

  </section>

</header>

<!-- MAIN CONTENT -->
<article>

  <h1 class="no-anchor no-toc" style="display: none"></h1>

  <div class="home-rows">

    <aio-announcement-bar></aio-announcement-bar>

    <!-- Group 1 -->
    <div layout="row" layout-xs="column" class="home-row homepage-container">
      <div class="promo-img-container promo-1">
        <div>
          <img height="222" width="340" src="generated/images/marketing/home/responsive-framework.svg" alt="responsive framework">
        </div>
      </div>

      <div class="text-container">
        <div class="text-block promo-1-desc l-pad-top-2">
          <!--
          <div class="text-headline">Develop Across All Platforms</div>
          <p class="text-body">Learn one way to build applications with Angular and reuse your code and abilities to build apps for any deployment target. For web, mobile web, native mobile and native desktop.
          </p>
		  -->
		  <div class="text-headline">한 번의 개발로 모든 플랫폼에 적용하기</div>
          <p class="text-body">Angular로 개발하면 모든 플랫폼에 재사용할 수 있는 애플리케이션을 개발할 수 있습니다. 웹, 모바일 웹, 네이티브 애플리케이션, 네이티브 데스크탑까지</p>
        </div>
      </div>
    </div>
    <hr>

    <!-- Group 2 -->
    <div layout="row" layout-xs="column" class="home-row">
      <div class="text-container">
        <div class="text-block">
          <!--
          <div class="text-headline">Speed & Performance</div>
          <p class="text-body">Achieve the maximum speed possible on the Web Platform today, and take it further, via Web Workers and server-side rendering.</p>
          <p class="text-body">Angular puts you in control over scalability. Meet huge data requirements by building data models on RxJS, Immutable.js or another push-model.</p>
		  -->
          <div class="text-headline">빠른 성능</div>
          <p class="text-body">현존하는 웹 플랫폼 중 최고의 성능을 자랑합니다. 웹 워커와 서버 사이드 렌더링을 사용하면 더 빨라질 수 있습니다.</p>
          <p class="text-body">대규모 클라우드에도 활용할 수 있습니다. 대용량 데이터 구조는 RxJS, Immutable.js, 푸시 모델을 활용해서 처리할 수 있습니다.</p>
        </div>
      </div>

      <div class="promo-img-container promo-2">
        <div>
          <img height="222" width="323" src="generated/images/marketing/home/speed-performance.svg" alt="speed and performance">
        </div>
      </div>
    </div>
    <hr>

    <!-- Group 3 -->
    <div layout="row" layout-xs="column" class="home-row">
      <div class="promo-img-container promo-3">
        <div><img src="generated/images/marketing/home/joyful-development.svg" alt="IDE example"></div>
      </div>

      <div class="text-container">
        <div class="text-block promo-3-desc">
          <!--
          <div class="text-headline">Incredible Tooling</div>
          <p class="text-body">Build features quickly with simple, declarative templates. Extend the template language with your own components and use a wide array of existing components. Get immediate Angular-specific help and feedback with nearly every IDE and editor. All this comes together so you can focus on building amazing apps rather than trying to make the code work.
		  -->
		  <div class="text-headline">강력한 개발 지원</div>
          <p class="text-body">IDE에서도 Angular 구성요소를 간단하게 추가할 수 있습니다. 커스텀 컴포넌트를 자유롭게 추가할 수 있고, Angular에서 제공하는 컴포넌트를 활용할 수도 있습니다. 이제 거의 모든 IDE와 에디터가 Angular에 특화된 도움말을 제공합니다. 훌륭한 앱을 만드는 것에만 집중하세요.
          </p>
        </div>
      </div>

    </div>
    <hr>

    <!-- Group 4 -->
    <div layout="row" layout-xs="column" class="home-row">
      <div class="text-container">
        <div class="text-block l-pad-top-2">
          <!--
          <div class="text-headline">Loved by Millions</div>
          <p class="text-body">From prototype through global deployment, Angular delivers the productivity and scalable infrastructure that supports Google's largest applications.</p>
		  -->
		  <div class="text-headline">수백만명이 이미 경험했습니다.</div>
          <p class="text-body">프로토타입을 만드는 것부터 전세계에 배포되는 애플리케이션을 만들기까지, Angular에 Google의 클라우드 서비스를 활용하면 더 높은 생산성을 달성할 수 있고 클라우드 확장도 대응할 수 있습니다.</p>
        </div>
      </div>

      <div class="promo-img-container promo-4">
        <div>
          <img src="generated/images/marketing/home/loved-by-millions.svg" alt="angular on the map" width="455" height="228">
        </div>
      </div>
    </div>

    <!-- CTA CARDS -->
    <div layout="row" layout-xs="column" class="home-row">
      <a href="start">
        <div class="card">
          <img src="generated/images/marketing/home/code-icon.svg" height="70px" alt="Getting Started with Angular">
          <div class="card-text-container">
            <!--
            <div class="text-headline">Get Started</div>
<<<<<<< HEAD
            <p>Start building your Angular application.</p>
            -->
            <div class="text-headline">시작하기</div>
            <p>Angular 애플리케이션을 만들어보세요.</p>
=======
            <p>Start building an Angular application.</p>
>>>>>>> 3f98ac19
          </div>
        </div>
      </a>
    </div>

  </div><!-- end of home rows -->

</article><|MERGE_RESOLUTION|>--- conflicted
+++ resolved
@@ -14,13 +14,12 @@
 
     <!-- CONTAINER -->
     <div class="homepage-container">
-<<<<<<< HEAD
-      <div class="hero-headline no-toc">하나의 프레임워크로<br>웹과 모바일을 동시에</div>
-      <a class="button hero-cta" href="guide/quickstart">시작하기</a>
-=======
+	  <!--
       <div class="hero-headline no-toc">One framework.<br>Mobile &amp; desktop.</div>
       <a class="button hero-cta" href="start">Get Started</a>
->>>>>>> 3f98ac19
+	  -->
+      <div class="hero-headline no-toc">하나의 프레임워크로<br>웹과 모바일을 동시에</div>
+      <a class="button hero-cta" href="start">시작하기</a>
     </div>
 
   </section>
@@ -130,14 +129,10 @@
           <div class="card-text-container">
             <!--
             <div class="text-headline">Get Started</div>
-<<<<<<< HEAD
-            <p>Start building your Angular application.</p>
+            <p>Start building an Angular application.</p>
             -->
             <div class="text-headline">시작하기</div>
             <p>Angular 애플리케이션을 만들어보세요.</p>
-=======
-            <p>Start building an Angular application.</p>
->>>>>>> 3f98ac19
           </div>
         </div>
       </a>
