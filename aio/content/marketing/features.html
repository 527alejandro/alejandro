--- conflicted
+++ resolved
@@ -12,13 +12,9 @@
         <div class="feature-header">
           <!--
           <div class="text-headline">Cross Platform</div>
-<<<<<<< HEAD
           -->
           <div class="text-headline">크로스 플랫폼 지원</div>
-          <img src="generated/images/marketing/features/feature-icon.svg" height="70px">
-=======
-          <img src="generated/images/marketing/features/feature-icon.svg" height="70px" alt="">
->>>>>>> 3f98ac19
+          <img src="generated/images/marketing/features/feature-icon.svg" height="70px" alt="">
         </div>
         <div class="feature-row">
 
@@ -63,13 +59,9 @@
         <div class="feature-header">
           <!--
           <div class="text-headline">Speed and Performance</div>
-<<<<<<< HEAD
           -->
           <div class="text-headline">최적화된 성능</div>
-          <img src="generated/images/marketing/features/feature-icon.svg" height="70px">
-=======
-          <img src="generated/images/marketing/features/feature-icon.svg" height="70px" alt="">
->>>>>>> 3f98ac19
+          <img src="generated/images/marketing/features/feature-icon.svg" height="70px" alt="">
         </div>
         <div class="feature-row">
 
@@ -113,13 +105,9 @@
         <div class="feature-header">
           <!--
           <div class="text-headline">Productivity</div>
-<<<<<<< HEAD
           -->
           <div class="text-headline">최고의 생산성 제공</div>
-          <img src="generated/images/marketing/features/feature-icon.svg" height="70px">
-=======
-          <img src="generated/images/marketing/features/feature-icon.svg" height="70px" alt="">
->>>>>>> 3f98ac19
+          <img src="generated/images/marketing/features/feature-icon.svg" height="70px" alt="">
         </div>
         <div class="feature-row">
 
@@ -160,13 +148,9 @@
         <div class="feature-header">
           <!--
           <div class="text-headline">Full Development Story</div>
-<<<<<<< HEAD
           -->
           <div class="text-headline">그 외 기능</div>
-          <img src="generated/images/marketing/features/feature-icon.svg" height="70px">
-=======
-          <img src="generated/images/marketing/features/feature-icon.svg" height="70px" alt="">
->>>>>>> 3f98ac19
+          <img src="generated/images/marketing/features/feature-icon.svg" height="70px" alt="">
         </div>
         <div class="feature-row">
 
@@ -208,14 +192,10 @@
   </div>
 
   <div class="cta-bar announcement-bar">
-<<<<<<< HEAD
   	<!--
-  	<a class="button" href="guide/quickstart">Get Started</a>
+    <a class="button" href="start">Get Started</a>
   	-->
-    <a class="button" href="guide/quickstart">시작하기</a>
-=======
-    <a class="button" href="start">Get Started</a>
->>>>>>> 3f98ac19
+    <a class="button" href="start">시작하기</a>
   </div>
 
 </article>