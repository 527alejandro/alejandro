{
  "TopBar": [
    {
      "url": "features",
      "!title": "Features",
      "title": "특징"
    },
    {
      "url": "docs",
      "!title": "Docs",
      "title": "문서"
    },
    {
      "url": "resources",
      "!title": "Resources",
      "title": "리소스"
    },
    {
      "url": "events",
      "!title": "Events",
      "title": "행사 정보"
    },
    {
      "url": "https://blog.angular.io/",
      "!title": "Blog",
      "title": "블로그"
    }
  ],
  "TopBarNarrow": [
    {
      "!title": "About Angular",
      "title": "Angular",
      "children": [
        {
          "url": "features",
          "!title": "Features",
          "title": "특징"
        },
        {
          "url": "resources",
          "!title": "Resources",
          "title": "리소스"
        },
        {
          "url": "events",
          "!title": "Events",
          "title": "행사 정보"
        },
        {
          "url": "https://blog.angular.io/",
          "!title": "Blog",
          "title": "블로그"
        }
      ]
    }
  ],
  "SideNav": [
    {
      "url": "docs",
      "!title": "Introduction",
      "title": "문서",
      "!tooltip": "Introduction to the Angular documentation",
      "tooltip": "Angular 문서 소개",
      "hidden": false
    },
    {
<<<<<<< HEAD
      "url": "guide/docs-style-guide",
      "!title": "Doc authors style guide",
      "title": "문서 편집 가이드",
      "!tooltip": "Style guide for documentation authors.",
      "tooltip": "문서 편집 가이드",
      "hidden": true
    },
    {
      "!title": "Getting Started",
      "title": "시작하기",
      "!tooltip": "Learn the basics by building your first Angular application.",
      "tooltip": "Angular 애플리케이션의 기본 구성 요소에 대해 알아보세요.",
      "children": [
        {
          "url": "start",
          "!title": "Your First App",
          "title": "첫번째 앱 만들기",
          "!tooltip": "Introduction to Angular's component model, template syntax, and component communication.",
          "tooltip": "Angular의 컴포넌트 모델, 템플릿 문법, 컴포넌트끼리 통신하는 방법에 대해 소개합니다."
        },
        {
          "url": "start/start-routing",
          "!title": "Routing",
          "title": "라우팅",
          "!tooltip": "Introduction to routing between components using the browser's URL.",
          "tooltip": "브라우저 URL에 따라 컴포넌트를 전환하는 방법에 대해 소개합니다."
        },
        {
          "url": "start/start-data",
          "!title": "Managing Data",
          "title": "데이터 다루기",
          "!tooltip": "Introduction to services and accessing external data via HTTP.",
          "tooltip": "서비스를 사용해서 HTTP 프로토콜로 외부와 데이터 통신하는 방법에 대해 소개합니다."
        },
        {
          "url": "start/start-forms",
          "!title": "Forms",
          "title": "폼",
          "!tooltip": "Learn about fetching and managing data from users with forms.",
          "tooltip": "사용자가 입력하는 데이터를 폼으로 처리하는 방법에 대해 소개합니다."
        },
        {
          "url": "start/start-deployment",
          "!title": "Deployment",
          "title": "배포",
          "!tooltip": "Move to local development, or deploy your application to Firebase or your own server.",
          "tooltip": "로컬 개발환경을 설정하는 방법, Firebase나 자체 서버에 애플리케이션을 배포하는 방법에 대해 소개합니다."
        }
      ]
    },
    {
      "url": "guide/setup-local",
      "!title": "Setup",
      "title": "환경설정",
      "!tooltip": "Setting up for local development with the Angular CLI.",
      "tooltip": "Angular CLI로 로컬 개발환경을 설정해 보세요."
    },
    {
      "!title": "Fundamentals",
      "title": "기초 지식",
      "!tooltip": "The fundamentals of Angular",
      "tooltip": "Angular 기초 지식",
      "children": [
        {
          "!title": "Angular Concepts",
          "title": "Angular의 컨셉",
          "!tooltip": "Introduction to basic concepts for Angular applications.",
          "tooltip": "Angular 애플리케이션을 구성하는 기본 개념에 대해 소개합니다.",
=======
      "title": "Getting Started",
      "tooltip": "Set up your environment and learn basic concepts",
      "children": [
        {
          "url": "guide/setup-local",
          "title": "Setup",
          "tooltip": "Setting up for local development with the Angular CLI."
        },
        {
          "title": "Angular Concepts",
          "tooltip": "Introduction to basic concepts for Angular applications.",
>>>>>>> 385cadf2
          "children": [
            {
              "url": "guide/architecture",
              "!title": "Intro to Basic Concepts",
              "title": "Angular 개요",
              "!tooltip": "Basic building blocks of Angular applications.",
              "tooltip": "Angular 애플리케이션의 구성 요소에 대해 알아봅니다."
            },
            {
              "url": "guide/architecture-modules",
              "!title": "Intro to Modules",
              "title": "모듈",
              "!tooltip": "About NgModules.",
              "tooltip": "About NgModule."
            },
            {
              "url": "guide/architecture-components",
              "!title": "Intro to Components",
              "title": "컴포넌트",
              "!tooltip": "About Components, Templates, and Views.",
              "tooltip": "컴포넌트, 템플릿, 뷰에 대해 알아봅니다."
            },
            {
              "url": "guide/architecture-services",
              "!title": "Intro to Services and DI",
              "title": "서비스와 의존성 주입",
              "!tooltip": "About services and dependency injection.",
              "tooltip": "서비스와 의존성 주입에 대해 알아봅니다."
            },
            {
              "url": "guide/architecture-next-steps",
              "!title": "Next Steps",
              "title": "다음 단계",
              "!tooltip": "Beyond the basics.",
              "tooltip": "좀 더 다양한 내용을 알아봅시다."
            }
          ]
        },
        {
<<<<<<< HEAD
          "!title": "Tour of Heroes App",
          "title": "히어로들의 여행 앱",
          "!tooltip": "The Tour of Heroes app is used as a reference point in many Angular examples.",
	        "tooltip": "히어로들의 여행 앱을 자세하게 살펴보면서 Angular에 대해 알아봅시다.",
          "children": [
          {
            "url": "tutorial",
            "!title": "Introduction",
            "title": "소개",
            "!tooltip": "Introduction to the Tour of Heroes app and tutorial",
            "tooltip": "히어로들의 여행 튜토리얼 앱에 대해 소개합니다."
          },
          {
            "url": "tutorial/toh-pt0",
            "!title": "Create a Project",
            "title": "프로젝트 생성하기",
            "!tooltip": "Creating the application shell",
            "tooltip": "애플리케이션 기본 틀을 만들어 봅시다."
          },
          {
            "url": "tutorial/toh-pt1",
            "!title": "1. The Hero Editor",
            "title": "1. 히어로 편집기",
            "!tooltip": "Part 1: Build a simple editor",
            "tooltip": "1단계: 간단한 에디터를 만들어 봅시다."
          },
          {
            "url": "tutorial/toh-pt2",
            "!title": "2. Display a List",
            "title": "2. 목록 표시하기",
            "tooltip": "Part 2: Build a master/detail page with a list of heroes.",
            "tooltip": "2단계: 히어로의 목록을 표시하는 마스터/상세정보 페이지를 만들어 봅시다."
          },
          {
            "url": "tutorial/toh-pt3",
            "!title": "3. Create a Feature Component",
            "title": "3. 컴포넌트 만들기",
            "!tooltip": "Part 3: Refactor the master/detail views into separate components.",
            "tooltip": "3단계: 마스터/상세정보 화면을 개별 컴포넌트로 리팩토링해 봅시다."
          },
          {
            "url": "tutorial/toh-pt4",
            "!title": "4. Add Services",
            "title": "4. 서비스 추가하기",
            "!tooltip": "Part 4: Create a reusable service to manage hero data.",
            "tooltip": "4단계: 히어로 데이터를 처리하는 로직은 재사용할 수 있게 서비스로 만들어 봅시다."
          },
          {
            "url": "tutorial/toh-pt5",
            "!title": "5. Add In-app Navigation",
            "title": "5. 앱 네비게이션 추가하기",
            "!tooltip": "Part 5: Add the Angular router and navigate among the views.",
            "tooltip": ": Angular 라우터를 추가하고 화면을 전환해 봅시다."
          },
          {
            "url": "tutorial/toh-pt6",
            "!title": "6. Get Data from a Server",
            "title": "6. 서버에서 데이터 받아오기",
            "!tooltip": "Part 6: Use HTTP to retrieve and save hero data.",
            "tooltip": "6단계: HTTP 통신으로 히어로 데이터를 가져오고 저장해 봅시다."
          }
=======
          "url": "guide/glossary",
          "title": "Angular Glossary",
          "tooltip": "Brief definitions of the most important words in the Angular vocabulary."
        },
        {
            "title": "Try it",
            "tooltip": "Examine and work with a ready-made sample app, with no setup.",
            "children": [
              {
                "url": "start",
                "title": "A Sample App",
                "tooltip": "Take a look at Angular's component model, template syntax, and component communication."
              },
              {
                "url": "start/start-routing",
                "title": "In-app Navigation",
                "tooltip": "Navigate among different page views using the browser's URL."
              },
              {
                "url": "start/start-data",
                "title": "Manage Data",
                "tooltip": "Use services and access external data via HTTP."
              },
              {
                "url": "start/start-forms",
                "title": "Forms for User Input",
                "tooltip": "Learn about fetching and managing data from users with forms."
              },
              {
                "url": "start/start-deployment",
                "title": "Deployment",
                "tooltip": "Move to local development, or deploy your application to Firebase or your own server."
              }
            ]
        },
        {
          "title": "Tutorial: Tour of Heroes",
          "tooltip": "The Tour of Heroes app is used as a reference point in many Angular examples.",
          "children": [
            {
              "url": "tutorial",
              "title": "Introduction",
              "tooltip": "Introduction to the Tour of Heroes app and tutorial"
            },
            {
              "url": "tutorial/toh-pt0",
              "title": "Create a Project",
              "tooltip": "Creating the application shell"
            },
            {
              "url": "tutorial/toh-pt1",
              "title": "1. The Hero Editor",
              "tooltip": "Part 1: Build a simple editor"
            },
            {
              "url": "tutorial/toh-pt2",
              "title": "2. Display a List",
              "tooltip": "Part 2: Build a master/detail page with a list of heroes."
            },
            {
              "url": "tutorial/toh-pt3",
              "title": "3. Create a Feature Component",
              "tooltip": "Part 3: Refactor the master/detail views into separate components."
            },
            {
              "url": "tutorial/toh-pt4",
              "title": "4. Add Services",
              "tooltip": "Part 4: Create a reusable service to manage hero data."
            },
            {
              "url": "tutorial/toh-pt5",
              "title": "5. Add In-app Navigation",
              "tooltip": "Part 5: Add the Angular router and navigate among the views."
            },
            {
              "url": "tutorial/toh-pt6",
              "title": "6. Get Data from a Server",
              "tooltip": "Part 6: Use HTTP to retrieve and save hero data."
            }
>>>>>>> 385cadf2
          ]
        }
      ]
    },
    {
      "title": "Fundamentals",
      "tooltip": "The fundamentals of Angular",
      "children": [
        {
          "!title": "Components & Templates",
          "title": "컴포넌트 & 템플릿",
          "!tooltip": "Building dynamic views with data binding",
          "tooltip": "데이터 바인딩을 활용해서 살아 움직이는 뷰 만들기",
          "children": [
            {
              "url": "guide/displaying-data",
              "!title": "Displaying Data",
              "title": "데이터 표시하기",
              "!tooltip": "Property binding helps show app data in the UI.",
              "tooltip": "UI에 데이터 바인딩하기"
            },
            {
              "url": "guide/template-syntax",
              "!title": "Template Syntax",
              "title": "템플릿 문법",
              "!tooltip": "Learn how to write templates that display data and consume user events with the help of data binding.",
              "tooltip": "템플릿에 데이터를 어떻게 표시하는지, 이벤트를 어떻게 처리하는지 알아봅니다."
            },
            {
              "url": "guide/user-input",
              "!title": "User Input",
              "title": "사용자 입력",
              "!tooltip": "User input triggers DOM events. Angular listens to those events with event bindings that funnel updated values back into your app's components and models.",
              "tooltip": "사용자가 애플리케이션을 실행할 때 DOM 이벤트가 발생합니다. Angular는 이 이벤트를 사용해서 애플리케이션 컴포넌트와 모델을 갱신합니다."
            },
            {
              "url": "guide/attribute-directives",
              "title": "Attribute Directives",
              "tooltip": "Attribute directives attach behavior to elements."
            },
            {
              "url": "guide/structural-directives",
              "title": "Structural Directives",
              "tooltip": "Structural directives manipulate the layout of the page."
            },
            {
              "url": "guide/pipes",
              "title": "Pipes",
              "tooltip": "Pipes transform displayed values within a template."
            },
            {
              "url": "guide/lifecycle-hooks",
<<<<<<< HEAD
              "!title": "Lifecycle Hooks",
              "title": "라이프싸이클 후킹",
              "!tooltip": "Angular calls lifecycle hook methods on directives and components as it creates, changes, and destroys them.",
              "tooltip": "Angular 디렉티브와 컴포넌트는 라이프싸이클 후킹 함수를 지원합니다."
=======
              "title": "Hook into the Component Lifecycle",
              "tooltip": "Angular calls lifecycle hook methods on directives and components as it creates, changes, and destroys them."
>>>>>>> 385cadf2
            },
            {
              "url": "guide/component-interaction",
              "!title": "Component Interaction",
              "title": "컴포넌트 통신",
              "!tooltip": "Share information between different directives and components.",
              "tooltip": "디렉티브와 컴포넌트끼리 데이터를 전달할 수 있습니다."
            },
            {
              "url": "guide/component-styles",
              "!title": "Component Styles",
	            "title": "컴포넌트 스타일",
              "!tooltip": "Add CSS styles that are specific to a component.",
	            "tooltip": "CSS 스타일을 추가해서 컴포넌트를 꾸밀 수 있습니다."
            },
            {
              "url": "guide/dynamic-component-loader",
              "!title": "Dynamic Components",
              "title": "동적 컴포넌트",
              "!tooltip": "Load components dynamically.",
              "tooltip": "컴포넌트를 동적으로 불러올 수 있습니다."
            },
            {
              "url": "guide/elements",
              "title": "Angular Elements",
              "tooltip": "Convert components to Custom Elements."
<<<<<<< HEAD
            },
            {
              "url": "guide/attribute-directives",
              "!title": "Attribute Directives",
              "title": "어트리뷰트 디렉티브",
              "!tooltip": "Attribute directives attach behavior to elements.",
              "tooltip": "어트리뷰트 디렉티브는 DOM 엘리먼트의 속성을 정의합니다."
            },
            {
              "url": "guide/structural-directives",
              "!title": "Structural Directives",
              "title": "구조 디렉티브",
              "!tooltip": "Structural directives manipulate the layout of the page.",
              "tooltip": "페이지의 레이아웃을 조작하는 구조 디렉티브에 대해 알아봅니다."
            },
            {
              "url": "guide/pipes",
              "!title": "Pipes",
              "title": "파이프",
              "!tooltip": "Pipes transform displayed values within a template.",
              "tooltip": "파이프는 템플릿에 표시되는 데이터의 형식을 지정합니다."
            }
          ]
        },
        {
          "!title": "Forms",
          "title": "폼",
          "!tooltip": "Angular Forms",
          "tooltip": "Angular 폼",
          "children": [
            {
              "url": "guide/forms-overview",
              "!title": "Introduction",
              "title": "폼 소개",
              "!tooltip": "A form creates a cohesive, effective, and compelling data entry experience. An Angular form coordinates a set of data-bound user controls, tracks changes, validates input, and presents errors.",
	            "tooltip": "폼을 구성하면 사용자 입력을 일관되고 효율적으로 처리할 수 있습니다. Angular 폼은 입력 컨트롤을 묶어서 구성하고, 변화를 감지하며, 입력값의 유효성을 판단하고 에러를 표시할 수 있습니다."
=======
            }
          ]
        },
        {
          "title": "Forms for User Input",
          "tooltip": "Forms creates a cohesive, effective, and compelling data entry experience.",
          "children": [
            {
              "url": "guide/forms-overview",
              "title": "Introduction",
              "tooltip": "An Angular form coordinates a set of data-bound user controls, tracks changes, validates input, and presents errors."
>>>>>>> 385cadf2
            },
            {
              "url": "guide/reactive-forms",
              "!title": "Reactive Forms",
              "title": "반응형 폼",
              "!tooltip": "Create a reactive form using FormBuilder, groups, and arrays.",
              "tooltip": "FormBuilder, 그룹, 배열을 사용해서 반응형 폼을 만들어 보세요."
            },
            {
<<<<<<< HEAD
              "url": "guide/forms",
              "!title": "Template-driven Forms",
              "title": "템플릿 기반 폼",
              "!tooltip": "Create a template-driven form using directives and Angular template syntax.",
              "tooltip": "디렉티브와 Angular 템플릿 문법을 활용해서 템플릿 기반 폼을 만들어 보세요."
            },
            {
              "url": "guide/form-validation",
              "!title": "Form Validation",
              "title": "폼 유효성 검사",
              "!tooltip": "Validate user's form entries.",
              "tooltip": "사용자가 입력한 폼의 유효성을 검사합니다."
            },
            {
              "url": "guide/dynamic-form",
              "!title": "Dynamic Forms",
              "title": "동적 폼",
              "!tooltip": "Render dynamic forms with FormGroup.",
              "tooltip": "FormGroup으로 동적 폼을 구성해 보세요."
            }
          ]
        },
        {
          "!title": "Observables & RxJS",
          "title": "옵저버블 & RxJS",
          "!tooltip": "Observables & RxJS",
          "tooltip": "옵저버블 & RxJS",
          "children": [
            {
              "url": "guide/observables",
              "!title": "Observables",
              "title": "옵저버블",
              "tooltip": ""
            },
            {
              "url": "guide/rx-library",
              "!title": "The RxJS Library",
              "title": "RxJS 라이브러리",
              "tooltip": ""
            },
            {
              "url": "guide/observables-in-angular",
              "!title": "Observables in Angular",
              "title": "Angular가 제공하는 옵저버블",
              "tooltip": ""
            },
            {
              "url": "guide/practical-observable-usage",
              "!title": "Practical Usage",
              "title": "실전 예제",
              "tooltip": ""
            },
            {
              "url": "guide/comparing-observables",
              "!title": "Compare to Other Techniques",
              "title": "다른 방식과 비교",
              "tooltip": ""
=======
              "url": "guide/form-validation",
              "title": "Validate form input",
              "tooltip": "Validate user's form entries."
            },
            {
              "url": "guide/dynamic-form",
              "title": "Building Dynamic Forms",
              "tooltip": "Create dynamic form templates using FormGroup."
            }
          ]
        },
        {
          "title": "Observables & RxJS",
          "tooltip": "Using observables for message passing in Angular.",
          "children": [
            {
              "url": "guide/observables",
              "title": "Observables Overview",
              "tooltip": "Using observables to pass values synchronously or asynchronously."
            },
            {
              "url": "guide/rx-library",
              "title": "The RxJS Library",
              "tooltip": "A library for reactive programming using observables to compose asynchronous or callback-based code."
            },
            {
              "url": "guide/observables-in-angular",
              "title": "Observables in Angular",
              "tooltip": "How Angular subsystems use and expect observables."
            },
            {
              "url": "guide/practical-observable-usage",
              "title": "Practical Usage",
              "tooltip": "Domains in which observables are particularly useful."
            },
            {
              "url": "guide/comparing-observables",
              "title": "Compare to Other Techniques",
              "tooltip": "How observables compare to promises and other message passing techniques."
>>>>>>> 385cadf2
            }
          ]
        },
        {
          "!title": "NgModules",
          "title": "NgModule",
          "!tooltip": "NgModules.",
          "tooltip": "NgModule",
          "children": [
            {
              "url": "guide/ngmodules",
              "!title": "NgModules Introduction",
              "title": "NgModule 소개",
              "!tooltip": "Use NgModules to make your apps efficient.",
              "tooltip": "앱을 효율적으로 구현하려면 NgModule을 사용하세요."
            },
            {
              "url": "guide/ngmodule-vs-jsmodule",
              "!title": "JS Modules vs NgModules",
              "title": "JS 모듈 vs NgModule",
              "!tooltip": "Differentiate between JavaScript modules and NgModules.",
              "tooltip": "JavaScript 모듈과 NgModule의 차이점을 알아봅니다."
            },
            {
              "url": "guide/bootstrapping",
<<<<<<< HEAD
              "!title": "App Root NgModule",
              "title": "앱 최상위 NgModule",
              "!tooltip": "Tell Angular how to construct and bootstrap the app in the root \"AppModule\".",
              "tooltip": "앱 최상위 모듈인 \"AppModule\"이 어떻게 구성되는지 알아봅니다."
=======
              "title": "Launching Apps with a Root Module",
              "tooltip": "Tell Angular how to construct and bootstrap the app in the root \"AppModule\"."
>>>>>>> 385cadf2
            },
            {
              "url": "guide/frequent-ngmodules",
              "!title": "Frequently Used NgModules",
              "title": "자주 사용하는 NgModule",
              "!tooltip": "Introduction to the most frequently used NgModules.",
              "tooltip": "자주 사용하는 NgModule을 알아봅니다."
            },
            {
              "url": "guide/module-types",
              "!title": "Types of Feature Modules",
              "title": "기능 모듈의 종류",
              "!tooltip": "Description of the different types of feature modules.",
              "tooltip": "기능 모듈의 종류에 대해 알아봅니다."
            },
            {
              "url": "guide/entry-components",
              "!title": "Entry Components",
              "title": "진입 컴포넌트",
              "!tooltip": "All about entry components in Angular.",
              "tooltip": "진입 컴포넌트가 어떤 것인지 알아봅니다."
            },
            {
              "url": "guide/feature-modules",
              "!title": "Feature Modules",
              "title": "기능 모듈",
              "!tooltip": "Create feature modules to organize your code.",
              "tooltip": "코드를 효율적으로 구성하는 기능 모듈을 만들어 봅니다."
            },
            {
              "url": "guide/providers",
<<<<<<< HEAD
              "!title": "Providers",
              "title": "프로바이더",
              "!tooltip": "Providers and NgModules.",
              "tooltip": "프로바이더와 NgModule"
=======
              "title": "Providing Dependencies",
              "tooltip": "Providing dependencies to NgModules."
>>>>>>> 385cadf2
            },
            {
              "url": "guide/singleton-services",
              "!title": "Singleton Services",
              "title": "싱글턴 서비스",
              "!tooltip": "Creating singleton services.",
              "tooltip": "서비스를 싱글턴으로 만들어 봅니다."
            },
            {
              "url": "guide/lazy-loading-ngmodules",
              "!title": "Lazy Loading Feature Modules",
              "title": "기능모듈 지연로딩하기",
              "!tooltip": "Lazy load modules to speed up your apps.",
              "tooltip": "모듈을 지연 로딩 하면 앱 초기 실행 속도를 향상시킬 수 있습니다."
            },
            {
              "url": "guide/sharing-ngmodules",
              "!title": "Sharing NgModules",
              "title": "모듈 공유하기",
              "!tooltip": "Share NgModules to streamline your apps.",
              "tooltip": "앱 전반에 NgModule을 공유해 보세요."
            },
            {
              "url": "guide/ngmodule-api",
              "title": "NgModule API",
              "!tooltip": "Understand the details of NgModules.",
              "tooltip": "NgModule에서 제공하는 API를 좀 더 자세하게 알아봅니다."
            },
            {
              "url": "guide/ngmodule-faq",
              "title": "NgModule FAQs",
              "!tooltip": "Answers to frequently asked questions about NgModules.",
              "tooltip": "NgModule에 대해 자주 물어보는 질문"
            }
          ]
        },
        {
          "!title": "Dependency Injection",
          "title": "의존성 주입",
          "tooltip": "Dependency Injection: creating and injecting services",
          "tooltip": "의존성 주입: 서비스 만들고 의존성으로 주입하기",
          "children": [
            {
              "url": "guide/dependency-injection",
              "!title": "Angular Dependency Injection",
              "title": "Angular의 의존성 주입",
              "!tooltip": "Angular's dependency injection system creates and delivers dependent services to Angular-created classes.",
              "tooltip": "Angular는 의존성으로 주입하는 클래스를 직접 만들어서 목표 클래스에 주입합니다."
            },
            {
              "url": "guide/hierarchical-dependency-injection",
              "!title": "Hierarchical Injectors",
              "title": "인젝터 계층",
              "tooltip": "An injector tree parallels the component tree and supports nested dependencies.",
              "!tooltip": "인젝터는 컴포넌트 트리와 동일하게 트리 형태로 구성됩니다."
            },
            {
              "url": "guide/dependency-injection-providers",
              "!title": "DI Providers",
              "title": "의존성 주입 프로바이더",
              "!tooltip": "More about the different kinds of providers.",
              "tooltip": "프로바이더의 종류에 대해 알아보세요."
            },
            {
              "url": "guide/dependency-injection-in-action",
              "!title": "DI in Action",
              "title": "실전 의존성 주입",
              "!tooltip": "Techniques for dependency injection.",
              "tooltip": "의존성 주입 테크닉에 대해 알아보세요."
            },
            {
              "url": "guide/dependency-injection-navtree",
              "!title": "Navigate the Component Tree",
              "title": "컴포넌트 트리 참조하기",
              "!tooltip": "Use the injection tree to find parent components.",
              "tooltip": "인젝터 트리를 활용하면 부모 컴포넌트를 참조할 수 있습니다."
            }
          ]
        },
        {
          "url": "guide/http",
<<<<<<< HEAD
          "title": "HttpClient",
          "!tooltip": "Use HTTP to talk to a remote server.",
          "tooltip": "서버와 HTTP 통신하기"
        },
        {
          "url": "guide/router",
          "!title": "Routing & Navigation",
          "title": "라우팅 & 네비게이션",
          "!tooltip": "Discover the basics of screen navigation with the Angular Router.",
          "tooltip": "Angular 라우터를 사용해서 화면을 전환할 수 있습니다."
        },
        {
          "!title": "Animations",
          "title": "애니메이션",
          "!tooltip": "A guide to Angular's animation system.",
          "tooltip": "Angular 애니메이션 시스템에 대해 알아보세요.",
=======
          "title": "Access Servers over HTTP",
          "tooltip": "Use HTTP to talk to a remote server."
        },
        {
          "url": "guide/router",
          "title": "Routing & Navigation",
          "tooltip": "Build in-app navigation among views using the Angular Router."
        },
        {
          "url": "guide/security",
          "title": "Security",
          "tooltip": "Developing for content security in Angular applications."
        }
      ]
    },
    {
      "title": "Techniques",
      "tooltip": "Techniques for putting Angular to work in your environment",
      "children": [
        {
          "title": "Animations",
          "tooltip": "Enhance the user experience with animation.",
>>>>>>> 385cadf2
          "children": [
            {
              "url": "guide/animations",
              "!title": "Introduction",
              "title": "소개",
              "!tooltip": "Basic techniques in Angular animations.",
              "tooltip": "Angular 애니메이션 기초"
            },
            {
              "url": "guide/transition-and-triggers",
              "!title": "Transition and Triggers",
              "title": "트랜지션 & 트리거",
              "!tooltip": "Advanced techniques in transition and triggers.",
              "tooltip": "트랜지션과 트리거를 활용하는 테크닉"
            },
            {
              "url": "guide/complex-animation-sequences",
              "!title": "Complex Sequences",
              "title": "복잡한 시퀀스 처리하기",
              "!tooltip": "Complex Angular animation sequences.",
              "tooltip": "복잡한 애니메이션 시퀀스도 구현할 수 있습니다."
            },
            {
              "url": "guide/reusable-animations",
              "!title": "Reusable Animations",
              "title": "애니메이션 재사용하기",
              "!tooltip": "Creating reusable animations.",
              "tooltip": "재사용할 수 있는 애니메이션을 정의해 보세요."
            },
            {
              "url": "guide/route-animations",
              "!title": "Route Transition Animations",
              "title": "라우팅 애니메이션",
              "!tooltip": "Animate route transitions.",
              "tooltip": "페이지를 전환할 때도 애니메이션을 사용할 수 있습니다."
            }
          ]
<<<<<<< HEAD
        }
      ]
    },
    {
      "!title": "Techniques",
      "title": "고급",
      "!tooltip": "Techniques for putting Angular to work in your environment",
      "tooltip": "Angular를 실제 프로젝트에 더 활용할 수 있는 방법에 대해 안내합니다.",
      "children": [
        {
          "url": "guide/security",
          "!title": "Security",
          "title": "보안",
          "!tooltip": "Developing for content security in Angular applications.",
          "tooltip": "Angular 애플리케이션에 보안 기능 적용하기"
=======
>>>>>>> 385cadf2
        },
        {
          "url": "guide/i18n",
          "title": "Internationalization (i18n)",
          "!tooltip": "Translate the app's template text into multiple languages.",
          "tooltip": "템플릿에 있는 문구를 여러 언어로 번역해 보세요."
        },
        {
          "url": "guide/accessibility",
          "title": "접근성",
          "!tooltip": "Design apps to be accessible to all users.",
          "tooltip": "모든 사용자가 앱에 접근할 수 있게 개선해 보세요."
        },
        {
          "!title": "Service Workers & PWA",
          "title": "서비스 워커 & PWA",
          "!tooltip": "Angular service workers: Controlling caching of application resources.",
          "tooltip": "Angular 서비스 워커: 애플리케이션 리소스를 캐싱할 수 있습니다.",
          "children": [
            {
              "url": "guide/service-worker-intro",
              "!title": "Introduction",
              "title": "소개",
              "!tooltip": "Angular's implementation of service workers improves user experience with slow or unreliable network connectivity.",
              "tooltip": "Angular가 제공하는 서비스 워커에 대해 알아봅니다. 서비스 워커를 활용하면 네트워크 연결이 원활하지 않은 곳에서도 앱 사용성을 유지할 수 있습니다."
            },
            {
              "url": "guide/service-worker-getting-started",
              "!title": "Getting Started",
              "title": "시작하기",
              "!tooltip": "Enabling the service worker in a CLI project and observing behavior in the browser.",
              "tooltip": "CLI로 Angular 프로젝트를 만들면서 서비스 워커를 시작할 수 있습니다. 브라우저에서 서비스 워커 동작을 확인할 수도 있습니다."
            },
            {
              "url": "guide/app-shell",
<<<<<<< HEAD
              "!title": "App Shell",
              "title": "앱 기본 틀",
              "!tooltip": "Enabling the App Shell in a CLI project.",
              "tooltip": "애플리케이션 기본 틀 생성하기"
=======
              "title": "App Shell",
              "tooltip": "Render a portion of your app quickly to improve the startup experience."
>>>>>>> 385cadf2
            },
            {
              "url": "guide/service-worker-communications",
              "!title": "Service Worker Communication",
              "title": "서비스 워커 통신",
              "!tooltip": "Services that enable you to interact with an Angular service worker.",
              "tooltip": "서비스 워커를 사용하는 Angular 서비스 만들기"
            },
            {
              "url": "guide/service-worker-devops",
<<<<<<< HEAD
              "!title": "Service Worker in Production",
              "title": "서비스 워커 활용",
              "!tooltip": "Running applications with service workers, managing application update, debugging, and killing applications.",
              "tooltip": "서비스 워커를 사용해서 애플리케이션을 실행하고, 애플리케이션을 업데이트 할 수 있습니다. 애플리케이션을 디버깅하거나 종료할 수도 있습니다."
=======
              "title": "Service Worker in Production",
              "tooltip": "Running apps with service workers, managing app update, debugging, and killing apps."
>>>>>>> 385cadf2
            },
            {
              "url": "guide/service-worker-config",
              "!title": "Service Worker Configuration",
              "title": "서비스 워커 설정",
              "!tooltip": "Configuring service worker caching behavior.",
              "tooltip": "서비스 워커 캐시 설정하기"
            }
          ]
        },
        {
          "url": "guide/web-worker",
          "title": "Web Workers",
          "tooltip": "Using web workers for background processing."
        },
        {
          "url": "guide/universal",
          "!title": "Server-side Rendering",
          "title": "서버 사이드 렌더링",
          "!tooltip": "Render HTML server-side with Angular Universal.",
          "tooltip": "Angular Universal을 사용하면 서버에 HTML 문서를 렌더링 해둘 수 있습니다."
        },
        {
          "!title": "Upgrading from AngularJS",
          "title": "AngularJS 앱 업그레이드",
          "!tooltip": "Incrementally upgrade an AngularJS application to Angular.",
          "tooltip": "AngularJS 애플리케이션을 Angular로 업그레이드 하세요.",
          "children": [
            {
              "url": "guide/upgrade-setup",
              "title": "Setup for Upgrading from AngularJS",
              "tooltip": "Use code from the Angular QuickStart seed as part of upgrading from AngularJS.",
              "hidden": true
            },
            {
              "url": "guide/upgrade",
              "!title": "Upgrading Instructions",
              "title": "업그레이드 방법",
              "!tooltip": "Incrementally upgrade an AngularJS application to Angular.",
              "tooltip": "AngularJS 애플리케이션을 Angular로 업그레이드 하세요."
            },
            {
              "url": "guide/upgrade-performance",
              "!title": "Upgrading for Performance",
              "title": "성능 비교",
              "!tooltip": "Upgrade from AngularJS to Angular in a more flexible way.",
              "tooltip": "좀 더 유연한 방식으로 AngularJS 프로젝트를 Angular 프로젝트로 전환할 수 있습니다."
            },
            {
              "url": "guide/ajs-quick-reference",
              "!title": "AngularJS-Angular Concepts",
              "title": "컨셉 비교",
              "!tooltip": "Learn how AngularJS concepts and techniques map to Angular.",
              "tooltip": "AngularJS에 사용하던 컨셉과 테크닉을 Angular에서 어떻게 적용할 수 있는지 확인해 보세요."
            }
          ]
        },
        {
          "!title": "Angular Libraries",
          "title": "Angular 라이브러리",
          "!tooltip": "Extending Angular with shared libraries.",
          "tooltip": "다른 개발자가 공유한 라이브러리로 Angular는 확장해보세요.",
          "children": [
            {
              "url": "guide/libraries",
              "!title": "Libraries Overview",
              "title": "개요",
              "!tooltip": "Understand how and when to use or create libraries.",
              "tooltip": "라이브러리는 언제 만들고 어떻게 사용하는지 알아봅시다."
            },
            {
              "url": "guide/using-libraries",
              "!title": "Using Published Libraries",
              "title": "배포된 라이브러리 활용하기",
              "!tooltip": "Integrate published libraries into an app.",
              "tooltip": "배포된 라이브러리를 앱에 추가해 봅시다."
            },
            {
              "url": "guide/creating-libraries",
<<<<<<< HEAD
              "!title": "Creating Libraries",
              "title": "라이브러리 만들기",
              "!tooltip": "Extend Angular by creating, publishing, and using your own libraries.",
              "tooltip": "라이브러리를 만들고 배포해서 Angular 생태계를 직접 확장해 보세요."
            }
          ]
        },
        {
          "!title": "Schematics",
          "title": "스키매틱",
          "!tooltip": "Understanding schematics.",
          "tooltip": "스키매틱 이해하기",
          "children": [
            {
              "url": "guide/schematics",
              "!title": "Schematics Overview",
              "title": "스키매틱 소개",
              "!tooltip": "Understand how schematics are used in Angular.",
              "tooltip": "Angular에서 스키매틱을 어떻게 사용하는지 알아봅시다."
=======
              "title": "Creating Libraries",
              "tooltip": "Extend Angular by creating, publishing, and using your own libraries."
            },
            {
              "url": "guide/lightweight-injection-tokens",
              "title": "Lightweight Injection Tokens for Libraries",
              "tooltip": "Optimize client app size by designing library services with lightweight injection tokens."
            }
          ]
        },
        {
          "title": "Schematics",
          "tooltip": "Using CLI schematics for code generation.",
          "children": [
            {
              "url": "guide/schematics",
              "title": "Schematics Overview",
              "tooltip": "How the CLI uses schematics to generate code."
>>>>>>> 385cadf2
            },
            {
              "url": "guide/schematics-authoring",
              "!title": "Authoring Schematics",
              "title": "스키매틱 만들기",
              "!tooltip": "Understand the structure of a schematic.",
              "tooltip": "스키매틱의 구조에 대해 알아봅시다."
            },
            {
              "url": "guide/schematics-for-libraries",
              "!title": "Schematics for Libraries",
              "title": "라이브러리용 스키매틱",
              "!tooltip": "Use schematics to integrate your library with the Angular CLI.",
              "tooltip": "스키매틱을 사용해서 Angular 라이브러리와 Angular CLI를 통합해 보세요."
            }
          ]
        },
        {
          "url": "guide/cli-builder",
<<<<<<< HEAD
          "!title": "CLI Builders",
          "title": "CLI 빌더",
          "!tooltip": "Using builders to customize Angular CLI.",
          "tooltip": "빌더를 사용해서 Angular CLI를 커스터마이징 해보세요."
        },
        {
          "url": "guide/web-worker",
          "!title": "Web Workers",
          "title": "웹 워커",
          "!tooltip": "Using Web Workers with Angular CLI.",
          "tooltip": "Angular CLI를 사용해서 웹 워커를 도입해 보세요."
=======
          "title": "CLI Builders",
          "tooltip": "Using builders to customize Angular CLI."
>>>>>>> 385cadf2
        }
      ]
    },
    {
      "!title": "Dev Workflow",
      "title": "개발 단계",
      "!tooltip": "Build, testing, and deployment information.",
      "tooltip": "빌드, 테스트, 배포 과정에 대해 설명합니다.",
      "children": [
        {
<<<<<<< HEAD
          "url": "guide/upgrade-setup",
          "title": "Upgrade setup",
          "tooltip": "How to set up the Angular QuickStart seed in the context of upgrading from AngularJS.",
          "hidden": true
        },
        {
          "!title": "AOT Compiler",
          "title": "AOT 컴파일러",
          "!tooltip": "Understanding ahead-of-time compilation.",
          "tooltip": "AOT 컴파일에 대해 안내합니다.",
=======
          "title": "AOT Compiler",
          "tooltip": "Understanding ahead-of-time compilation.",
>>>>>>> 385cadf2
          "children": [
            {
              "url": "guide/aot-compiler",
              "!title": "Ahead-of-Time Compilation",
              "title": "Ahead-of-time 컴파일러",
              "!tooltip": "Learn why and how to use the Ahead-of-Time (AOT) compiler.",
              "tooltip": "AOT 컴파일러를 사용하는 이유와 활용 방법에 대해 안내합니다."
            },
            {
              "url": "guide/angular-compiler-options",
              "!title": "Angular Compiler Options",
              "title": "Angular 컴파일러 옵션",
              "!tooltip": "Configuring AOT compilation.",
              "tooltip": "AOT 빌드 환경을 설정해 봅시다."
           },
           {
              "url": "guide/aot-metadata-errors",
              "!title": "AOT Metadata Errors",
              "title": "AOT 메타데이터 에러",
              "!tooltip": "Troubleshooting AOT compilation.",
              "tooltip": "AOT 컴파일 단계에서 발생하는 에러를 해결해 봅시다."
           },
           {
            "url": "guide/template-typecheck",
            "!title": "Template Type-checking",
            "title": "템플릿 타입 검사",
            "!tooltip": "Template type-checking in Angular.",
            "tooltip": "Angular는 템플릿 타입 검사 기능을 제공합니다."
         }
        ]
      },
        {
          "url": "guide/build",
          "!title": "Building & Serving",
          "title": "프로젝트 빌드/실행 설정",
          "!tooltip": "Building and serving Angular apps.",
          "tooltip": "Angular 앱을 개발용, 운영용으로 빌드해 보세요."
        },
        {
<<<<<<< HEAD
          "url": "guide/bazel",
          "!title": "Building with Bazel",
          "title": "Bazel 빌드하기",
          "!tooltip": "How to set up your environment to build and test with Bazel.",
          "tooltip": "Bazel을 사용한 빌드 환경을 어떻게 구성하는지, 이 환경에서 테스트는 어떻게 실행하는지 안내합니다."
        },
        {
=======
>>>>>>> 385cadf2
          "url": "guide/testing",
          "!title": "Testing",
          "title": "테스트",
          "!tooltip": "Techniques and practices for testing an Angular app.",
          "tooltip": "Angular 앱에 테스트를 적용하는 방법에 대해 안내합니다."
        },
        {
          "url": "guide/deployment",
          "!title": "Deployment",
          "title": "배포",
          "!tooltip": "Learn how to deploy your Angular app.",
          "tooltip": "Angular 앱을 배포하는 방법에 대해 안내합니다."
        },
        {
          "!title": "Dev Tool Integration",
          "title": "개발 툴 지원",
          "!tooltip": "Integrate with your development environment and tools.",
          "tooltip": "개발 환경과 툴에 적용할 수 있는 Angular 지원 기능에 대해 안내합니다.",
          "children": [
            {
              "url": "guide/language-service",
              "!title": "Language Service",
              "title": "언어 지원 서비스",
              "!tooltip": "Use Angular Language Service to speed up dev time.",
              "tooltip": "Angular 언어 지원 서비스를 활용하면 개발 속도를 빠르게 향상시킬 수 있습니다."
            },
            {
              "url": "guide/visual-studio-2015",
              "title": "Visual Studio 2015",
              "tooltip": "Using Angular with Visual Studio 2015.",
              "hidden": true
            }
          ]
        }
      ]
    },
    {
<<<<<<< HEAD
      "!title": "Configuration",
      "title": "개발환경 설정",
      "!tooltip": "Workspace and project structure, configuration files.",
      "tooltip": "워크스페이스와 프로젝트 구조, 환경설정 파일에 대해 안내합니다.",
=======
      "title": "Configuration",
      "tooltip": "Workspace and project file structure and configuration.",
>>>>>>> 385cadf2
      "children": [
        {
          "url": "guide/file-structure",
          "!title": "Project File Structure",
          "title": "프로젝트 파일 구조",
          "!tooltip": "How your Angular workspace looks on your filesystem.",
          "tooltip": "Angular 워크스페이스는 어떤 구조인지 확인해 봅시다."
        },
        {
          "url": "guide/workspace-config",
          "!title": "Workspace Configuration",
          "title": "워크스페이스 설정",
          "!tooltip": "The \"angular.json\" file contains workspace and project configuration defaults for Angular CLI commands.",
          "tooltip": "워크스페이스와 프로젝트 환경에서 동작하는 Angular CLI 명령의 기본값을 설정하는 \"angular.json\" 파일에 대해 알아봅시다."
        },
        {
          "url": "guide/npm-packages",
          "!title": "npm Dependencies",
          "title": "npm 의존성 패키지",
          "!tooltip": "Description of npm packages required at development time and at runtime.",
          "tooltip": "개발 환경과 실행 환경에 필요한 npm 패키지들에 대해 알아봅시다."
        },
        {
          "url": "guide/typescript-configuration",
          "!title": "TypeScript Configuration",
          "title": "TypeScript 설정",
          "!tooltip": "TypeScript configuration for Angular developers.",
          "tooltip": "Angular 코드에 적용되는 TypeScript 설정에 대해 알아봅시다."
        },
        {
          "url": "guide/browser-support",
<<<<<<< HEAD
          "!title": "Browser Support",
          "title": "브라우저 지원",
          "!tooltip": "Browser support and polyfills guide.",
          "tooltip": "브라우저 지원과 폴리필 가이드에 대해 안내합니다."
=======
          "title": "Browser Support",
          "tooltip": "Browser support and polyfills guide."
        },
        {
          "url": "guide/strict-mode",
          "title": "Strict mode",
          "tooltip": "Reference documentation for Angular's strict mode."
        }
      ]
    },
    {
      "title": "Extending Angular",
      "tooltip": "Working with libraries and extending the CLI.",
      "children": [
        {
          "title": "Angular Libraries",
          "tooltip": "Extending Angular with shared libraries.",
          "children": [
            {
              "url": "guide/libraries",
              "title": "Libraries Overview",
              "tooltip": "Understand how and when to use or create libraries."
            },
            {
              "url": "guide/using-libraries",
              "title": "Using Published Libraries",
              "tooltip": "Integrate published libraries into an app."
            },
            {
              "url": "guide/creating-libraries",
              "title": "Creating Libraries",
              "tooltip": "Extend Angular by creating, publishing, and using your own libraries."
            }
          ]
        },
        {
          "title": "Schematics",
          "tooltip": "Understanding schematics.",
          "children": [
            {
              "url": "guide/schematics",
              "title": "Schematics Overview",
              "tooltip": "Extending CLI generation capabilities."
            },
            {
              "url": "guide/schematics-authoring",
              "title": "Authoring Schematics",
              "tooltip": "Understand the structure of a schematic."
            },
            {
              "url": "guide/schematics-for-libraries",
              "title": "Schematics for Libraries",
              "tooltip": "Use schematics to integrate your library with the Angular CLI."
            }
          ]
        },
        {
          "url": "guide/cli-builder",
          "title": "CLI Builders",
          "tooltip": "Using builders to customize Angular CLI."
        }
      ]
    },
    {
      "title": "Tutorials",
      "tooltip": "End-to-end tutorials for learning Angular concepts and patterns.",
      "children": [
        {
          "url": "guide/router-tutorial",
          "title": "Using Angular Routes in a Single-page Application",
          "tooltip": "A tutorial that covers many patterns associated with Angular routing."
        },
        {
          "url": "guide/forms",
          "title": "Building a Template-driven Form",
          "tooltip": "Create a template-driven form using directives and Angular template syntax."
>>>>>>> 385cadf2
        }
      ]
    },
    {
      "!title": "Release Information",
      "title": "릴리즈 정보",
      "!tooltip": "Angular release practices, updating, and upgrading.",
      "tooltip": "Angular 릴리즈에 대응하는 방법을 안내합니다.",
      "children": [
        {
          "url": "guide/updating",
           "!title": "Keeping Up-to-Date",
           "title": "최신 버전 적용하기",
           "!tooltip": "Information about updating Angular applications and libraries to the latest version.",
           "tooltip": "Angular 프레임워크를 최신 버전으로 업데이트하는 방법을 안내합니다."
        },
        {
          "url": "guide/releases",
          "!title": "Release Practices",
          "title": "릴리즈 정책",
          "!tooltip": "Angular versioning, release, support, and deprecation policies and practices.",
          "tooltip": "Angular 버전 정책, 릴리즈 주기, 지원 정책, 지원 중단 정책에 대해 안내합니다."
        },
        {
<<<<<<< HEAD
          "url": "guide/updating-to-version-9",
          "!title": "Updating to Version 9",
          "title": "9 버전으로 업데이트하기",
          "!tooltip": "Support for updating your application from version 8 to 9.",
          "tooltip": "8 버전의 앱을 9버전으로 업데이트 하는 방법에 대해 안내합니다."
=======
          "title": "Updating to Version 10",
          "tooltip": "Support for updating your application from version 9 to 10.",
          "children": [
            {
              "url": "guide/updating-to-version-10",
              "title": "Overview",
              "tooltip": "Everything you need to know for updating your application from version 9 to 10."
            },
            {
              "url": "guide/ivy-compatibility",
              "title": "Ivy Compatibility Guide",
              "tooltip": "Details to help you make sure your application is compatible with Ivy."
            },
            {
              "title": "Migrations",
              "tooltip": "Migration details regarding updating to version 10.",
              "children": [
                {
                  "url": "guide/migration-module-with-providers",
                  "title": "Missing ModuleWithProviders Generic",
                  "tooltip": "Migration to add a generic type to any ModuleWithProviders usages that are missing the generic."
                },
                {
                  "url": "guide/migration-undecorated-classes",
                  "title": "Missing @Directive() Decorators",
                  "tooltip": "Migration to add missing @Directive()/@Component() decorators."
                },
                {
                  "url": "guide/migration-injectable",
                  "title": "Missing @Injectable() Decorators",
                  "tooltip": "Migration to add missing @Injectable() decorators and incomplete provider definitions."
                },
                {
                  "url": "guide/migration-solution-style-tsconfig",
                  "title": "Solution-style `tsconfig.json`",
                  "tooltip": "Migration to create a solution-style `tsconfig.json`."
                },
                {
                  "url": "guide/migration-update-libraries-tslib",
                  "title": "`tslib` direct dependency",
                  "tooltip": "Migration to a direct dependency on the `tslib` npm package."
                },
                {
                  "url": "guide/migration-update-module-and-target-compiler-options",
                  "title": "`module` and `target` compiler options",
                  "tooltip": "Migration to update `module` and `target` compiler options."
                }
              ]
            }
          ]
>>>>>>> 385cadf2
        },
        {
          "url": "guide/deprecations",
          "!title": "Deprecations",
          "title": "지원 중단 기능",
          "tooltip": "Summary of Angular APIs and features that are deprecated.",
          "tooltip": "지원이 중단되는 Angular API와 기능에 대해 알아봅시다."
        },
        {
          "url": "guide/ivy",
          "title": "Angular Ivy",
<<<<<<< HEAD
          "!tooltip": "About the Angular Ivy compilation and rendering pipeline.",
          "tooltip": "Angular Ivy 컴파일과 렌더링 파이프라인에 대해 알아봅시다."
        }
      ]
    },
    {
      "!title": "Quick Reference",
      "title": "참고",
      "!tooltip": "Summaries of Angular syntax, coding, and terminology.",
      "tooltip": "Angular의 문법, 코딩 패턴, 기술에 대한 요약본을 제공합니다.",
      "children": [
        {
          "url": "guide/cheatsheet",
          "!title": "Cheat Sheet",
          "title": "치트 시트",
          "!tooltip": "A quick guide to common Angular coding techniques.",
          "tooltip": "Angular에서 사용하는 문법을 빠르게 훑어보세요."
        },
        {
          "url": "guide/styleguide",
          "!title": "Style Guide",
          "title": "코딩 스타일 가이드",
          "!tooltip": "Write Angular with style.",
          "tooltip": "Angular 코딩 스타일 가이드"
        },
        {
          "url": "guide/glossary",
          "!title": "Glossary",
          "title": "찾아보기",
          "!tooltip": "Brief definitions of the most important words in the Angular vocabulary.",
          "tooltip": "Angular에 자주 나오는 용어를 빠르게 찾아보세요."
        }
      ]
    },
    {
      "!title": "CLI Commands",
      "title": "Angular CLI",
      "!tooltip": "Angular CLI command reference.",
      "tooltip": "Angular CLI 명령에 대해 안내합니다.",
=======
          "tooltip": "About the Angular Ivy compilation and rendering pipeline."
        },
        {
          "title": "Upgrading from AngularJS",
          "tooltip": "Incrementally upgrade an AngularJS application to Angular.",
          "children": [
            {
              "url": "guide/upgrade",
              "title": "Upgrading Instructions",
              "tooltip": "Incrementally upgrade an AngularJS application to Angular."
            },
            {
              "url": "guide/upgrade-setup",
              "title": "Setup for Upgrading from AngularJS",
              "tooltip": "Use code from the Angular QuickStart seed as part of upgrading from AngularJS."
            },
            {
              "url": "guide/upgrade-performance",
              "title": "Upgrading for Performance",
              "tooltip": "Upgrade from AngularJS to Angular in a more flexible way."
            },
            {
              "url": "guide/ajs-quick-reference",
              "title": "AngularJS-Angular Concepts",
              "tooltip": "Learn how AngularJS concepts and techniques map to Angular."
            }
          ]
        }
      ]
    },
    {
      "title": "Angular Style and Usage",
      "tooltip": "Summaries of Angular syntax, coding, and doc styles.",
      "children": [
        {
          "url": "guide/cheatsheet",
          "title": "Quick Reference",
          "tooltip": "A quick guide to common Angular coding techniques."
        },
        {
          "url": "guide/styleguide",
          "title": "Coding Style Guide",
          "tooltip": "Guidelines for writing Angular code."
        },
        {
          "url": "guide/docs-style-guide",
          "title": "Documentation Style Guide",
          "tooltip": "Style guide for documentation authors."
        }
      ]
    },
    {
      "title": "CLI Command Reference",
      "tooltip": "Angular CLI command reference.",
>>>>>>> 385cadf2
      "children": [
        {
          "!title": "Overview",
          "title": "개요",
          "!tooltip": "An introduction to the CLI tool, commands, and syntax.",
          "tooltip": "Angular CLI 사용방법을 소개합니다.",
          "url": "cli"
        },
        {
          "!title": "Usage Analytics",
          "title": "사용 통계",
          "!tooltip": "For administrators, guide to gathering usage analytics from your users.",
          "tooltip": "사용자들이 앱을 어떻게 사용하는지 통계를 작성할 수 있습니다. 관리자를 위한 기능입니다.",
          "url": "cli/usage-analytics-gathering"
        }
      ]
    },
    {
<<<<<<< HEAD
      "title": "API",
      "!tooltip": "Details of the Angular packages, classes, interfaces, and other types.",
      "tooltip": "Angular 패키지, 클래스, 인터페이스, 타입 정보에 대해 알아보세요.",
=======
      "title": "API Reference",
      "tooltip": "Details of the Angular packages, classes, interfaces, and other types.",
>>>>>>> 385cadf2
      "url": "api"
    }
  ],
  "Footer": [
    {
      "!title": "Resources",
      "title": "리소스",
      "children": [
        {
          "url": "about",
          "title": "About",
          "!tooltip": "Angular contributors.",
          "tooltip": "Angular 컨트리뷰터"
        },
        {
          "url": "resources",
          "!title": "Resource Listing",
          "title": "참고 자료",
          "!tooltip": "Angular tools, training, and blogs from around the web.",
          "tooltip": "Angular 툴, 강좌, 블로그"
        },
        {
          "url": "presskit",
          "!title": "Press Kit",
          "title": "브랜드 자료",
          "!tooltip": "Press contacts, logos, and branding.",
          "tooltip": "Angular 로고, 브랜드 설명"
        },
        {
          "url": "https://blog.angular.io/",
          "!title": "Blog",
          "title": "블로그",
          "!tooltip": "Angular Blog",
          "tooltip": "Angular 블로그"
        },
        {
          "url": "analytics",
          "!title": "Usage Analytics",
          "title": "통계 활용하기",
          "!tooltip": "Angular Usage Analytics",
          "tooltip": "Angular 사용 통계"
        }
      ]
    },
    {
      "!title": "Help",
      "title": "참고 사이트",
      "children": [
        {
          "url": "https://stackoverflow.com/questions/tagged/angular",
          "title": "Stack Overflow",
          "!tooltip": "Stack Overflow: where the community answers your technical Angular questions.",
          "tooltip": "Stack Overflow: \"Angular\"가 태그된 질문은 Angular 커뮤니티에서 답변을 주기도 합니다."
        },
        {
          "url": "https://gitter.im/angular/angular",
          "title": "Gitter",
          "!tooltip": "Chat about Angular with other birds of a feather.",
          "tooltip": "Angular를 주제로 채팅하기"
        },
        {
          "url": "https://github.com/angular/angular/issues",
          "!title": "Report Issues",
          "title": "이슈 등록하기",
          "!tooltip": "Post issues and suggestions on github.",
          "tooltip": "github에 이슈 등록, 개선 제안하기."
        },
        {
          "url": "https://github.com/angular/code-of-conduct/blob/master/CODE_OF_CONDUCT.md",
          "!title": "Code of Conduct",
          "title": "커뮤니티 활용 수칙",
          "!tooltip": "Treating each other with respect.",
          "tooltip": "친하게 지내요:)"
        }
      ]
    },
    {
      "!title": "Community",
      "title": "커뮤니티",
      "children": [
        {
          "url": "events",
          "!title": "Events",
          "title": "행사일정",
          "!tooltip": "Angular events around the world.",
          "tooltip": "세계 각지에서 열리는 행사 일정 확인하기"
        },
        {
          "url": "http://www.meetup.com/topics/angularjs/",
          "!title": "Meetups",
          "title": "밋업",
          "!tooltip": "Attend a meetup and learn from fellow developers.",
          "tooltip": "Angular 밋업 확인하기"
        },
        {
          "url": "https://twitter.com/angular",
          "title": "Twitter",
          "tooltip": "Twitter"
        },
        {
          "url": "https://github.com/angular/angular",
          "title": "GitHub",
          "tooltip": "GitHub"
        },
        {
          "url": "contribute",
          "!title": "Contribute",
          "title": "개발에 참여하기",
          "!tooltip": "Contribute to Angular",
          "tooltip": "Angular 개발에 참여하기"
        }
      ]
    },
    {
      "!title": "Languages",
      "title": "다른 언어",
      "children": [
        {
          "title": "简体中文版",
          "url": "https://angular.cn/"
        },
        {
          "title": "正體中文版",
          "url": "https://angular.tw/"
        },
        {
          "title": "日本語版",
          "url": "https://angular.jp/"
        },
        {
          "title": "한국어",
          "url": "https://angular.kr/"
        }
      ]
    }
  ],
  "docVersions": [
    {
      "title": "v9",
      "url": "https://v9.angular.io/"
    },
    {
      "title": "v8",
      "url": "https://v8.angular.io/"
    },
    {
      "title": "v7",
      "url": "https://v7.angular.io/"
    },
    {
      "title": "v6",
      "url": "https://v6.angular.io/"
    },
    {
      "title": "v5",
      "url": "https://v5.angular.io/"
    },
    {
      "title": "v4",
      "url": "https://v4.angular.io/"
    },
    {
      "title": "v2",
      "url": "https://v2.angular.io/"
    }
  ]
}<|MERGE_RESOLUTION|>--- conflicted
+++ resolved
@@ -2,53 +2,53 @@
   "TopBar": [
     {
       "url": "features",
-      "!title": "Features",
+      "//title": "Features",
       "title": "특징"
     },
     {
       "url": "docs",
-      "!title": "Docs",
+      "//title": "Docs",
       "title": "문서"
     },
     {
       "url": "resources",
-      "!title": "Resources",
+      "//title": "Resources",
       "title": "리소스"
     },
     {
       "url": "events",
-      "!title": "Events",
+      "//title": "Events",
       "title": "행사 정보"
     },
     {
       "url": "https://blog.angular.io/",
-      "!title": "Blog",
+      "//title": "Blog",
       "title": "블로그"
     }
   ],
   "TopBarNarrow": [
     {
-      "!title": "About Angular",
+      "//title": "About Angular",
       "title": "Angular",
       "children": [
         {
           "url": "features",
-          "!title": "Features",
+          "//title": "Features",
           "title": "특징"
         },
         {
           "url": "resources",
-          "!title": "Resources",
+          "//title": "Resources",
           "title": "리소스"
         },
         {
           "url": "events",
-          "!title": "Events",
+          "//title": "Events",
           "title": "행사 정보"
         },
         {
           "url": "https://blog.angular.io/",
-          "!title": "Blog",
+          "//title": "Blog",
           "title": "블로그"
         }
       ]
@@ -57,200 +57,74 @@
   "SideNav": [
     {
       "url": "docs",
-      "!title": "Introduction",
+      "//title": "Introduction",
       "title": "문서",
-      "!tooltip": "Introduction to the Angular documentation",
+      "//tooltip": "Introduction to the Angular documentation",
       "tooltip": "Angular 문서 소개",
       "hidden": false
     },
     {
-<<<<<<< HEAD
-      "url": "guide/docs-style-guide",
-      "!title": "Doc authors style guide",
-      "title": "문서 편집 가이드",
-      "!tooltip": "Style guide for documentation authors.",
-      "tooltip": "문서 편집 가이드",
-      "hidden": true
-    },
-    {
-      "!title": "Getting Started",
+      "//title": "Getting Started",
       "title": "시작하기",
-      "!tooltip": "Learn the basics by building your first Angular application.",
-      "tooltip": "Angular 애플리케이션의 기본 구성 요소에 대해 알아보세요.",
-      "children": [
-        {
-          "url": "start",
-          "!title": "Your First App",
-          "title": "첫번째 앱 만들기",
-          "!tooltip": "Introduction to Angular's component model, template syntax, and component communication.",
-          "tooltip": "Angular의 컴포넌트 모델, 템플릿 문법, 컴포넌트끼리 통신하는 방법에 대해 소개합니다."
-        },
-        {
-          "url": "start/start-routing",
-          "!title": "Routing",
-          "title": "라우팅",
-          "!tooltip": "Introduction to routing between components using the browser's URL.",
-          "tooltip": "브라우저 URL에 따라 컴포넌트를 전환하는 방법에 대해 소개합니다."
-        },
-        {
-          "url": "start/start-data",
-          "!title": "Managing Data",
-          "title": "데이터 다루기",
-          "!tooltip": "Introduction to services and accessing external data via HTTP.",
-          "tooltip": "서비스를 사용해서 HTTP 프로토콜로 외부와 데이터 통신하는 방법에 대해 소개합니다."
-        },
-        {
-          "url": "start/start-forms",
-          "!title": "Forms",
-          "title": "폼",
-          "!tooltip": "Learn about fetching and managing data from users with forms.",
-          "tooltip": "사용자가 입력하는 데이터를 폼으로 처리하는 방법에 대해 소개합니다."
-        },
-        {
-          "url": "start/start-deployment",
-          "!title": "Deployment",
-          "title": "배포",
-          "!tooltip": "Move to local development, or deploy your application to Firebase or your own server.",
-          "tooltip": "로컬 개발환경을 설정하는 방법, Firebase나 자체 서버에 애플리케이션을 배포하는 방법에 대해 소개합니다."
-        }
-      ]
-    },
-    {
-      "url": "guide/setup-local",
-      "!title": "Setup",
-      "title": "환경설정",
-      "!tooltip": "Setting up for local development with the Angular CLI.",
-      "tooltip": "Angular CLI로 로컬 개발환경을 설정해 보세요."
-    },
-    {
-      "!title": "Fundamentals",
-      "title": "기초 지식",
-      "!tooltip": "The fundamentals of Angular",
-      "tooltip": "Angular 기초 지식",
-      "children": [
-        {
-          "!title": "Angular Concepts",
+      "//tooltip": "Set up your environment and learn basic concepts",
+      "tooltip": "개발 환경과 철학에 대해 알아보세요.",
+      "children": [
+        {
+          "url": "guide/setup-local",
+          "//title": "Setup",
+          "title": "환경설정",
+          "//tooltip": "Setting up for local development with the Angular CLI.",
+          "tooltip": "Angular CLI로 로컬 개발환경을 설정해 보세요."
+        },
+        {
+          "//title": "Angular Concepts",
           "title": "Angular의 컨셉",
-          "!tooltip": "Introduction to basic concepts for Angular applications.",
+          "//tooltip": "Introduction to basic concepts for Angular applications.",
           "tooltip": "Angular 애플리케이션을 구성하는 기본 개념에 대해 소개합니다.",
-=======
-      "title": "Getting Started",
-      "tooltip": "Set up your environment and learn basic concepts",
-      "children": [
-        {
-          "url": "guide/setup-local",
-          "title": "Setup",
-          "tooltip": "Setting up for local development with the Angular CLI."
-        },
-        {
-          "title": "Angular Concepts",
-          "tooltip": "Introduction to basic concepts for Angular applications.",
->>>>>>> 385cadf2
           "children": [
             {
               "url": "guide/architecture",
-              "!title": "Intro to Basic Concepts",
+              "//title": "Intro to Basic Concepts",
               "title": "Angular 개요",
-              "!tooltip": "Basic building blocks of Angular applications.",
+              "//tooltip": "Basic building blocks of Angular applications.",
               "tooltip": "Angular 애플리케이션의 구성 요소에 대해 알아봅니다."
             },
             {
               "url": "guide/architecture-modules",
-              "!title": "Intro to Modules",
+              "//title": "Intro to Modules",
               "title": "모듈",
-              "!tooltip": "About NgModules.",
+              "//tooltip": "About NgModules.",
               "tooltip": "About NgModule."
             },
             {
               "url": "guide/architecture-components",
-              "!title": "Intro to Components",
+              "//title": "Intro to Components",
               "title": "컴포넌트",
-              "!tooltip": "About Components, Templates, and Views.",
+              "//tooltip": "About Components, Templates, and Views.",
               "tooltip": "컴포넌트, 템플릿, 뷰에 대해 알아봅니다."
             },
             {
               "url": "guide/architecture-services",
-              "!title": "Intro to Services and DI",
+              "//title": "Intro to Services and DI",
               "title": "서비스와 의존성 주입",
-              "!tooltip": "About services and dependency injection.",
+              "//tooltip": "About services and dependency injection.",
               "tooltip": "서비스와 의존성 주입에 대해 알아봅니다."
             },
             {
               "url": "guide/architecture-next-steps",
-              "!title": "Next Steps",
+              "//title": "Next Steps",
               "title": "다음 단계",
-              "!tooltip": "Beyond the basics.",
+              "//tooltip": "Beyond the basics.",
               "tooltip": "좀 더 다양한 내용을 알아봅시다."
             }
           ]
         },
         {
-<<<<<<< HEAD
-          "!title": "Tour of Heroes App",
-          "title": "히어로들의 여행 앱",
-          "!tooltip": "The Tour of Heroes app is used as a reference point in many Angular examples.",
-	        "tooltip": "히어로들의 여행 앱을 자세하게 살펴보면서 Angular에 대해 알아봅시다.",
-          "children": [
-          {
-            "url": "tutorial",
-            "!title": "Introduction",
-            "title": "소개",
-            "!tooltip": "Introduction to the Tour of Heroes app and tutorial",
-            "tooltip": "히어로들의 여행 튜토리얼 앱에 대해 소개합니다."
-          },
-          {
-            "url": "tutorial/toh-pt0",
-            "!title": "Create a Project",
-            "title": "프로젝트 생성하기",
-            "!tooltip": "Creating the application shell",
-            "tooltip": "애플리케이션 기본 틀을 만들어 봅시다."
-          },
-          {
-            "url": "tutorial/toh-pt1",
-            "!title": "1. The Hero Editor",
-            "title": "1. 히어로 편집기",
-            "!tooltip": "Part 1: Build a simple editor",
-            "tooltip": "1단계: 간단한 에디터를 만들어 봅시다."
-          },
-          {
-            "url": "tutorial/toh-pt2",
-            "!title": "2. Display a List",
-            "title": "2. 목록 표시하기",
-            "tooltip": "Part 2: Build a master/detail page with a list of heroes.",
-            "tooltip": "2단계: 히어로의 목록을 표시하는 마스터/상세정보 페이지를 만들어 봅시다."
-          },
-          {
-            "url": "tutorial/toh-pt3",
-            "!title": "3. Create a Feature Component",
-            "title": "3. 컴포넌트 만들기",
-            "!tooltip": "Part 3: Refactor the master/detail views into separate components.",
-            "tooltip": "3단계: 마스터/상세정보 화면을 개별 컴포넌트로 리팩토링해 봅시다."
-          },
-          {
-            "url": "tutorial/toh-pt4",
-            "!title": "4. Add Services",
-            "title": "4. 서비스 추가하기",
-            "!tooltip": "Part 4: Create a reusable service to manage hero data.",
-            "tooltip": "4단계: 히어로 데이터를 처리하는 로직은 재사용할 수 있게 서비스로 만들어 봅시다."
-          },
-          {
-            "url": "tutorial/toh-pt5",
-            "!title": "5. Add In-app Navigation",
-            "title": "5. 앱 네비게이션 추가하기",
-            "!tooltip": "Part 5: Add the Angular router and navigate among the views.",
-            "tooltip": ": Angular 라우터를 추가하고 화면을 전환해 봅시다."
-          },
-          {
-            "url": "tutorial/toh-pt6",
-            "!title": "6. Get Data from a Server",
-            "title": "6. 서버에서 데이터 받아오기",
-            "!tooltip": "Part 6: Use HTTP to retrieve and save hero data.",
-            "tooltip": "6단계: HTTP 통신으로 히어로 데이터를 가져오고 저장해 봅시다."
-          }
-=======
           "url": "guide/glossary",
-          "title": "Angular Glossary",
-          "tooltip": "Brief definitions of the most important words in the Angular vocabulary."
+          "//title": "Angular Glossary",
+          "title": "찾아보기",
+          "//tooltip": "Brief definitions of the most important words in the Angular vocabulary.",
+          "tooltip": "Angular에 자주 나오는 용어를 빠르게 찾아보세요."
         },
         {
             "title": "Try it",
@@ -289,78 +163,95 @@
           "children": [
             {
               "url": "tutorial",
-              "title": "Introduction",
-              "tooltip": "Introduction to the Tour of Heroes app and tutorial"
+              "//title": "Introduction",
+              "title": "소개",
+              "//tooltip": "Introduction to the Tour of Heroes app and tutorial",
+              "tooltip": "히어로들의 여행 튜토리얼 앱에 대해 소개합니다."
             },
             {
               "url": "tutorial/toh-pt0",
-              "title": "Create a Project",
-              "tooltip": "Creating the application shell"
+              "//title": "Create a Project",
+              "title": "프로젝트 생성하기",
+              "//tooltip": "Creating the application shell",
+              "tooltip": "애플리케이션 기본 틀을 만들어 봅시다."
             },
             {
               "url": "tutorial/toh-pt1",
-              "title": "1. The Hero Editor",
-              "tooltip": "Part 1: Build a simple editor"
+              "//title": "1. The Hero Editor",
+              "title": "1. 히어로 편집기",
+              "//tooltip": "Part 1: Build a simple editor",
+              "tooltip": "1단계: 간단한 에디터를 만들어 봅시다."
             },
             {
               "url": "tutorial/toh-pt2",
-              "title": "2. Display a List",
-              "tooltip": "Part 2: Build a master/detail page with a list of heroes."
+              "//title": "2. Display a List",
+              "title": "2. 목록 표시하기",
+              "//tooltip": "Part 2: Build a master/detail page with a list of heroes.",
+              "tooltip": "2단계: 히어로의 목록을 표시하는 마스터/상세정보 페이지를 만들어 봅시다."
             },
             {
               "url": "tutorial/toh-pt3",
-              "title": "3. Create a Feature Component",
-              "tooltip": "Part 3: Refactor the master/detail views into separate components."
+              "//title": "3. Create a Feature Component",
+              "title": "3. 컴포넌트 만들기",
+              "//tooltip": "Part 3: Refactor the master/detail views into separate components.",
+              "tooltip": "3단계: 마스터/상세정보 화면을 개별 컴포넌트로 리팩토링해 봅시다."
             },
             {
               "url": "tutorial/toh-pt4",
-              "title": "4. Add Services",
-              "tooltip": "Part 4: Create a reusable service to manage hero data."
+              "//title": "4. Add Services",
+              "title": "4. 서비스 추가하기",
+              "//tooltip": "Part 4: Create a reusable service to manage hero data.",
+              "tooltip": "4단계: 히어로 데이터를 처리하는 로직은 재사용할 수 있게 서비스로 만들어 봅시다."
             },
             {
               "url": "tutorial/toh-pt5",
-              "title": "5. Add In-app Navigation",
-              "tooltip": "Part 5: Add the Angular router and navigate among the views."
+              "//title": "5. Add In-app Navigation",
+              "title": "5. 앱 네비게이션 추가하기",
+              "//tooltip": "Part 5: Add the Angular router and navigate among the views.",
+              "tooltip": ": Angular 라우터를 추가하고 화면을 전환해 봅시다."
             },
             {
               "url": "tutorial/toh-pt6",
-              "title": "6. Get Data from a Server",
-              "tooltip": "Part 6: Use HTTP to retrieve and save hero data."
-            }
->>>>>>> 385cadf2
-          ]
-        }
-      ]
-    },
-    {
-      "title": "Fundamentals",
-      "tooltip": "The fundamentals of Angular",
-      "children": [
-        {
-          "!title": "Components & Templates",
+              "//title": "6. Get Data from a Server",
+              "title": "6. 서버에서 데이터 받아오기",
+              "//tooltip": "Part 6: Use HTTP to retrieve and save hero data.",
+              "tooltip": "6단계: HTTP 통신으로 히어로 데이터를 가져오고 저장해 봅시다."
+            }
+          ]
+        }
+      ]
+    },
+    {
+      "//title": "Fundamentals",
+      "title": "기초 지식",
+      "//tooltip": "The fundamentals of Angular",
+      "tooltip": "Angular 기초 지식",
+      "children": [
+        {
+          "//title": "Components & Templates",
           "title": "컴포넌트 & 템플릿",
-          "!tooltip": "Building dynamic views with data binding",
+          "//tooltip": "Building dynamic views with data binding",
           "tooltip": "데이터 바인딩을 활용해서 살아 움직이는 뷰 만들기",
           "children": [
             {
               "url": "guide/displaying-data",
-              "!title": "Displaying Data",
+              "//title": "Displaying Data",
               "title": "데이터 표시하기",
-              "!tooltip": "Property binding helps show app data in the UI.",
+              "//tooltip": "Property binding helps show app data in the UI.",
               "tooltip": "UI에 데이터 바인딩하기"
             },
             {
               "url": "guide/template-syntax",
-              "!title": "Template Syntax",
+              "//title": "Template Syntax",
               "title": "템플릿 문법",
-              "!tooltip": "Learn how to write templates that display data and consume user events with the help of data binding.",
+              "//tooltip": "Learn how to write templates that display data and consume user events with the help of data binding.",
               "tooltip": "템플릿에 데이터를 어떻게 표시하는지, 이벤트를 어떻게 처리하는지 알아봅니다."
             },
             {
               "url": "guide/user-input",
-              "!title": "User Input",
+              "//title": "User Input",
               "title": "사용자 입력",
-              "!tooltip": "User input triggers DOM events. Angular listens to those events with event bindings that funnel updated values back into your app's components and models.",
+              "//tooltip": "User input triggers DOM events. Angular listens to those events with event bindings that funnel updated values back into your app's components and models.",
               "tooltip": "사용자가 애플리케이션을 실행할 때 DOM 이벤트가 발생합니다. Angular는 이 이벤트를 사용해서 애플리케이션 컴포넌트와 모델을 갱신합니다."
             },
             {
@@ -380,167 +271,71 @@
             },
             {
               "url": "guide/lifecycle-hooks",
-<<<<<<< HEAD
-              "!title": "Lifecycle Hooks",
+              "//title": "Hook into the Component Lifecycle",
               "title": "라이프싸이클 후킹",
-              "!tooltip": "Angular calls lifecycle hook methods on directives and components as it creates, changes, and destroys them.",
+              "//tooltip": "Angular calls lifecycle hook methods on directives and components as it creates, changes, and destroys them.",
               "tooltip": "Angular 디렉티브와 컴포넌트는 라이프싸이클 후킹 함수를 지원합니다."
-=======
-              "title": "Hook into the Component Lifecycle",
-              "tooltip": "Angular calls lifecycle hook methods on directives and components as it creates, changes, and destroys them."
->>>>>>> 385cadf2
             },
             {
               "url": "guide/component-interaction",
-              "!title": "Component Interaction",
+              "//title": "Component Interaction",
               "title": "컴포넌트 통신",
-              "!tooltip": "Share information between different directives and components.",
+              "//tooltip": "Share information between different directives and components.",
               "tooltip": "디렉티브와 컴포넌트끼리 데이터를 전달할 수 있습니다."
             },
             {
               "url": "guide/component-styles",
-              "!title": "Component Styles",
+              "//title": "Component Styles",
 	            "title": "컴포넌트 스타일",
-              "!tooltip": "Add CSS styles that are specific to a component.",
+              "//tooltip": "Add CSS styles that are specific to a component.",
 	            "tooltip": "CSS 스타일을 추가해서 컴포넌트를 꾸밀 수 있습니다."
             },
             {
               "url": "guide/dynamic-component-loader",
-              "!title": "Dynamic Components",
+              "//title": "Dynamic Components",
               "title": "동적 컴포넌트",
-              "!tooltip": "Load components dynamically.",
+              "//tooltip": "Load components dynamically.",
               "tooltip": "컴포넌트를 동적으로 불러올 수 있습니다."
             },
             {
               "url": "guide/elements",
               "title": "Angular Elements",
               "tooltip": "Convert components to Custom Elements."
-<<<<<<< HEAD
-            },
-            {
-              "url": "guide/attribute-directives",
-              "!title": "Attribute Directives",
-              "title": "어트리뷰트 디렉티브",
-              "!tooltip": "Attribute directives attach behavior to elements.",
-              "tooltip": "어트리뷰트 디렉티브는 DOM 엘리먼트의 속성을 정의합니다."
-            },
-            {
-              "url": "guide/structural-directives",
-              "!title": "Structural Directives",
-              "title": "구조 디렉티브",
-              "!tooltip": "Structural directives manipulate the layout of the page.",
-              "tooltip": "페이지의 레이아웃을 조작하는 구조 디렉티브에 대해 알아봅니다."
-            },
-            {
-              "url": "guide/pipes",
-              "!title": "Pipes",
-              "title": "파이프",
-              "!tooltip": "Pipes transform displayed values within a template.",
-              "tooltip": "파이프는 템플릿에 표시되는 데이터의 형식을 지정합니다."
-            }
-          ]
-        },
-        {
-          "!title": "Forms",
-          "title": "폼",
-          "!tooltip": "Angular Forms",
-          "tooltip": "Angular 폼",
-          "children": [
-            {
-              "url": "guide/forms-overview",
-              "!title": "Introduction",
-              "title": "폼 소개",
-              "!tooltip": "A form creates a cohesive, effective, and compelling data entry experience. An Angular form coordinates a set of data-bound user controls, tracks changes, validates input, and presents errors.",
-	            "tooltip": "폼을 구성하면 사용자 입력을 일관되고 효율적으로 처리할 수 있습니다. Angular 폼은 입력 컨트롤을 묶어서 구성하고, 변화를 감지하며, 입력값의 유효성을 판단하고 에러를 표시할 수 있습니다."
-=======
-            }
-          ]
-        },
-        {
-          "title": "Forms for User Input",
-          "tooltip": "Forms creates a cohesive, effective, and compelling data entry experience.",
+            }
+          ]
+        },
+        {
+          "//title": "Forms for User Input",
+          "title": "폼 다루기",
+          "//tooltip": "Forms creates a cohesive, effective, and compelling data entry experience.",
+          "tooltip": "폼을 구성하면 사용자 입력을 일관되고 효율적으로 처리할 수 있습니다.",
           "children": [
             {
               "url": "guide/forms-overview",
               "title": "Introduction",
-              "tooltip": "An Angular form coordinates a set of data-bound user controls, tracks changes, validates input, and presents errors."
->>>>>>> 385cadf2
+              "//tooltip": "An Angular form coordinates a set of data-bound user controls, tracks changes, validates input, and presents errors.",
+              "tooltip": "Angular 폼을 사용하면 입력 컨트롤을 묶어서 구성하고, 변화를 감지하며, 입력값의 유효성을 판단하고 에러를 표시할 수 있습니다."
             },
             {
               "url": "guide/reactive-forms",
-              "!title": "Reactive Forms",
+              "//title": "Reactive Forms",
               "title": "반응형 폼",
-              "!tooltip": "Create a reactive form using FormBuilder, groups, and arrays.",
+              "//tooltip": "Create a reactive form using FormBuilder, groups, and arrays.",
               "tooltip": "FormBuilder, 그룹, 배열을 사용해서 반응형 폼을 만들어 보세요."
             },
             {
-<<<<<<< HEAD
-              "url": "guide/forms",
-              "!title": "Template-driven Forms",
-              "title": "템플릿 기반 폼",
-              "!tooltip": "Create a template-driven form using directives and Angular template syntax.",
-              "tooltip": "디렉티브와 Angular 템플릿 문법을 활용해서 템플릿 기반 폼을 만들어 보세요."
-            },
-            {
               "url": "guide/form-validation",
-              "!title": "Form Validation",
+              "//title": "Validate form input",
               "title": "폼 유효성 검사",
-              "!tooltip": "Validate user's form entries.",
-              "tooltip": "사용자가 입력한 폼의 유효성을 검사합니다."
+              "//tooltip": "Validate user's form entries.",
+              "tooltip": "사용자가 입력한 폼의 유효성을 검사해 보세요."
             },
             {
               "url": "guide/dynamic-form",
-              "!title": "Dynamic Forms",
+              "//title": "Building Dynamic Forms",
               "title": "동적 폼",
-              "!tooltip": "Render dynamic forms with FormGroup.",
+              "//tooltip": "Create dynamic form templates using FormGroup.",
               "tooltip": "FormGroup으로 동적 폼을 구성해 보세요."
-            }
-          ]
-        },
-        {
-          "!title": "Observables & RxJS",
-          "title": "옵저버블 & RxJS",
-          "!tooltip": "Observables & RxJS",
-          "tooltip": "옵저버블 & RxJS",
-          "children": [
-            {
-              "url": "guide/observables",
-              "!title": "Observables",
-              "title": "옵저버블",
-              "tooltip": ""
-            },
-            {
-              "url": "guide/rx-library",
-              "!title": "The RxJS Library",
-              "title": "RxJS 라이브러리",
-              "tooltip": ""
-            },
-            {
-              "url": "guide/observables-in-angular",
-              "!title": "Observables in Angular",
-              "title": "Angular가 제공하는 옵저버블",
-              "tooltip": ""
-            },
-            {
-              "url": "guide/practical-observable-usage",
-              "!title": "Practical Usage",
-              "title": "실전 예제",
-              "tooltip": ""
-            },
-            {
-              "url": "guide/comparing-observables",
-              "!title": "Compare to Other Techniques",
-              "title": "다른 방식과 비교",
-              "tooltip": ""
-=======
-              "url": "guide/form-validation",
-              "title": "Validate form input",
-              "tooltip": "Validate user's form entries."
-            },
-            {
-              "url": "guide/dynamic-form",
-              "title": "Building Dynamic Forms",
-              "tooltip": "Create dynamic form templates using FormGroup."
             }
           ]
         },
@@ -572,327 +367,280 @@
               "url": "guide/comparing-observables",
               "title": "Compare to Other Techniques",
               "tooltip": "How observables compare to promises and other message passing techniques."
->>>>>>> 385cadf2
-            }
-          ]
-        },
-        {
-          "!title": "NgModules",
+            }
+          ]
+        },
+        {
+          "//title": "NgModules",
           "title": "NgModule",
-          "!tooltip": "NgModules.",
+          "//tooltip": "NgModules.",
           "tooltip": "NgModule",
           "children": [
             {
               "url": "guide/ngmodules",
-              "!title": "NgModules Introduction",
+              "//title": "NgModules Introduction",
               "title": "NgModule 소개",
-              "!tooltip": "Use NgModules to make your apps efficient.",
+              "//tooltip": "Use NgModules to make your apps efficient.",
               "tooltip": "앱을 효율적으로 구현하려면 NgModule을 사용하세요."
             },
             {
               "url": "guide/ngmodule-vs-jsmodule",
-              "!title": "JS Modules vs NgModules",
+              "//title": "JS Modules vs NgModules",
               "title": "JS 모듈 vs NgModule",
-              "!tooltip": "Differentiate between JavaScript modules and NgModules.",
+              "//tooltip": "Differentiate between JavaScript modules and NgModules.",
               "tooltip": "JavaScript 모듈과 NgModule의 차이점을 알아봅니다."
             },
             {
               "url": "guide/bootstrapping",
-<<<<<<< HEAD
-              "!title": "App Root NgModule",
+              "//title": "Launching Apps with a Root Module",
               "title": "앱 최상위 NgModule",
-              "!tooltip": "Tell Angular how to construct and bootstrap the app in the root \"AppModule\".",
+              "//tooltip": "Tell Angular how to construct and bootstrap the app in the root \"AppModule\".",
               "tooltip": "앱 최상위 모듈인 \"AppModule\"이 어떻게 구성되는지 알아봅니다."
-=======
-              "title": "Launching Apps with a Root Module",
-              "tooltip": "Tell Angular how to construct and bootstrap the app in the root \"AppModule\"."
->>>>>>> 385cadf2
             },
             {
               "url": "guide/frequent-ngmodules",
-              "!title": "Frequently Used NgModules",
+              "//title": "Frequently Used NgModules",
               "title": "자주 사용하는 NgModule",
-              "!tooltip": "Introduction to the most frequently used NgModules.",
+              "//tooltip": "Introduction to the most frequently used NgModules.",
               "tooltip": "자주 사용하는 NgModule을 알아봅니다."
             },
             {
               "url": "guide/module-types",
-              "!title": "Types of Feature Modules",
+              "//title": "Types of Feature Modules",
               "title": "기능 모듈의 종류",
-              "!tooltip": "Description of the different types of feature modules.",
+              "//tooltip": "Description of the different types of feature modules.",
               "tooltip": "기능 모듈의 종류에 대해 알아봅니다."
             },
             {
               "url": "guide/entry-components",
-              "!title": "Entry Components",
+              "//title": "Entry Components",
               "title": "진입 컴포넌트",
-              "!tooltip": "All about entry components in Angular.",
+              "//tooltip": "All about entry components in Angular.",
               "tooltip": "진입 컴포넌트가 어떤 것인지 알아봅니다."
             },
             {
               "url": "guide/feature-modules",
-              "!title": "Feature Modules",
+              "//title": "Feature Modules",
               "title": "기능 모듈",
-              "!tooltip": "Create feature modules to organize your code.",
+              "//tooltip": "Create feature modules to organize your code.",
               "tooltip": "코드를 효율적으로 구성하는 기능 모듈을 만들어 봅니다."
             },
             {
               "url": "guide/providers",
-<<<<<<< HEAD
-              "!title": "Providers",
+              "//title": "Providing Dependencies",
               "title": "프로바이더",
-              "!tooltip": "Providers and NgModules.",
+              "//tooltip": "Providing dependencies to NgModules.",
               "tooltip": "프로바이더와 NgModule"
-=======
-              "title": "Providing Dependencies",
-              "tooltip": "Providing dependencies to NgModules."
->>>>>>> 385cadf2
             },
             {
               "url": "guide/singleton-services",
-              "!title": "Singleton Services",
+              "//title": "Singleton Services",
               "title": "싱글턴 서비스",
-              "!tooltip": "Creating singleton services.",
+              "//tooltip": "Creating singleton services.",
               "tooltip": "서비스를 싱글턴으로 만들어 봅니다."
             },
             {
               "url": "guide/lazy-loading-ngmodules",
-              "!title": "Lazy Loading Feature Modules",
+              "//title": "Lazy Loading Feature Modules",
               "title": "기능모듈 지연로딩하기",
-              "!tooltip": "Lazy load modules to speed up your apps.",
+              "//tooltip": "Lazy load modules to speed up your apps.",
               "tooltip": "모듈을 지연 로딩 하면 앱 초기 실행 속도를 향상시킬 수 있습니다."
             },
             {
               "url": "guide/sharing-ngmodules",
-              "!title": "Sharing NgModules",
+              "//title": "Sharing NgModules",
               "title": "모듈 공유하기",
-              "!tooltip": "Share NgModules to streamline your apps.",
+              "//tooltip": "Share NgModules to streamline your apps.",
               "tooltip": "앱 전반에 NgModule을 공유해 보세요."
             },
             {
               "url": "guide/ngmodule-api",
               "title": "NgModule API",
-              "!tooltip": "Understand the details of NgModules.",
+              "//tooltip": "Understand the details of NgModules.",
               "tooltip": "NgModule에서 제공하는 API를 좀 더 자세하게 알아봅니다."
             },
             {
               "url": "guide/ngmodule-faq",
               "title": "NgModule FAQs",
-              "!tooltip": "Answers to frequently asked questions about NgModules.",
+              "//tooltip": "Answers to frequently asked questions about NgModules.",
               "tooltip": "NgModule에 대해 자주 물어보는 질문"
             }
           ]
         },
         {
-          "!title": "Dependency Injection",
+          "//title": "Dependency Injection",
           "title": "의존성 주입",
-          "tooltip": "Dependency Injection: creating and injecting services",
+          "//tooltip": "Dependency Injection: creating and injecting services",
           "tooltip": "의존성 주입: 서비스 만들고 의존성으로 주입하기",
           "children": [
             {
               "url": "guide/dependency-injection",
-              "!title": "Angular Dependency Injection",
+              "//title": "Angular Dependency Injection",
               "title": "Angular의 의존성 주입",
-              "!tooltip": "Angular's dependency injection system creates and delivers dependent services to Angular-created classes.",
+              "//tooltip": "Angular's dependency injection system creates and delivers dependent services to Angular-created classes.",
               "tooltip": "Angular는 의존성으로 주입하는 클래스를 직접 만들어서 목표 클래스에 주입합니다."
             },
             {
               "url": "guide/hierarchical-dependency-injection",
-              "!title": "Hierarchical Injectors",
+              "//title": "Hierarchical Injectors",
               "title": "인젝터 계층",
               "tooltip": "An injector tree parallels the component tree and supports nested dependencies.",
-              "!tooltip": "인젝터는 컴포넌트 트리와 동일하게 트리 형태로 구성됩니다."
+              "//tooltip": "인젝터는 컴포넌트 트리와 동일하게 트리 형태로 구성됩니다."
             },
             {
               "url": "guide/dependency-injection-providers",
-              "!title": "DI Providers",
+              "//title": "DI Providers",
               "title": "의존성 주입 프로바이더",
-              "!tooltip": "More about the different kinds of providers.",
+              "//tooltip": "More about the different kinds of providers.",
               "tooltip": "프로바이더의 종류에 대해 알아보세요."
             },
             {
               "url": "guide/dependency-injection-in-action",
-              "!title": "DI in Action",
+              "//title": "DI in Action",
               "title": "실전 의존성 주입",
-              "!tooltip": "Techniques for dependency injection.",
+              "//tooltip": "Techniques for dependency injection.",
               "tooltip": "의존성 주입 테크닉에 대해 알아보세요."
             },
             {
               "url": "guide/dependency-injection-navtree",
-              "!title": "Navigate the Component Tree",
+              "//title": "Navigate the Component Tree",
               "title": "컴포넌트 트리 참조하기",
-              "!tooltip": "Use the injection tree to find parent components.",
+              "//tooltip": "Use the injection tree to find parent components.",
               "tooltip": "인젝터 트리를 활용하면 부모 컴포넌트를 참조할 수 있습니다."
             }
           ]
         },
         {
           "url": "guide/http",
-<<<<<<< HEAD
-          "title": "HttpClient",
-          "!tooltip": "Use HTTP to talk to a remote server.",
+          "//title": "Access Servers over HTTP",
+          "title": "HTTP 통신",
+          "//tooltip": "Use HTTP to talk to a remote server.",
           "tooltip": "서버와 HTTP 통신하기"
         },
         {
           "url": "guide/router",
-          "!title": "Routing & Navigation",
+          "//title": "Routing & Navigation",
           "title": "라우팅 & 네비게이션",
-          "!tooltip": "Discover the basics of screen navigation with the Angular Router.",
+          "//tooltip": "Build in-app navigation among views using the Angular Router.",
           "tooltip": "Angular 라우터를 사용해서 화면을 전환할 수 있습니다."
         },
         {
-          "!title": "Animations",
+          "url": "guide/security",
+          "//title": "Security",
+          "title": "보안",
+          "//tooltip": "Developing for content security in Angular applications.",
+          "tooltip": "Angular 애플리케이션에 보안 기능 적용하기"
+        }
+      ]
+    },
+    {
+      "//title": "Techniques",
+      "title": "고급",
+      "//tooltip": "Techniques for putting Angular to work in your environment",
+      "tooltip": "Angular를 실제 프로젝트에 더 활용할 수 있는 방법에 대해 안내합니다.",
+      "children": [
+        {
+          "//title": "Animations",
           "title": "애니메이션",
-          "!tooltip": "A guide to Angular's animation system.",
+          "//tooltip": "Enhance the user experience with animation.",
           "tooltip": "Angular 애니메이션 시스템에 대해 알아보세요.",
-=======
-          "title": "Access Servers over HTTP",
-          "tooltip": "Use HTTP to talk to a remote server."
-        },
-        {
-          "url": "guide/router",
-          "title": "Routing & Navigation",
-          "tooltip": "Build in-app navigation among views using the Angular Router."
-        },
-        {
-          "url": "guide/security",
-          "title": "Security",
-          "tooltip": "Developing for content security in Angular applications."
-        }
-      ]
-    },
-    {
-      "title": "Techniques",
-      "tooltip": "Techniques for putting Angular to work in your environment",
-      "children": [
-        {
-          "title": "Animations",
-          "tooltip": "Enhance the user experience with animation.",
->>>>>>> 385cadf2
           "children": [
             {
               "url": "guide/animations",
-              "!title": "Introduction",
+              "//title": "Introduction",
               "title": "소개",
-              "!tooltip": "Basic techniques in Angular animations.",
+              "//tooltip": "Basic techniques in Angular animations.",
               "tooltip": "Angular 애니메이션 기초"
             },
             {
               "url": "guide/transition-and-triggers",
-              "!title": "Transition and Triggers",
+              "//title": "Transition and Triggers",
               "title": "트랜지션 & 트리거",
-              "!tooltip": "Advanced techniques in transition and triggers.",
+              "//tooltip": "Advanced techniques in transition and triggers.",
               "tooltip": "트랜지션과 트리거를 활용하는 테크닉"
             },
             {
               "url": "guide/complex-animation-sequences",
-              "!title": "Complex Sequences",
+              "//title": "Complex Sequences",
               "title": "복잡한 시퀀스 처리하기",
-              "!tooltip": "Complex Angular animation sequences.",
+              "//tooltip": "Complex Angular animation sequences.",
               "tooltip": "복잡한 애니메이션 시퀀스도 구현할 수 있습니다."
             },
             {
               "url": "guide/reusable-animations",
-              "!title": "Reusable Animations",
+              "//title": "Reusable Animations",
               "title": "애니메이션 재사용하기",
-              "!tooltip": "Creating reusable animations.",
+              "//tooltip": "Creating reusable animations.",
               "tooltip": "재사용할 수 있는 애니메이션을 정의해 보세요."
             },
             {
               "url": "guide/route-animations",
-              "!title": "Route Transition Animations",
+              "//title": "Route Transition Animations",
               "title": "라우팅 애니메이션",
-              "!tooltip": "Animate route transitions.",
+              "//tooltip": "Animate route transitions.",
               "tooltip": "페이지를 전환할 때도 애니메이션을 사용할 수 있습니다."
             }
           ]
-<<<<<<< HEAD
-        }
-      ]
-    },
-    {
-      "!title": "Techniques",
-      "title": "고급",
-      "!tooltip": "Techniques for putting Angular to work in your environment",
-      "tooltip": "Angular를 실제 프로젝트에 더 활용할 수 있는 방법에 대해 안내합니다.",
-      "children": [
-        {
-          "url": "guide/security",
-          "!title": "Security",
-          "title": "보안",
-          "!tooltip": "Developing for content security in Angular applications.",
-          "tooltip": "Angular 애플리케이션에 보안 기능 적용하기"
-=======
->>>>>>> 385cadf2
         },
         {
           "url": "guide/i18n",
           "title": "Internationalization (i18n)",
-          "!tooltip": "Translate the app's template text into multiple languages.",
+          "//tooltip": "Translate the app's template text into multiple languages.",
           "tooltip": "템플릿에 있는 문구를 여러 언어로 번역해 보세요."
         },
         {
           "url": "guide/accessibility",
+          "//title": "Accessibility",
           "title": "접근성",
-          "!tooltip": "Design apps to be accessible to all users.",
+          "//tooltip": "Design apps to be accessible to all users.",
           "tooltip": "모든 사용자가 앱에 접근할 수 있게 개선해 보세요."
         },
         {
-          "!title": "Service Workers & PWA",
+          "//title": "Service Workers & PWA",
           "title": "서비스 워커 & PWA",
-          "!tooltip": "Angular service workers: Controlling caching of application resources.",
+          "//tooltip": "Angular service workers: Controlling caching of application resources.",
           "tooltip": "Angular 서비스 워커: 애플리케이션 리소스를 캐싱할 수 있습니다.",
           "children": [
             {
               "url": "guide/service-worker-intro",
-              "!title": "Introduction",
+              "//title": "Introduction",
               "title": "소개",
-              "!tooltip": "Angular's implementation of service workers improves user experience with slow or unreliable network connectivity.",
+              "//tooltip": "Angular's implementation of service workers improves user experience with slow or unreliable network connectivity.",
               "tooltip": "Angular가 제공하는 서비스 워커에 대해 알아봅니다. 서비스 워커를 활용하면 네트워크 연결이 원활하지 않은 곳에서도 앱 사용성을 유지할 수 있습니다."
             },
             {
               "url": "guide/service-worker-getting-started",
-              "!title": "Getting Started",
+              "//title": "Getting Started",
               "title": "시작하기",
-              "!tooltip": "Enabling the service worker in a CLI project and observing behavior in the browser.",
+              "//tooltip": "Enabling the service worker in a CLI project and observing behavior in the browser.",
               "tooltip": "CLI로 Angular 프로젝트를 만들면서 서비스 워커를 시작할 수 있습니다. 브라우저에서 서비스 워커 동작을 확인할 수도 있습니다."
             },
             {
               "url": "guide/app-shell",
-<<<<<<< HEAD
-              "!title": "App Shell",
+              "//title": "App Shell",
               "title": "앱 기본 틀",
-              "!tooltip": "Enabling the App Shell in a CLI project.",
-              "tooltip": "애플리케이션 기본 틀 생성하기"
-=======
-              "title": "App Shell",
+              "//tooltip": "Render a portion of your app quickly to improve the startup experience.",
               "tooltip": "Render a portion of your app quickly to improve the startup experience."
->>>>>>> 385cadf2
             },
             {
               "url": "guide/service-worker-communications",
-              "!title": "Service Worker Communication",
+              "//title": "Service Worker Communication",
               "title": "서비스 워커 통신",
-              "!tooltip": "Services that enable you to interact with an Angular service worker.",
+              "//tooltip": "Services that enable you to interact with an Angular service worker.",
               "tooltip": "서비스 워커를 사용하는 Angular 서비스 만들기"
             },
             {
               "url": "guide/service-worker-devops",
-<<<<<<< HEAD
-              "!title": "Service Worker in Production",
+              "//title": "Service Worker in Production",
               "title": "서비스 워커 활용",
-              "!tooltip": "Running applications with service workers, managing application update, debugging, and killing applications.",
-              "tooltip": "서비스 워커를 사용해서 애플리케이션을 실행하고, 애플리케이션을 업데이트 할 수 있습니다. 애플리케이션을 디버깅하거나 종료할 수도 있습니다."
-=======
-              "title": "Service Worker in Production",
-              "tooltip": "Running apps with service workers, managing app update, debugging, and killing apps."
->>>>>>> 385cadf2
+              "//tooltip": "Running apps with service workers, managing app update, debugging, and killing apps.",
+              "tooltip": "서비스 워커를 사용해서 앱을 실행하고 업데이트 할 수 있습니다. 디버깅하거나 종료할 수도 있습니다."
             },
             {
               "url": "guide/service-worker-config",
-              "!title": "Service Worker Configuration",
+              "//title": "Service Worker Configuration",
               "title": "서비스 워커 설정",
-              "!tooltip": "Configuring service worker caching behavior.",
+              "//tooltip": "Configuring service worker caching behavior.",
               "tooltip": "서비스 워커 캐시 설정하기"
             }
           ]
@@ -904,15 +652,15 @@
         },
         {
           "url": "guide/universal",
-          "!title": "Server-side Rendering",
+          "//title": "Server-side Rendering",
           "title": "서버 사이드 렌더링",
-          "!tooltip": "Render HTML server-side with Angular Universal.",
+          "//tooltip": "Render HTML server-side with Angular Universal.",
           "tooltip": "Angular Universal을 사용하면 서버에 HTML 문서를 렌더링 해둘 수 있습니다."
         },
         {
-          "!title": "Upgrading from AngularJS",
+          "//title": "Upgrading from AngularJS",
           "title": "AngularJS 앱 업그레이드",
-          "!tooltip": "Incrementally upgrade an AngularJS application to Angular.",
+          "//tooltip": "Incrementally upgrade an AngularJS application to Angular.",
           "tooltip": "AngularJS 애플리케이션을 Angular로 업그레이드 하세요.",
           "children": [
             {
@@ -923,72 +671,53 @@
             },
             {
               "url": "guide/upgrade",
-              "!title": "Upgrading Instructions",
+              "//title": "Upgrading Instructions",
               "title": "업그레이드 방법",
-              "!tooltip": "Incrementally upgrade an AngularJS application to Angular.",
+              "//tooltip": "Incrementally upgrade an AngularJS application to Angular.",
               "tooltip": "AngularJS 애플리케이션을 Angular로 업그레이드 하세요."
             },
             {
               "url": "guide/upgrade-performance",
-              "!title": "Upgrading for Performance",
+              "//title": "Upgrading for Performance",
               "title": "성능 비교",
-              "!tooltip": "Upgrade from AngularJS to Angular in a more flexible way.",
+              "//tooltip": "Upgrade from AngularJS to Angular in a more flexible way.",
               "tooltip": "좀 더 유연한 방식으로 AngularJS 프로젝트를 Angular 프로젝트로 전환할 수 있습니다."
             },
             {
               "url": "guide/ajs-quick-reference",
-              "!title": "AngularJS-Angular Concepts",
+              "//title": "AngularJS-Angular Concepts",
               "title": "컨셉 비교",
-              "!tooltip": "Learn how AngularJS concepts and techniques map to Angular.",
+              "//tooltip": "Learn how AngularJS concepts and techniques map to Angular.",
               "tooltip": "AngularJS에 사용하던 컨셉과 테크닉을 Angular에서 어떻게 적용할 수 있는지 확인해 보세요."
             }
           ]
         },
         {
-          "!title": "Angular Libraries",
+          "//title": "Angular Libraries",
           "title": "Angular 라이브러리",
-          "!tooltip": "Extending Angular with shared libraries.",
+          "//tooltip": "Extending Angular with shared libraries.",
           "tooltip": "다른 개발자가 공유한 라이브러리로 Angular는 확장해보세요.",
           "children": [
             {
               "url": "guide/libraries",
-              "!title": "Libraries Overview",
+              "//title": "Libraries Overview",
               "title": "개요",
-              "!tooltip": "Understand how and when to use or create libraries.",
+              "//tooltip": "Understand how and when to use or create libraries.",
               "tooltip": "라이브러리는 언제 만들고 어떻게 사용하는지 알아봅시다."
             },
             {
               "url": "guide/using-libraries",
-              "!title": "Using Published Libraries",
+              "//title": "Using Published Libraries",
               "title": "배포된 라이브러리 활용하기",
-              "!tooltip": "Integrate published libraries into an app.",
+              "//tooltip": "Integrate published libraries into an app.",
               "tooltip": "배포된 라이브러리를 앱에 추가해 봅시다."
             },
             {
               "url": "guide/creating-libraries",
-<<<<<<< HEAD
-              "!title": "Creating Libraries",
+              "//title": "Creating Libraries",
               "title": "라이브러리 만들기",
-              "!tooltip": "Extend Angular by creating, publishing, and using your own libraries.",
+              "//tooltip": "Extend Angular by creating, publishing, and using your own libraries.",
               "tooltip": "라이브러리를 만들고 배포해서 Angular 생태계를 직접 확장해 보세요."
-            }
-          ]
-        },
-        {
-          "!title": "Schematics",
-          "title": "스키매틱",
-          "!tooltip": "Understanding schematics.",
-          "tooltip": "스키매틱 이해하기",
-          "children": [
-            {
-              "url": "guide/schematics",
-              "!title": "Schematics Overview",
-              "title": "스키매틱 소개",
-              "!tooltip": "Understand how schematics are used in Angular.",
-              "tooltip": "Angular에서 스키매틱을 어떻게 사용하는지 알아봅시다."
-=======
-              "title": "Creating Libraries",
-              "tooltip": "Extend Angular by creating, publishing, and using your own libraries."
             },
             {
               "url": "guide/lightweight-injection-tokens",
@@ -998,147 +727,117 @@
           ]
         },
         {
-          "title": "Schematics",
-          "tooltip": "Using CLI schematics for code generation.",
+          "//title": "Schematics",
+          "title": "스키매틱",
+          "//tooltip": "Using CLI schematics for code generation.",
+          "tooltip": "스키매틱으로 코드 생성하기",
           "children": [
             {
               "url": "guide/schematics",
-              "title": "Schematics Overview",
-              "tooltip": "How the CLI uses schematics to generate code."
->>>>>>> 385cadf2
+              "//title": "Schematics Overview",
+              "title": "스키매틱 소개",
+              "//tooltip": "How the CLI uses schematics to generate code.",
+              "tooltip": "Angular CLI가 스키매틱을 어떻게 활용하는지 알아봅시다."
             },
             {
               "url": "guide/schematics-authoring",
-              "!title": "Authoring Schematics",
+              "//title": "Authoring Schematics",
               "title": "스키매틱 만들기",
-              "!tooltip": "Understand the structure of a schematic.",
+              "//tooltip": "Understand the structure of a schematic.",
               "tooltip": "스키매틱의 구조에 대해 알아봅시다."
             },
             {
               "url": "guide/schematics-for-libraries",
-              "!title": "Schematics for Libraries",
+              "//title": "Schematics for Libraries",
               "title": "라이브러리용 스키매틱",
-              "!tooltip": "Use schematics to integrate your library with the Angular CLI.",
+              "//tooltip": "Use schematics to integrate your library with the Angular CLI.",
               "tooltip": "스키매틱을 사용해서 Angular 라이브러리와 Angular CLI를 통합해 보세요."
             }
           ]
         },
         {
           "url": "guide/cli-builder",
-<<<<<<< HEAD
-          "!title": "CLI Builders",
+          "//title": "CLI Builders",
           "title": "CLI 빌더",
-          "!tooltip": "Using builders to customize Angular CLI.",
+          "//tooltip": "Using builders to customize Angular CLI.",
           "tooltip": "빌더를 사용해서 Angular CLI를 커스터마이징 해보세요."
-        },
-        {
-          "url": "guide/web-worker",
-          "!title": "Web Workers",
-          "title": "웹 워커",
-          "!tooltip": "Using Web Workers with Angular CLI.",
-          "tooltip": "Angular CLI를 사용해서 웹 워커를 도입해 보세요."
-=======
-          "title": "CLI Builders",
-          "tooltip": "Using builders to customize Angular CLI."
->>>>>>> 385cadf2
-        }
-      ]
-    },
-    {
-      "!title": "Dev Workflow",
+        }
+      ]
+    },
+    {
+      "//title": "Dev Workflow",
       "title": "개발 단계",
-      "!tooltip": "Build, testing, and deployment information.",
+      "//tooltip": "Build, testing, and deployment information.",
       "tooltip": "빌드, 테스트, 배포 과정에 대해 설명합니다.",
       "children": [
         {
-<<<<<<< HEAD
-          "url": "guide/upgrade-setup",
-          "title": "Upgrade setup",
-          "tooltip": "How to set up the Angular QuickStart seed in the context of upgrading from AngularJS.",
-          "hidden": true
-        },
-        {
-          "!title": "AOT Compiler",
+          "//title": "AOT Compiler",
           "title": "AOT 컴파일러",
-          "!tooltip": "Understanding ahead-of-time compilation.",
+          "//tooltip": "Understanding ahead-of-time compilation.",
           "tooltip": "AOT 컴파일에 대해 안내합니다.",
-=======
-          "title": "AOT Compiler",
-          "tooltip": "Understanding ahead-of-time compilation.",
->>>>>>> 385cadf2
           "children": [
             {
               "url": "guide/aot-compiler",
-              "!title": "Ahead-of-Time Compilation",
+              "//title": "Ahead-of-Time Compilation",
               "title": "Ahead-of-time 컴파일러",
-              "!tooltip": "Learn why and how to use the Ahead-of-Time (AOT) compiler.",
+              "//tooltip": "Learn why and how to use the Ahead-of-Time (AOT) compiler.",
               "tooltip": "AOT 컴파일러를 사용하는 이유와 활용 방법에 대해 안내합니다."
             },
             {
               "url": "guide/angular-compiler-options",
-              "!title": "Angular Compiler Options",
+              "//title": "Angular Compiler Options",
               "title": "Angular 컴파일러 옵션",
-              "!tooltip": "Configuring AOT compilation.",
+              "//tooltip": "Configuring AOT compilation.",
               "tooltip": "AOT 빌드 환경을 설정해 봅시다."
            },
            {
               "url": "guide/aot-metadata-errors",
-              "!title": "AOT Metadata Errors",
+              "//title": "AOT Metadata Errors",
               "title": "AOT 메타데이터 에러",
-              "!tooltip": "Troubleshooting AOT compilation.",
+              "//tooltip": "Troubleshooting AOT compilation.",
               "tooltip": "AOT 컴파일 단계에서 발생하는 에러를 해결해 봅시다."
            },
            {
             "url": "guide/template-typecheck",
-            "!title": "Template Type-checking",
+            "//title": "Template Type-checking",
             "title": "템플릿 타입 검사",
-            "!tooltip": "Template type-checking in Angular.",
+            "//tooltip": "Template type-checking in Angular.",
             "tooltip": "Angular는 템플릿 타입 검사 기능을 제공합니다."
          }
         ]
       },
         {
           "url": "guide/build",
-          "!title": "Building & Serving",
+          "//title": "Building & Serving",
           "title": "프로젝트 빌드/실행 설정",
-          "!tooltip": "Building and serving Angular apps.",
+          "//tooltip": "Building and serving Angular apps.",
           "tooltip": "Angular 앱을 개발용, 운영용으로 빌드해 보세요."
         },
         {
-<<<<<<< HEAD
-          "url": "guide/bazel",
-          "!title": "Building with Bazel",
-          "title": "Bazel 빌드하기",
-          "!tooltip": "How to set up your environment to build and test with Bazel.",
-          "tooltip": "Bazel을 사용한 빌드 환경을 어떻게 구성하는지, 이 환경에서 테스트는 어떻게 실행하는지 안내합니다."
-        },
-        {
-=======
->>>>>>> 385cadf2
           "url": "guide/testing",
-          "!title": "Testing",
+          "//title": "Testing",
           "title": "테스트",
-          "!tooltip": "Techniques and practices for testing an Angular app.",
+          "//tooltip": "Techniques and practices for testing an Angular app.",
           "tooltip": "Angular 앱에 테스트를 적용하는 방법에 대해 안내합니다."
         },
         {
           "url": "guide/deployment",
-          "!title": "Deployment",
+          "//title": "Deployment",
           "title": "배포",
-          "!tooltip": "Learn how to deploy your Angular app.",
+          "//tooltip": "Learn how to deploy your Angular app.",
           "tooltip": "Angular 앱을 배포하는 방법에 대해 안내합니다."
         },
         {
-          "!title": "Dev Tool Integration",
+          "//title": "Dev Tool Integration",
           "title": "개발 툴 지원",
-          "!tooltip": "Integrate with your development environment and tools.",
+          "//tooltip": "Integrate with your development environment and tools.",
           "tooltip": "개발 환경과 툴에 적용할 수 있는 Angular 지원 기능에 대해 안내합니다.",
           "children": [
             {
               "url": "guide/language-service",
-              "!title": "Language Service",
+              "//title": "Language Service",
               "title": "언어 지원 서비스",
-              "!tooltip": "Use Angular Language Service to speed up dev time.",
+              "//tooltip": "Use Angular Language Service to speed up dev time.",
               "tooltip": "Angular 언어 지원 서비스를 활용하면 개발 속도를 빠르게 향상시킬 수 있습니다."
             },
             {
@@ -1152,65 +851,60 @@
       ]
     },
     {
-<<<<<<< HEAD
-      "!title": "Configuration",
+      "//title": "Configuration",
       "title": "개발환경 설정",
-      "!tooltip": "Workspace and project structure, configuration files.",
+      "//tooltip": "Workspace and project file structure and configuration.",
       "tooltip": "워크스페이스와 프로젝트 구조, 환경설정 파일에 대해 안내합니다.",
-=======
-      "title": "Configuration",
-      "tooltip": "Workspace and project file structure and configuration.",
->>>>>>> 385cadf2
       "children": [
         {
           "url": "guide/file-structure",
-          "!title": "Project File Structure",
+          "//title": "Project File Structure",
           "title": "프로젝트 파일 구조",
-          "!tooltip": "How your Angular workspace looks on your filesystem.",
+          "//tooltip": "How your Angular workspace looks on your filesystem.",
           "tooltip": "Angular 워크스페이스는 어떤 구조인지 확인해 봅시다."
         },
         {
           "url": "guide/workspace-config",
-          "!title": "Workspace Configuration",
+          "//title": "Workspace Configuration",
           "title": "워크스페이스 설정",
-          "!tooltip": "The \"angular.json\" file contains workspace and project configuration defaults for Angular CLI commands.",
+          "//tooltip": "The \"angular.json\" file contains workspace and project configuration defaults for Angular CLI commands.",
           "tooltip": "워크스페이스와 프로젝트 환경에서 동작하는 Angular CLI 명령의 기본값을 설정하는 \"angular.json\" 파일에 대해 알아봅시다."
         },
         {
           "url": "guide/npm-packages",
-          "!title": "npm Dependencies",
+          "//title": "npm Dependencies",
           "title": "npm 의존성 패키지",
-          "!tooltip": "Description of npm packages required at development time and at runtime.",
+          "//tooltip": "Description of npm packages required at development time and at runtime.",
           "tooltip": "개발 환경과 실행 환경에 필요한 npm 패키지들에 대해 알아봅시다."
         },
         {
           "url": "guide/typescript-configuration",
-          "!title": "TypeScript Configuration",
+          "//title": "TypeScript Configuration",
           "title": "TypeScript 설정",
-          "!tooltip": "TypeScript configuration for Angular developers.",
+          "//tooltip": "TypeScript configuration for Angular developers.",
           "tooltip": "Angular 코드에 적용되는 TypeScript 설정에 대해 알아봅시다."
         },
         {
           "url": "guide/browser-support",
-<<<<<<< HEAD
-          "!title": "Browser Support",
+          "//title": "Browser Support",
           "title": "브라우저 지원",
-          "!tooltip": "Browser support and polyfills guide.",
+          "//tooltip": "Browser support and polyfills guide.",
           "tooltip": "브라우저 지원과 폴리필 가이드에 대해 안내합니다."
-=======
-          "title": "Browser Support",
-          "tooltip": "Browser support and polyfills guide."
         },
         {
           "url": "guide/strict-mode",
-          "title": "Strict mode",
-          "tooltip": "Reference documentation for Angular's strict mode."
-        }
-      ]
-    },
-    {
-      "title": "Extending Angular",
-      "tooltip": "Working with libraries and extending the CLI.",
+          "//title": "Strict mode",
+          "title": "Strict 모드",
+          "//tooltip": "Reference documentation for Angular's strict mode.",
+          "tooltip": "Angular strict 모드에 대해 알아보세요."
+        }
+      ]
+    },
+    {
+      "//title": "Extending Angular",
+      "title": "Angular 확장하기",
+      "//tooltip": "Working with libraries and extending the CLI.",
+      "tooltip": "라이브러리를 사용해서 Angular CLI를 확장해 보세요.",
       "children": [
         {
           "title": "Angular Libraries",
@@ -1262,8 +956,10 @@
       ]
     },
     {
-      "title": "Tutorials",
-      "tooltip": "End-to-end tutorials for learning Angular concepts and patterns.",
+      "//title": "Tutorials",
+      "title": "튜토리얼",
+      "//tooltip": "End-to-end tutorials for learning Angular concepts and patterns.",
+      "tooltip": "튜토리얼을 통해 Angular의 개념과 개발 패턴에 대해 알아보세요.",
       "children": [
         {
           "url": "guide/router-tutorial",
@@ -1274,40 +970,34 @@
           "url": "guide/forms",
           "title": "Building a Template-driven Form",
           "tooltip": "Create a template-driven form using directives and Angular template syntax."
->>>>>>> 385cadf2
-        }
-      ]
-    },
-    {
-      "!title": "Release Information",
+        }
+      ]
+    },
+    {
+      "//title": "Release Information",
       "title": "릴리즈 정보",
-      "!tooltip": "Angular release practices, updating, and upgrading.",
+      "//tooltip": "Angular release practices, updating, and upgrading.",
       "tooltip": "Angular 릴리즈에 대응하는 방법을 안내합니다.",
       "children": [
         {
           "url": "guide/updating",
-           "!title": "Keeping Up-to-Date",
+           "//title": "Keeping Up-to-Date",
            "title": "최신 버전 적용하기",
-           "!tooltip": "Information about updating Angular applications and libraries to the latest version.",
+           "//tooltip": "Information about updating Angular applications and libraries to the latest version.",
            "tooltip": "Angular 프레임워크를 최신 버전으로 업데이트하는 방법을 안내합니다."
         },
         {
           "url": "guide/releases",
-          "!title": "Release Practices",
+          "//title": "Release Practices",
           "title": "릴리즈 정책",
-          "!tooltip": "Angular versioning, release, support, and deprecation policies and practices.",
+          "//tooltip": "Angular versioning, release, support, and deprecation policies and practices.",
           "tooltip": "Angular 버전 정책, 릴리즈 주기, 지원 정책, 지원 중단 정책에 대해 안내합니다."
         },
         {
-<<<<<<< HEAD
-          "url": "guide/updating-to-version-9",
-          "!title": "Updating to Version 9",
-          "title": "9 버전으로 업데이트하기",
-          "!tooltip": "Support for updating your application from version 8 to 9.",
-          "tooltip": "8 버전의 앱을 9버전으로 업데이트 하는 방법에 대해 안내합니다."
-=======
-          "title": "Updating to Version 10",
-          "tooltip": "Support for updating your application from version 9 to 10.",
+          "//title": "Updating to Version 10",
+          "title": "10 버전으로 업데이트하기",
+          "//tooltip": "Support for updating your application from version 9 to 10.",
+          "tooltip": "9 버전 앱을 10버전으로 업데이트 하는 방법에 대해 안내합니다.",
           "children": [
             {
               "url": "guide/updating-to-version-10",
@@ -1356,73 +1046,37 @@
               ]
             }
           ]
->>>>>>> 385cadf2
         },
         {
           "url": "guide/deprecations",
-          "!title": "Deprecations",
+          "//title": "Deprecations",
           "title": "지원 중단 기능",
-          "tooltip": "Summary of Angular APIs and features that are deprecated.",
+          "//tooltip": "Summary of Angular APIs and features that are deprecated.",
           "tooltip": "지원이 중단되는 Angular API와 기능에 대해 알아봅시다."
         },
         {
           "url": "guide/ivy",
           "title": "Angular Ivy",
-<<<<<<< HEAD
-          "!tooltip": "About the Angular Ivy compilation and rendering pipeline.",
+          "//tooltip": "About the Angular Ivy compilation and rendering pipeline.",
           "tooltip": "Angular Ivy 컴파일과 렌더링 파이프라인에 대해 알아봅시다."
-        }
-      ]
-    },
-    {
-      "!title": "Quick Reference",
-      "title": "참고",
-      "!tooltip": "Summaries of Angular syntax, coding, and terminology.",
-      "tooltip": "Angular의 문법, 코딩 패턴, 기술에 대한 요약본을 제공합니다.",
-      "children": [
-        {
-          "url": "guide/cheatsheet",
-          "!title": "Cheat Sheet",
-          "title": "치트 시트",
-          "!tooltip": "A quick guide to common Angular coding techniques.",
-          "tooltip": "Angular에서 사용하는 문법을 빠르게 훑어보세요."
-        },
-        {
-          "url": "guide/styleguide",
-          "!title": "Style Guide",
-          "title": "코딩 스타일 가이드",
-          "!tooltip": "Write Angular with style.",
-          "tooltip": "Angular 코딩 스타일 가이드"
-        },
-        {
-          "url": "guide/glossary",
-          "!title": "Glossary",
-          "title": "찾아보기",
-          "!tooltip": "Brief definitions of the most important words in the Angular vocabulary.",
-          "tooltip": "Angular에 자주 나오는 용어를 빠르게 찾아보세요."
-        }
-      ]
-    },
-    {
-      "!title": "CLI Commands",
-      "title": "Angular CLI",
-      "!tooltip": "Angular CLI command reference.",
-      "tooltip": "Angular CLI 명령에 대해 안내합니다.",
-=======
-          "tooltip": "About the Angular Ivy compilation and rendering pipeline."
-        },
-        {
-          "title": "Upgrading from AngularJS",
-          "tooltip": "Incrementally upgrade an AngularJS application to Angular.",
+        },
+        {
+          "//title": "Upgrading from AngularJS",
+          "title": "AngularJS 앱 업그레이드하기",
+          "//tooltip": "Incrementally upgrade an AngularJS application to Angular.",
+          "tooltip": "AngularJS 앱을 Angular로 업그레이드 해보세요.",
           "children": [
             {
               "url": "guide/upgrade",
-              "title": "Upgrading Instructions",
-              "tooltip": "Incrementally upgrade an AngularJS application to Angular."
+              "//title": "Upgrading Instructions",
+              "title": "업그레이드 방법",
+              "//tooltip": "Incrementally upgrade an AngularJS application to Angular.",
+              "tooltip": "AngularJS 앱을 Angular로 업그레이드 해보세요."
             },
             {
               "url": "guide/upgrade-setup",
-              "title": "Setup for Upgrading from AngularJS",
+              "//title": "Setup for Upgrading from AngularJS",
+              "title": "AngularJS 환경설정",
               "tooltip": "Use code from the Angular QuickStart seed as part of upgrading from AngularJS."
             },
             {
@@ -1432,16 +1086,20 @@
             },
             {
               "url": "guide/ajs-quick-reference",
-              "title": "AngularJS-Angular Concepts",
-              "tooltip": "Learn how AngularJS concepts and techniques map to Angular."
-            }
-          ]
-        }
-      ]
-    },
-    {
-      "title": "Angular Style and Usage",
-      "tooltip": "Summaries of Angular syntax, coding, and doc styles.",
+              "//title": "AngularJS-Angular Concepts",
+              "title": "컨셉 비교",
+              "//tooltip": "Learn how AngularJS concepts and techniques map to Angular.",
+              "tooltip": "AngularJS에 사용하던 컨셉과 테크닉을 Angular에서 어떻게 적용할 수 있는지 확인해 보세요."
+            }
+          ]
+        }
+      ]
+    },
+    {
+      "//title": "Angular Style and Usage",
+      "title": "코딩 스타일",
+      "//tooltip": "Summaries of Angular syntax, coding, and doc styles.",
+      "tooltip": "Angular 문법, 코딩 스타일에 대해 알아보세요.",
       "children": [
         {
           "url": "guide/cheatsheet",
@@ -1461,127 +1119,124 @@
       ]
     },
     {
-      "title": "CLI Command Reference",
-      "tooltip": "Angular CLI command reference.",
->>>>>>> 385cadf2
-      "children": [
-        {
-          "!title": "Overview",
+      "//title": "CLI Command Reference",
+      "title": "Angular CLI",
+      "//tooltip": "Angular CLI command reference.",
+      "tooltip": "Angular CLI 명령에 대해 안내합니다.",
+      "children": [
+        {
+          "//title": "Overview",
           "title": "개요",
-          "!tooltip": "An introduction to the CLI tool, commands, and syntax.",
+          "//tooltip": "An introduction to the CLI tool, commands, and syntax.",
           "tooltip": "Angular CLI 사용방법을 소개합니다.",
           "url": "cli"
         },
         {
-          "!title": "Usage Analytics",
+          "//title": "Usage Analytics",
           "title": "사용 통계",
-          "!tooltip": "For administrators, guide to gathering usage analytics from your users.",
+          "//tooltip": "For administrators, guide to gathering usage analytics from your users.",
           "tooltip": "사용자들이 앱을 어떻게 사용하는지 통계를 작성할 수 있습니다. 관리자를 위한 기능입니다.",
           "url": "cli/usage-analytics-gathering"
         }
       ]
     },
     {
-<<<<<<< HEAD
+      "//title": "API Reference",
       "title": "API",
-      "!tooltip": "Details of the Angular packages, classes, interfaces, and other types.",
+      "//tooltip": "Details of the Angular packages, classes, interfaces, and other types.",
       "tooltip": "Angular 패키지, 클래스, 인터페이스, 타입 정보에 대해 알아보세요.",
-=======
-      "title": "API Reference",
-      "tooltip": "Details of the Angular packages, classes, interfaces, and other types.",
->>>>>>> 385cadf2
       "url": "api"
     }
   ],
   "Footer": [
     {
-      "!title": "Resources",
+      "//title": "Resources",
       "title": "리소스",
       "children": [
         {
           "url": "about",
           "title": "About",
-          "!tooltip": "Angular contributors.",
+          "//tooltip": "Angular contributors.",
           "tooltip": "Angular 컨트리뷰터"
         },
         {
           "url": "resources",
-          "!title": "Resource Listing",
+          "//title": "Resource Listing",
           "title": "참고 자료",
-          "!tooltip": "Angular tools, training, and blogs from around the web.",
+          "//tooltip": "Angular tools, training, and blogs from around the web.",
           "tooltip": "Angular 툴, 강좌, 블로그"
         },
         {
           "url": "presskit",
-          "!title": "Press Kit",
+          "//title": "Press Kit",
           "title": "브랜드 자료",
-          "!tooltip": "Press contacts, logos, and branding.",
+          "//tooltip": "Press contacts, logos, and branding.",
           "tooltip": "Angular 로고, 브랜드 설명"
         },
         {
           "url": "https://blog.angular.io/",
-          "!title": "Blog",
+          "//title": "Blog",
           "title": "블로그",
-          "!tooltip": "Angular Blog",
+          "//tooltip": "Angular Blog",
           "tooltip": "Angular 블로그"
         },
         {
           "url": "analytics",
-          "!title": "Usage Analytics",
+          "//title": "Usage Analytics",
           "title": "통계 활용하기",
-          "!tooltip": "Angular Usage Analytics",
+          "//tooltip": "Angular Usage Analytics",
           "tooltip": "Angular 사용 통계"
         }
       ]
     },
     {
-      "!title": "Help",
+      "//title": "Help",
       "title": "참고 사이트",
       "children": [
         {
           "url": "https://stackoverflow.com/questions/tagged/angular",
           "title": "Stack Overflow",
-          "!tooltip": "Stack Overflow: where the community answers your technical Angular questions.",
+          "//tooltip": "Stack Overflow: where the community answers your technical Angular questions.",
           "tooltip": "Stack Overflow: \"Angular\"가 태그된 질문은 Angular 커뮤니티에서 답변을 주기도 합니다."
         },
         {
           "url": "https://gitter.im/angular/angular",
           "title": "Gitter",
-          "!tooltip": "Chat about Angular with other birds of a feather.",
+          "//tooltip": "Chat about Angular with other birds of a feather.",
           "tooltip": "Angular를 주제로 채팅하기"
         },
         {
           "url": "https://github.com/angular/angular/issues",
-          "!title": "Report Issues",
+          "//title": "Report Issues",
           "title": "이슈 등록하기",
-          "!tooltip": "Post issues and suggestions on github.",
+          "//tooltip": "Post issues and suggestions on github.",
           "tooltip": "github에 이슈 등록, 개선 제안하기."
         },
         {
           "url": "https://github.com/angular/code-of-conduct/blob/master/CODE_OF_CONDUCT.md",
-          "!title": "Code of Conduct",
+          "//title": "Code of Conduct",
           "title": "커뮤니티 활용 수칙",
-          "!tooltip": "Treating each other with respect.",
+          "//tooltip": "Treating each other with respect.",
           "tooltip": "친하게 지내요:)"
         }
       ]
     },
     {
-      "!title": "Community",
+      "//title": "Community",
       "title": "커뮤니티",
       "children": [
         {
           "url": "events",
-          "!title": "Events",
+          "//title": "Events",
           "title": "행사일정",
-          "!tooltip": "Angular events around the world.",
+          "//tooltip": "Angular events around the world.",
           "tooltip": "세계 각지에서 열리는 행사 일정 확인하기"
         },
         {
           "url": "http://www.meetup.com/topics/angularjs/",
-          "!title": "Meetups",
+          "//title": "Meetups",
           "title": "밋업",
-          "!tooltip": "Attend a meetup and learn from fellow developers.",
+          "//tooltip": "Attend a meetup and learn from fellow developers.",
           "tooltip": "Angular 밋업 확인하기"
         },
         {
@@ -1596,15 +1251,15 @@
         },
         {
           "url": "contribute",
-          "!title": "Contribute",
+          "//title": "Contribute",
           "title": "개발에 참여하기",
-          "!tooltip": "Contribute to Angular",
+          "//tooltip": "Contribute to Angular",
           "tooltip": "Angular 개발에 참여하기"
         }
       ]
     },
     {
-      "!title": "Languages",
+      "//title": "Languages",
       "title": "다른 언어",
       "children": [
         {
