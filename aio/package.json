--- conflicted
+++ resolved
@@ -71,13 +71,8 @@
     "boilerplate:test": "node tools/examples/test.js",
     "generate-stackblitz": "node ./tools/stackblitz-builder/generateStackblitz",
     "generate-zips": "node ./tools/example-zipper/generateZips",
-<<<<<<< HEAD
     "build-404-page": "cp dist/index.html dist/404.html",
-    "update-webdriver": "webdriver-manager update --standalone false --gecko false $CI_CHROMEDRIVER_VERSION_ARG",
-=======
-    "build-404-page": "node scripts/build-404-page",
     "update-webdriver": "node ../scripts/webdriver-manager-update.js",
->>>>>>> 939e2f76
     "~~audit-web-app": "node scripts/audit-web-app",
     "~~check-env": "node scripts/check-environment",
     "~~clean-generated": "node --eval \"require('shelljs').rm('-rf', 'src/generated')\"",
