load("//tools:defaults.bzl", "ts_library", "ts_web_test")
load("@build_bazel_rules_nodejs//:defs.bzl", "jasmine_node_test")

# Test that should only be run in node
NODE_ONLY = [
    "**/*_node_only_spec.ts",
    "aot/**/*.ts",
    "render3/**/*.ts",
]

<<<<<<< HEAD
=======
UTILS = [
    "aot/test_util.ts",
]

ts_library(
    name = "test_utils",
    srcs = UTILS,
    visibility = [
        "//packages/compiler-cli/test:__subpackages__",
        "//packages/compiler/test:__subpackages__",
    ],
    deps = [
        "//packages:types",
        "//packages/compiler",
        "//packages/compiler-cli",
    ],
)

>>>>>>> 77ff72f9
ts_library(
    name = "test_lib",
    testonly = 1,
    srcs = glob(
        ["**/*.ts"],
<<<<<<< HEAD
        exclude = NODE_ONLY,
=======
        exclude = NODE_ONLY + UTILS,
>>>>>>> 77ff72f9
    ),
    deps = [
        "//packages:types",
        "//packages/common",
        "//packages/compiler",
        "//packages/compiler/testing",
        "//packages/core",
        "//packages/core/testing",
        "//packages/platform-browser",
        "//packages/platform-browser-dynamic",
        "//packages/platform-browser/testing",
    ],
)

ts_library(
    name = "test_node_only_lib",
    testonly = 1,
<<<<<<< HEAD
    srcs = glob(NODE_ONLY),
=======
    srcs = glob(
        NODE_ONLY,
        exclude = UTILS,
    ),
>>>>>>> 77ff72f9
    deps = [
        ":test_lib",
        ":test_utils",
        "//packages/compiler",
        "//packages/compiler-cli",
        "//packages/compiler/testing",
        "//packages/core",
    ],
)

jasmine_node_test(
    name = "test",
    bootstrap = ["angular/tools/testing/init_node_spec.js"],
    data = [
        "//packages/animations:npm_package",
        "//packages/common:npm_package",
        "//packages/core:npm_package",
    ],
<<<<<<< HEAD
    # dissable since tests are running but not yet passing
=======
>>>>>>> 77ff72f9
    deps = [
        ":test_lib",
        ":test_node_only_lib",
        "//packages/core",
        "//tools/testing:node",
    ],
)

ts_web_test(
    name = "test_web",
<<<<<<< HEAD
    # disable since tests are running but not yet passing
=======
>>>>>>> 77ff72f9
    deps = [
        ":test_lib",
    ],
)<|MERGE_RESOLUTION|>--- conflicted
+++ resolved
@@ -8,8 +8,6 @@
     "render3/**/*.ts",
 ]
 
-<<<<<<< HEAD
-=======
 UTILS = [
     "aot/test_util.ts",
 ]
@@ -28,17 +26,12 @@
     ],
 )
 
->>>>>>> 77ff72f9
 ts_library(
     name = "test_lib",
     testonly = 1,
     srcs = glob(
         ["**/*.ts"],
-<<<<<<< HEAD
-        exclude = NODE_ONLY,
-=======
         exclude = NODE_ONLY + UTILS,
->>>>>>> 77ff72f9
     ),
     deps = [
         "//packages:types",
@@ -56,14 +49,10 @@
 ts_library(
     name = "test_node_only_lib",
     testonly = 1,
-<<<<<<< HEAD
-    srcs = glob(NODE_ONLY),
-=======
     srcs = glob(
         NODE_ONLY,
         exclude = UTILS,
     ),
->>>>>>> 77ff72f9
     deps = [
         ":test_lib",
         ":test_utils",
@@ -82,10 +71,6 @@
         "//packages/common:npm_package",
         "//packages/core:npm_package",
     ],
-<<<<<<< HEAD
-    # dissable since tests are running but not yet passing
-=======
->>>>>>> 77ff72f9
     deps = [
         ":test_lib",
         ":test_node_only_lib",
@@ -96,10 +81,6 @@
 
 ts_web_test(
     name = "test_web",
-<<<<<<< HEAD
-    # disable since tests are running but not yet passing
-=======
->>>>>>> 77ff72f9
     deps = [
         ":test_lib",
     ],
