/**
 * @license
 * Copyright Google Inc. All Rights Reserved.
 *
 * Use of this source code is governed by an MIT-style license that can be
 * found in the LICENSE file at https://angular.io/license
 */

import * as o from '../output/output_ast';

const CORE = '@angular/core';

export class Identifiers {
  /* Methods */
  static NEW_METHOD = 'factory';
  static TRANSFORM_METHOD = 'transform';
  static PATCH_DEPS = 'patchedDeps';

  /* Instructions */
  static namespaceHTML: o.ExternalReference = {name: 'ɵɵnamespaceHTML', moduleName: CORE};

  static namespaceMathML: o.ExternalReference = {name: 'ɵɵnamespaceMathML', moduleName: CORE};

  static namespaceSVG: o.ExternalReference = {name: 'ɵɵnamespaceSVG', moduleName: CORE};

  static element: o.ExternalReference = {name: 'ɵɵelement', moduleName: CORE};

  static elementStart: o.ExternalReference = {name: 'ɵɵelementStart', moduleName: CORE};

  static elementEnd: o.ExternalReference = {name: 'ɵɵelementEnd', moduleName: CORE};

  static select: o.ExternalReference = {name: 'ɵɵselect', moduleName: CORE};
  static advance: o.ExternalReference = {name: 'ɵɵadvance', moduleName: CORE};

  static updateSyntheticHostBinding:
      o.ExternalReference = {name: 'ɵɵupdateSyntheticHostBinding', moduleName: CORE};

  static componentHostSyntheticListener:
      o.ExternalReference = {name: 'ɵɵcomponentHostSyntheticListener', moduleName: CORE};

  static attribute: o.ExternalReference = {name: 'ɵɵattribute', moduleName: CORE};

  static attributeInterpolate1:
      o.ExternalReference = {name: 'ɵɵattributeInterpolate1', moduleName: CORE};
  static attributeInterpolate2:
      o.ExternalReference = {name: 'ɵɵattributeInterpolate2', moduleName: CORE};
  static attributeInterpolate3:
      o.ExternalReference = {name: 'ɵɵattributeInterpolate3', moduleName: CORE};
  static attributeInterpolate4:
      o.ExternalReference = {name: 'ɵɵattributeInterpolate4', moduleName: CORE};
  static attributeInterpolate5:
      o.ExternalReference = {name: 'ɵɵattributeInterpolate5', moduleName: CORE};
  static attributeInterpolate6:
      o.ExternalReference = {name: 'ɵɵattributeInterpolate6', moduleName: CORE};
  static attributeInterpolate7:
      o.ExternalReference = {name: 'ɵɵattributeInterpolate7', moduleName: CORE};
  static attributeInterpolate8:
      o.ExternalReference = {name: 'ɵɵattributeInterpolate8', moduleName: CORE};
  static attributeInterpolateV:
      o.ExternalReference = {name: 'ɵɵattributeInterpolateV', moduleName: CORE};

  static classProp: o.ExternalReference = {name: 'ɵɵclassProp', moduleName: CORE};

  static elementContainerStart:
      o.ExternalReference = {name: 'ɵɵelementContainerStart', moduleName: CORE};

  static elementContainerEnd:
      o.ExternalReference = {name: 'ɵɵelementContainerEnd', moduleName: CORE};

  static elementContainer: o.ExternalReference = {name: 'ɵɵelementContainer', moduleName: CORE};

  static styleMap: o.ExternalReference = {name: 'ɵɵstyleMap', moduleName: CORE};

  static classMap: o.ExternalReference = {name: 'ɵɵclassMap', moduleName: CORE};

  static classMapInterpolate1:
      o.ExternalReference = {name: 'ɵɵclassMapInterpolate1', moduleName: CORE};
  static classMapInterpolate2:
      o.ExternalReference = {name: 'ɵɵclassMapInterpolate2', moduleName: CORE};
  static classMapInterpolate3:
      o.ExternalReference = {name: 'ɵɵclassMapInterpolate3', moduleName: CORE};
  static classMapInterpolate4:
      o.ExternalReference = {name: 'ɵɵclassMapInterpolate4', moduleName: CORE};
  static classMapInterpolate5:
      o.ExternalReference = {name: 'ɵɵclassMapInterpolate5', moduleName: CORE};
  static classMapInterpolate6:
      o.ExternalReference = {name: 'ɵɵclassMapInterpolate6', moduleName: CORE};
  static classMapInterpolate7:
      o.ExternalReference = {name: 'ɵɵclassMapInterpolate7', moduleName: CORE};
  static classMapInterpolate8:
      o.ExternalReference = {name: 'ɵɵclassMapInterpolate8', moduleName: CORE};
  static classMapInterpolateV:
      o.ExternalReference = {name: 'ɵɵclassMapInterpolateV', moduleName: CORE};

  static styleProp: o.ExternalReference = {name: 'ɵɵstyleProp', moduleName: CORE};

  static stylePropInterpolate1:
      o.ExternalReference = {name: 'ɵɵstylePropInterpolate1', moduleName: CORE};
  static stylePropInterpolate2:
      o.ExternalReference = {name: 'ɵɵstylePropInterpolate2', moduleName: CORE};
  static stylePropInterpolate3:
      o.ExternalReference = {name: 'ɵɵstylePropInterpolate3', moduleName: CORE};
  static stylePropInterpolate4:
      o.ExternalReference = {name: 'ɵɵstylePropInterpolate4', moduleName: CORE};
  static stylePropInterpolate5:
      o.ExternalReference = {name: 'ɵɵstylePropInterpolate5', moduleName: CORE};
  static stylePropInterpolate6:
      o.ExternalReference = {name: 'ɵɵstylePropInterpolate6', moduleName: CORE};
  static stylePropInterpolate7:
      o.ExternalReference = {name: 'ɵɵstylePropInterpolate7', moduleName: CORE};
  static stylePropInterpolate8:
      o.ExternalReference = {name: 'ɵɵstylePropInterpolate8', moduleName: CORE};
  static stylePropInterpolateV:
      o.ExternalReference = {name: 'ɵɵstylePropInterpolateV', moduleName: CORE};

  static containerCreate: o.ExternalReference = {name: 'ɵɵcontainer', moduleName: CORE};

  static nextContext: o.ExternalReference = {name: 'ɵɵnextContext', moduleName: CORE};

  static templateCreate: o.ExternalReference = {name: 'ɵɵtemplate', moduleName: CORE};

  static text: o.ExternalReference = {name: 'ɵɵtext', moduleName: CORE};

<<<<<<< HEAD
  static textBinding: o.ExternalReference = {name: 'ɵɵtextBinding', moduleName: CORE};

=======
>>>>>>> ae0253f3
  static enableBindings: o.ExternalReference = {name: 'ɵɵenableBindings', moduleName: CORE};

  static disableBindings: o.ExternalReference = {name: 'ɵɵdisableBindings', moduleName: CORE};

  static getCurrentView: o.ExternalReference = {name: 'ɵɵgetCurrentView', moduleName: CORE};

  static textInterpolate: o.ExternalReference = {name: 'ɵɵtextInterpolate', moduleName: CORE};
  static textInterpolate1: o.ExternalReference = {name: 'ɵɵtextInterpolate1', moduleName: CORE};
  static textInterpolate2: o.ExternalReference = {name: 'ɵɵtextInterpolate2', moduleName: CORE};
  static textInterpolate3: o.ExternalReference = {name: 'ɵɵtextInterpolate3', moduleName: CORE};
  static textInterpolate4: o.ExternalReference = {name: 'ɵɵtextInterpolate4', moduleName: CORE};
  static textInterpolate5: o.ExternalReference = {name: 'ɵɵtextInterpolate5', moduleName: CORE};
  static textInterpolate6: o.ExternalReference = {name: 'ɵɵtextInterpolate6', moduleName: CORE};
  static textInterpolate7: o.ExternalReference = {name: 'ɵɵtextInterpolate7', moduleName: CORE};
  static textInterpolate8: o.ExternalReference = {name: 'ɵɵtextInterpolate8', moduleName: CORE};
  static textInterpolateV: o.ExternalReference = {name: 'ɵɵtextInterpolateV', moduleName: CORE};

  static restoreView: o.ExternalReference = {name: 'ɵɵrestoreView', moduleName: CORE};

  static pureFunction0: o.ExternalReference = {name: 'ɵɵpureFunction0', moduleName: CORE};
  static pureFunction1: o.ExternalReference = {name: 'ɵɵpureFunction1', moduleName: CORE};
  static pureFunction2: o.ExternalReference = {name: 'ɵɵpureFunction2', moduleName: CORE};
  static pureFunction3: o.ExternalReference = {name: 'ɵɵpureFunction3', moduleName: CORE};
  static pureFunction4: o.ExternalReference = {name: 'ɵɵpureFunction4', moduleName: CORE};
  static pureFunction5: o.ExternalReference = {name: 'ɵɵpureFunction5', moduleName: CORE};
  static pureFunction6: o.ExternalReference = {name: 'ɵɵpureFunction6', moduleName: CORE};
  static pureFunction7: o.ExternalReference = {name: 'ɵɵpureFunction7', moduleName: CORE};
  static pureFunction8: o.ExternalReference = {name: 'ɵɵpureFunction8', moduleName: CORE};
  static pureFunctionV: o.ExternalReference = {name: 'ɵɵpureFunctionV', moduleName: CORE};

  static pipeBind1: o.ExternalReference = {name: 'ɵɵpipeBind1', moduleName: CORE};
  static pipeBind2: o.ExternalReference = {name: 'ɵɵpipeBind2', moduleName: CORE};
  static pipeBind3: o.ExternalReference = {name: 'ɵɵpipeBind3', moduleName: CORE};
  static pipeBind4: o.ExternalReference = {name: 'ɵɵpipeBind4', moduleName: CORE};
  static pipeBindV: o.ExternalReference = {name: 'ɵɵpipeBindV', moduleName: CORE};

  static hostProperty: o.ExternalReference = {name: 'ɵɵhostProperty', moduleName: CORE};

  static property: o.ExternalReference = {name: 'ɵɵproperty', moduleName: CORE};

  static propertyInterpolate:
      o.ExternalReference = {name: 'ɵɵpropertyInterpolate', moduleName: CORE};
  static propertyInterpolate1:
      o.ExternalReference = {name: 'ɵɵpropertyInterpolate1', moduleName: CORE};
  static propertyInterpolate2:
      o.ExternalReference = {name: 'ɵɵpropertyInterpolate2', moduleName: CORE};
  static propertyInterpolate3:
      o.ExternalReference = {name: 'ɵɵpropertyInterpolate3', moduleName: CORE};
  static propertyInterpolate4:
      o.ExternalReference = {name: 'ɵɵpropertyInterpolate4', moduleName: CORE};
  static propertyInterpolate5:
      o.ExternalReference = {name: 'ɵɵpropertyInterpolate5', moduleName: CORE};
  static propertyInterpolate6:
      o.ExternalReference = {name: 'ɵɵpropertyInterpolate6', moduleName: CORE};
  static propertyInterpolate7:
      o.ExternalReference = {name: 'ɵɵpropertyInterpolate7', moduleName: CORE};
  static propertyInterpolate8:
      o.ExternalReference = {name: 'ɵɵpropertyInterpolate8', moduleName: CORE};
  static propertyInterpolateV:
      o.ExternalReference = {name: 'ɵɵpropertyInterpolateV', moduleName: CORE};

  static i18n: o.ExternalReference = {name: 'ɵɵi18n', moduleName: CORE};
  static i18nAttributes: o.ExternalReference = {name: 'ɵɵi18nAttributes', moduleName: CORE};
  static i18nExp: o.ExternalReference = {name: 'ɵɵi18nExp', moduleName: CORE};
  static i18nStart: o.ExternalReference = {name: 'ɵɵi18nStart', moduleName: CORE};
  static i18nEnd: o.ExternalReference = {name: 'ɵɵi18nEnd', moduleName: CORE};
  static i18nApply: o.ExternalReference = {name: 'ɵɵi18nApply', moduleName: CORE};
  static i18nPostprocess: o.ExternalReference = {name: 'ɵɵi18nPostprocess', moduleName: CORE};

  static pipe: o.ExternalReference = {name: 'ɵɵpipe', moduleName: CORE};

  static projection: o.ExternalReference = {name: 'ɵɵprojection', moduleName: CORE};
  static projectionDef: o.ExternalReference = {name: 'ɵɵprojectionDef', moduleName: CORE};

  static reference: o.ExternalReference = {name: 'ɵɵreference', moduleName: CORE};

  static inject: o.ExternalReference = {name: 'ɵɵinject', moduleName: CORE};

  static injectAttribute: o.ExternalReference = {name: 'ɵɵinjectAttribute', moduleName: CORE};

  static injectPipeChangeDetectorRef:
      o.ExternalReference = {name: 'ɵɵinjectPipeChangeDetectorRef', moduleName: CORE};

  static directiveInject: o.ExternalReference = {name: 'ɵɵdirectiveInject', moduleName: CORE};
  static invalidFactory: o.ExternalReference = {name: 'ɵɵinvalidFactory', moduleName: CORE};
  static invalidFactoryDep: o.ExternalReference = {name: 'ɵɵinvalidFactoryDep', moduleName: CORE};

  static templateRefExtractor:
      o.ExternalReference = {name: 'ɵɵtemplateRefExtractor', moduleName: CORE};

  static resolveWindow: o.ExternalReference = {name: 'ɵɵresolveWindow', moduleName: CORE};
  static resolveDocument: o.ExternalReference = {name: 'ɵɵresolveDocument', moduleName: CORE};
  static resolveBody: o.ExternalReference = {name: 'ɵɵresolveBody', moduleName: CORE};

  static defineComponent: o.ExternalReference = {name: 'ɵɵdefineComponent', moduleName: CORE};

  static setComponentScope: o.ExternalReference = {name: 'ɵɵsetComponentScope', moduleName: CORE};

  static ComponentDefWithMeta: o.ExternalReference = {
    name: 'ɵɵComponentDefWithMeta',
    moduleName: CORE,
  };

  static FactoryDef: o.ExternalReference = {
    name: 'ɵɵFactoryDef',
    moduleName: CORE,
  };

  static defineDirective: o.ExternalReference = {
    name: 'ɵɵdefineDirective',
    moduleName: CORE,
  };

  static DirectiveDefWithMeta: o.ExternalReference = {
    name: 'ɵɵDirectiveDefWithMeta',
    moduleName: CORE,
  };

  static InjectorDef: o.ExternalReference = {
    name: 'ɵɵInjectorDef',
    moduleName: CORE,
  };

  static defineInjector: o.ExternalReference = {
    name: 'ɵɵdefineInjector',
    moduleName: CORE,
  };

  static NgModuleDefWithMeta: o.ExternalReference = {
    name: 'ɵɵNgModuleDefWithMeta',
    moduleName: CORE,
  };

  static ModuleWithProviders: o.ExternalReference = {
    name: 'ModuleWithProviders',
    moduleName: CORE,
  };

  static defineNgModule: o.ExternalReference = {name: 'ɵɵdefineNgModule', moduleName: CORE};
  static setNgModuleScope: o.ExternalReference = {name: 'ɵɵsetNgModuleScope', moduleName: CORE};

  static PipeDefWithMeta: o.ExternalReference = {name: 'ɵɵPipeDefWithMeta', moduleName: CORE};

  static definePipe: o.ExternalReference = {name: 'ɵɵdefinePipe', moduleName: CORE};

  static queryRefresh: o.ExternalReference = {name: 'ɵɵqueryRefresh', moduleName: CORE};
  static viewQuery: o.ExternalReference = {name: 'ɵɵviewQuery', moduleName: CORE};
  static staticViewQuery: o.ExternalReference = {name: 'ɵɵstaticViewQuery', moduleName: CORE};
  static staticContentQuery: o.ExternalReference = {name: 'ɵɵstaticContentQuery', moduleName: CORE};
  static loadQuery: o.ExternalReference = {name: 'ɵɵloadQuery', moduleName: CORE};
  static contentQuery: o.ExternalReference = {name: 'ɵɵcontentQuery', moduleName: CORE};

  static NgOnChangesFeature: o.ExternalReference = {name: 'ɵɵNgOnChangesFeature', moduleName: CORE};

  static InheritDefinitionFeature:
      o.ExternalReference = {name: 'ɵɵInheritDefinitionFeature', moduleName: CORE};

  static CopyDefinitionFeature:
      o.ExternalReference = {name: 'ɵɵCopyDefinitionFeature', moduleName: CORE};

  static ProvidersFeature: o.ExternalReference = {name: 'ɵɵProvidersFeature', moduleName: CORE};

  static listener: o.ExternalReference = {name: 'ɵɵlistener', moduleName: CORE};

  static getFactoryOf: o.ExternalReference = {
    name: 'ɵɵgetFactoryOf',
    moduleName: CORE,
  };

  static getInheritedFactory: o.ExternalReference = {
    name: 'ɵɵgetInheritedFactory',
    moduleName: CORE,
  };

  // sanitization-related functions
  static sanitizeHtml: o.ExternalReference = {name: 'ɵɵsanitizeHtml', moduleName: CORE};
  static sanitizeStyle: o.ExternalReference = {name: 'ɵɵsanitizeStyle', moduleName: CORE};
  static defaultStyleSanitizer:
      o.ExternalReference = {name: 'ɵɵdefaultStyleSanitizer', moduleName: CORE};
  static sanitizeResourceUrl:
      o.ExternalReference = {name: 'ɵɵsanitizeResourceUrl', moduleName: CORE};
  static sanitizeScript: o.ExternalReference = {name: 'ɵɵsanitizeScript', moduleName: CORE};
  static sanitizeUrl: o.ExternalReference = {name: 'ɵɵsanitizeUrl', moduleName: CORE};
  static sanitizeUrlOrResourceUrl:
      o.ExternalReference = {name: 'ɵɵsanitizeUrlOrResourceUrl', moduleName: CORE};
}<|MERGE_RESOLUTION|>--- conflicted
+++ resolved
@@ -121,11 +121,6 @@
 
   static text: o.ExternalReference = {name: 'ɵɵtext', moduleName: CORE};
 
-<<<<<<< HEAD
-  static textBinding: o.ExternalReference = {name: 'ɵɵtextBinding', moduleName: CORE};
-
-=======
->>>>>>> ae0253f3
   static enableBindings: o.ExternalReference = {name: 'ɵɵenableBindings', moduleName: CORE};
 
   static disableBindings: o.ExternalReference = {name: 'ɵɵdisableBindings', moduleName: CORE};
