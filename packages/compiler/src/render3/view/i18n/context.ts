--- conflicted
+++ resolved
@@ -96,11 +96,7 @@
   appendElement(node: i18n.I18nMeta, index: number, closed?: boolean) {
     this.appendTag(TagType.ELEMENT, node as i18n.TagPlaceholder, index, closed);
   }
-<<<<<<< HEAD
-  appendProjection(node: i18n.AST, index: number) {
-=======
   appendProjection(node: i18n.I18nMeta, index: number) {
->>>>>>> ae0253f3
     // add open and close tags at the same time,
     // since we process projected content separately
     this.appendTag(TagType.PROJECTION, node as i18n.TagPlaceholder, index, false);
