--- conflicted
+++ resolved
@@ -295,11 +295,7 @@
   // LocalResolver
   notifyImplicitReceiverUse(): void { this._bindingScope.notifyImplicitReceiverUse(); }
 
-<<<<<<< HEAD
-  i18nTranslate(
-=======
   private i18nTranslate(
->>>>>>> ae0253f3
       message: i18n.Message, params: {[name: string]: o.Expression} = {}, ref?: o.ReadVarExpr,
       transformFn?: (raw: o.ReadVarExpr) => o.Expression): o.ReadVarExpr {
     const _ref = ref || o.variable(this.constantPool.uniqueName(TRANSLATION_PREFIX));
@@ -457,12 +453,7 @@
     if (bindings.size) {
       const chainBindings: ChainableBindingInstruction[] = [];
       bindings.forEach(binding => {
-<<<<<<< HEAD
-        this.updateInstruction(
-            index, span, R3.i18nExp, () => [this.convertPropertyBinding(binding)]);
-=======
         chainBindings.push({sourceSpan: span, value: () => this.convertPropertyBinding(binding)});
->>>>>>> ae0253f3
       });
       // for i18n block, advance to the most recent element index (by taking the current number of
       // elements and subtracting one) before invoking `i18nExp` instructions, to make sure the
@@ -524,21 +515,6 @@
     this.creationInstruction(ngContent.sourceSpan, R3.projection, parameters);
     if (this.i18n) {
       this.i18n.appendProjection(ngContent.i18n !, slot);
-<<<<<<< HEAD
-    }
-  }
-
-
-  getNamespaceInstruction(namespaceKey: string|null) {
-    switch (namespaceKey) {
-      case 'math':
-        return R3.namespaceMathML;
-      case 'svg':
-        return R3.namespaceSVG;
-      default:
-        return R3.namespaceHTML;
-=======
->>>>>>> ae0253f3
     }
   }
 
@@ -668,16 +644,10 @@
               i18nAttrArgs.push(o.literal(attr.name), this.i18nTranslate(message, params));
               converted.expressions.forEach(expression => {
                 hasBindings = true;
-<<<<<<< HEAD
-                this.updateInstruction(
-                    elementIndex, element.sourceSpan, R3.i18nExp,
-                    () => [this.convertExpressionBinding(expression)]);
-=======
                 bindings.push({
                   sourceSpan: element.sourceSpan,
                   value: () => this.convertPropertyBinding(expression)
                 });
->>>>>>> ae0253f3
               });
             }
           }
@@ -695,19 +665,6 @@
         }
       }
 
-<<<<<<< HEAD
-      // The style bindings code is placed into two distinct blocks within the template function AOT
-      // code: creation and update. The creation code contains the `styling` instructions
-      // which will apply the collected binding values to the element. `styling` is
-      // designed to run inside of `elementStart` and `elementEnd`. The update instructions
-      // (things like `styleProp`, `classProp`, etc..) are applied later on in this
-      // file
-      this.processStylingInstruction(
-          elementIndex,
-          stylingBuilder.buildStylingInstruction(element.sourceSpan, this.constantPool), true);
-
-=======
->>>>>>> ae0253f3
       // Generate Listeners (outputs)
       if (element.outputs.length > 0) {
         const listeners = element.outputs.map(
@@ -733,24 +690,15 @@
     const limit = stylingInstructions.length - 1;
     for (let i = 0; i <= limit; i++) {
       const instruction = stylingInstructions[i];
-<<<<<<< HEAD
-      this._bindingSlots += instruction.allocateBindingSlots;
-      this.processStylingInstruction(elementIndex, instruction, false);
-=======
       this._bindingSlots += this.processStylingUpdateInstruction(elementIndex, instruction);
->>>>>>> ae0253f3
     }
 
     // the reason why `undefined` is used is because the renderer understands this as a
     // special value to symbolize that there is no RHS to this binding
     // TODO (matsko): revisit this once FW-959 is approached
     const emptyValueBindInstruction = o.literal(undefined);
-<<<<<<< HEAD
-    const propertyBindings: ChainablePropertyBinding[] = [];
-=======
     const propertyBindings: ChainableBindingInstruction[] = [];
     const attributeBindings: ChainableBindingInstruction[] = [];
->>>>>>> ae0253f3
 
     // Generate element input bindings
     allOtherInputs.forEach((input: t.BoundAttribute) => {
@@ -771,11 +719,7 @@
 
         propertyBindings.push({
           name: prepareSyntheticPropertyName(input.name),
-<<<<<<< HEAD
-          input,
-=======
           sourceSpan: input.sourceSpan,
->>>>>>> ae0253f3
           value: () => hasValue ? this.convertPropertyBinding(value) : emptyValueBindInstruction
         });
       } else {
@@ -812,16 +756,11 @@
             } else {
               // [prop]="value"
               // Collect all the properties so that we can chain into a single function at the end.
-<<<<<<< HEAD
-              propertyBindings.push(
-                  {name: attrName, input, value: () => this.convertPropertyBinding(value), params});
-=======
               propertyBindings.push({
                 name: attrName,
                 sourceSpan: input.sourceSpan,
                 value: () => this.convertPropertyBinding(value), params
               });
->>>>>>> ae0253f3
             }
           } else if (inputType === BindingType.Attribute) {
             if (value instanceof Interpolation && getInterpolationArgsLength(value) > 1) {
@@ -832,17 +771,12 @@
             } else {
               const boundValue = value instanceof Interpolation ? value.expressions[0] : value;
               // [attr.name]="value" or attr.name="{{value}}"
-<<<<<<< HEAD
-              this.boundUpdateInstruction(
-                  R3.attribute, elementIndex, attrName, input, boundValue, params);
-=======
               // Collect the attribute bindings so that they can be chained at the end.
               attributeBindings.push({
                 name: attrName,
                 sourceSpan: input.sourceSpan,
                 value: () => this.convertPropertyBinding(boundValue), params
               });
->>>>>>> ae0253f3
             }
           } else {
             // class prop
@@ -858,15 +792,11 @@
     });
 
     if (propertyBindings.length > 0) {
-<<<<<<< HEAD
-      this.propertyInstructionChain(elementIndex, propertyBindings);
-=======
       this.updateInstructionChainWithAdvance(elementIndex, R3.property, propertyBindings);
     }
 
     if (attributeBindings.length > 0) {
       this.updateInstructionChainWithAdvance(elementIndex, R3.attribute, attributeBindings);
->>>>>>> ae0253f3
     }
 
     // Traverse element child nodes
@@ -889,32 +819,6 @@
     }
   }
 
-<<<<<<< HEAD
-  /**
-   * Adds an update instruction for a bound property or attribute, such as `[prop]="value"` or
-   * `[attr.title]="value"`
-   */
-  boundUpdateInstruction(
-      instruction: o.ExternalReference, elementIndex: number, attrName: string,
-      input: t.BoundAttribute, value: any, params: any[]) {
-    this.updateInstruction(elementIndex, input.sourceSpan, instruction, () => {
-      return [o.literal(attrName), this.convertPropertyBinding(value), ...params];
-    });
-  }
-
-  /**
-   * Adds an update instruction for an interpolated property or attribute, such as
-   * `prop="{{value}}"` or `attr.title="{{value}}"`
-   */
-  interpolatedUpdateInstruction(
-      instruction: o.ExternalReference, elementIndex: number, attrName: string,
-      input: t.BoundAttribute, value: any, params: any[]) {
-    this.updateInstruction(
-        elementIndex, input.sourceSpan, instruction,
-        () => [o.literal(attrName), ...this.getUpdateInstructionArguments(value), ...params]);
-  }
-=======
->>>>>>> ae0253f3
 
   visitTemplate(template: t.Template) {
     const NG_TEMPLATE_TAG_NAME = 'ng-template';
@@ -1031,12 +935,7 @@
           nodeIndex, text.sourceSpan, getTextInterpolationExpression(value),
           () => this.getUpdateInstructionArguments(value));
     } else {
-<<<<<<< HEAD
-      this.updateInstruction(
-          nodeIndex, text.sourceSpan, R3.textBinding, () => [this.convertPropertyBinding(value)]);
-=======
       error('Text nodes should be interpolated and never bound directly.');
->>>>>>> ae0253f3
     }
   }
 
@@ -1117,37 +1016,24 @@
 
   private templatePropertyBindings(
       templateIndex: number, attrs: (t.BoundAttribute|t.TextAttribute)[]) {
-<<<<<<< HEAD
-    const propertyBindings: ChainablePropertyBinding[] = [];
-=======
     const propertyBindings: ChainableBindingInstruction[] = [];
->>>>>>> ae0253f3
     attrs.forEach(input => {
       if (input instanceof t.BoundAttribute) {
         const value = input.value.visit(this._valueConverter);
 
         if (value !== undefined) {
           this.allocateBindingSlots(value);
-<<<<<<< HEAD
-          propertyBindings.push(
-              {name: input.name, input, value: () => this.convertPropertyBinding(value)});
-=======
           propertyBindings.push({
             name: input.name,
             sourceSpan: input.sourceSpan,
             value: () => this.convertPropertyBinding(value)
           });
->>>>>>> ae0253f3
         }
       }
     });
 
     if (propertyBindings.length > 0) {
-<<<<<<< HEAD
-      this.propertyInstructionChain(templateIndex, propertyBindings);
-=======
       this.updateInstructionChainWithAdvance(templateIndex, R3.property, propertyBindings);
->>>>>>> ae0253f3
     }
   }
 
@@ -1164,18 +1050,6 @@
     });
   }
 
-<<<<<<< HEAD
-  private processStylingInstruction(
-      elementIndex: number, instruction: Instruction|null, createMode: boolean) {
-    if (instruction) {
-      const paramsFn = () => instruction.buildParams(value => this.convertPropertyBinding(value));
-      if (createMode) {
-        this.creationInstruction(instruction.sourceSpan, instruction.reference, paramsFn);
-      } else {
-        this.updateInstruction(
-            elementIndex, instruction.sourceSpan, instruction.reference, paramsFn);
-      }
-=======
   private processStylingUpdateInstruction(
       elementIndex: number, instruction: StylingInstruction|null) {
     let allocateBindingSlots = 0;
@@ -1197,7 +1071,6 @@
       });
 
       this.updateInstructionChainWithAdvance(elementIndex, instruction.reference, calls);
->>>>>>> ae0253f3
     }
 
     return allocateBindingSlots;
@@ -1222,39 +1095,6 @@
   private updateInstructionWithAdvance(
       nodeIndex: number, span: ParseSourceSpan|null, reference: o.ExternalReference,
       paramsOrFn?: o.Expression[]|(() => o.Expression[])) {
-<<<<<<< HEAD
-    this.addSelectInstructionIfNecessary(nodeIndex, span);
-    this.instructionFn(this._updateCodeFns, span, reference, paramsOrFn || []);
-  }
-
-  private updateInstructionChain(
-      nodeIndex: number, span: ParseSourceSpan|null, reference: o.ExternalReference,
-      callsOrFn?: o.Expression[][]|(() => o.Expression[][])) {
-    this.addSelectInstructionIfNecessary(nodeIndex, span);
-    this._updateCodeFns.push(() => {
-      const calls = typeof callsOrFn === 'function' ? callsOrFn() : callsOrFn;
-      return chainedInstruction(span, reference, calls || []).toStmt();
-    });
-  }
-
-  private propertyInstructionChain(
-      nodeIndex: number, propertyBindings: ChainablePropertyBinding[]) {
-    this.updateInstructionChain(
-        nodeIndex, propertyBindings.length ? propertyBindings[0].input.sourceSpan : null,
-        R3.property, () => {
-          return propertyBindings.map(
-              property => [o.literal(property.name), property.value(), ...(property.params || [])]);
-        });
-  }
-
-  private addSelectInstructionIfNecessary(nodeIndex: number, span: ParseSourceSpan|null) {
-    if (this._lastNodeIndexWithFlush < nodeIndex) {
-      if (nodeIndex > 0) {
-        this.instructionFn(this._updateCodeFns, span, R3.select, [o.literal(nodeIndex)]);
-      }
-      this._lastNodeIndexWithFlush = nodeIndex;
-    }
-=======
     this.addAdvanceInstructionIfNecessary(nodeIndex, span);
     this.updateInstruction(span, reference, paramsOrFn);
   }
@@ -1263,7 +1103,6 @@
       span: ParseSourceSpan|null, reference: o.ExternalReference,
       paramsOrFn?: o.Expression[]|(() => o.Expression[])) {
     this.instructionFn(this._updateCodeFns, span, reference, paramsOrFn || []);
->>>>>>> ae0253f3
   }
 
   private updateInstructionChain(
@@ -1326,43 +1165,18 @@
     if (this._implicitReceiverExpr) {
       return this._implicitReceiverExpr;
     }
-<<<<<<< HEAD
 
     return this._implicitReceiverExpr = this.level === 0 ?
         o.variable(CONTEXT_NAME) :
         this._bindingScope.getOrCreateSharedContextVar(0);
   }
 
-  private convertExpressionBinding(value: AST): o.Expression {
-    const convertedPropertyBinding = convertPropertyBinding(
-        this, this.getImplicitReceiverExpr(), value, this.bindingContext(), BindingForm.TrySimple);
-    return convertedPropertyBinding.currValExpr;
-  }
-
-  private convertPropertyBinding(value: AST): o.Expression {
-    const interpolationFn =
-        value instanceof Interpolation ? interpolate : () => error('Unexpected interpolation');
-=======
-
-    return this._implicitReceiverExpr = this.level === 0 ?
-        o.variable(CONTEXT_NAME) :
-        this._bindingScope.getOrCreateSharedContextVar(0);
-  }
->>>>>>> ae0253f3
-
   private convertPropertyBinding(value: AST): o.Expression {
     const convertedPropertyBinding = convertPropertyBinding(
         this, this.getImplicitReceiverExpr(), value, this.bindingContext(), BindingForm.TrySimple,
-<<<<<<< HEAD
-        interpolationFn);
-    const valExpr = convertedPropertyBinding.currValExpr;
-    this._tempVariables.push(...convertedPropertyBinding.stmts);
-
-=======
         () => error('Unexpected interpolation'));
     const valExpr = convertedPropertyBinding.currValExpr;
     this._tempVariables.push(...convertedPropertyBinding.stmts);
->>>>>>> ae0253f3
     return valExpr;
   }
 
@@ -1652,22 +1466,6 @@
   return o.importExpr(reference, null, span).callFn(params, span);
 }
 
-function chainedInstruction(
-    span: ParseSourceSpan | null, reference: o.ExternalReference, calls: o.Expression[][]) {
-  let expression = o.importExpr(reference, null, span) as o.Expression;
-
-  if (calls.length > 0) {
-    for (let i = 0; i < calls.length; i++) {
-      expression = expression.callFn(calls[i], span);
-    }
-  } else {
-    // Add a blank invocation, in case the `calls` array is empty.
-    expression = expression.callFn([], span);
-  }
-
-  return expression;
-}
-
 // e.g. x(2);
 function generateNextContextExpr(relativeLevelDiff: number): o.Expression {
   return o.importExpr(R3.nextContext)
@@ -1868,12 +1666,8 @@
     if (!this.map.has(bindingKey)) {
       this.generateSharedContextVar(retrievalLevel);
     }
-<<<<<<< HEAD
-    return this.map.get(bindingKey) !.lhs;
-=======
     // Shared context variables are always generated as "ReadVarExpr".
     return this.map.get(bindingKey) !.lhs as o.ReadVarExpr;
->>>>>>> ae0253f3
   }
 
   getSharedContextName(retrievalLevel: number): o.ReadVarExpr|null {
@@ -2138,8 +1932,6 @@
    * included in source-map segments.  A common example is whitespace.
    */
   leadingTriviaChars?: string[];
-<<<<<<< HEAD
-=======
 
   /**
    * Render `$localize` message ids with additional legacy message ids.
@@ -2150,7 +1942,6 @@
    * `$localize` message id format and you are not using compile time translation merging.
    */
   enableI18nLegacyMessageIdFormat?: boolean;
->>>>>>> ae0253f3
 }
 
 /**
@@ -2249,13 +2040,6 @@
   return children.every(isTextNode);
 }
 
-<<<<<<< HEAD
-interface ChainablePropertyBinding {
-  name: string;
-  input: t.BoundAttribute;
-  value: () => o.Expression;
-  params?: any[];
-=======
 interface ChainableBindingInstruction {
   name?: string;
   sourceSpan: ParseSourceSpan|null;
@@ -2325,5 +2109,4 @@
   return o.typeofExpr(o.variable(NG_I18N_CLOSURE_MODE))
       .notIdentical(o.literal('undefined', o.STRING_TYPE))
       .and(o.variable(NG_I18N_CLOSURE_MODE));
->>>>>>> ae0253f3
 }