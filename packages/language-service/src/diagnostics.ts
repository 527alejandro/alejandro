--- conflicted
+++ resolved
@@ -6,11 +6,6 @@
  * found in the LICENSE file at https://angular.io/license
  */
 
-<<<<<<< HEAD
-import {NgAnalyzedModules, StaticSymbol} from '@angular/compiler';
-import {AstResult} from './common';
-import {Declarations, Diagnostic, DiagnosticKind, DiagnosticMessageChain, Diagnostics, Span, TemplateSource} from './types';
-=======
 import {NgAnalyzedModules} from '@angular/compiler';
 import * as path from 'path';
 import * as ts from 'typescript';
@@ -20,11 +15,8 @@
 import * as ng from './types';
 import {TypeScriptServiceHost} from './typescript_host';
 import {findPropertyValueOfType, findTightestNode, offsetSpan, spanOf} from './utils';
->>>>>>> ae0253f3
-
-
-<<<<<<< HEAD
-=======
+
+
 /**
  * Return diagnostic information for the parsed AST of the template.
  * @param ast contains HTML and template AST
@@ -69,7 +61,6 @@
  * @param host TypeScript service host used to perform TypeScript queries
  * @return diagnosed errors, if any
  */
->>>>>>> ae0253f3
 export function getDeclarationDiagnostics(
     declarations: ng.Declaration[], modules: NgAnalyzedModules,
     host: Readonly<TypeScriptServiceHost>): ng.Diagnostic[] {
