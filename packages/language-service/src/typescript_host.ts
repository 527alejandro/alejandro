--- conflicted
+++ resolved
@@ -6,20 +6,6 @@
  * found in the LICENSE file at https://angular.io/license
  */
 
-<<<<<<< HEAD
-import {AotSummaryResolver, CompileMetadataResolver, CompileNgModuleMetadata, CompilePipeSummary, CompilerConfig, DirectiveNormalizer, DirectiveResolver, DomElementSchemaRegistry, FormattedError, FormattedMessageChain, HtmlParser, I18NHtmlParser, JitSummaryResolver, Lexer, NgAnalyzedModules, NgModuleResolver, ParseTreeResult, Parser, PipeResolver, ResourceLoader, StaticReflector, StaticSymbol, StaticSymbolCache, StaticSymbolResolver, TemplateParser, analyzeNgModules, createOfflineCompileUrlResolver, isFormattedError} from '@angular/compiler';
-import {CompilerOptions, getClassMembersFromDeclaration, getPipesTable, getSymbolQuery} from '@angular/compiler-cli/src/language_services';
-import {ViewEncapsulation, ɵConsole as Console} from '@angular/core';
-import * as fs from 'fs';
-import * as path from 'path';
-import * as ts from 'typescript';
-
-import {AstResult, TemplateInfo} from './common';
-import {createLanguageService} from './language_service';
-import {ReflectorHost} from './reflector_host';
-import {Declaration, DeclarationError, Declarations, Diagnostic, DiagnosticKind, DiagnosticMessageChain, LanguageService, LanguageServiceHost, Span, Symbol, SymbolQuery, TemplateSource, TemplateSources} from './types';
-
-=======
 import {AotSummaryResolver, CompileDirectiveSummary, CompileMetadataResolver, CompileNgModuleMetadata, CompilePipeSummary, CompilerConfig, DirectiveNormalizer, DirectiveResolver, DomElementSchemaRegistry, FormattedError, FormattedMessageChain, HtmlParser, I18NHtmlParser, JitSummaryResolver, Lexer, NgAnalyzedModules, NgModuleResolver, ParseTreeResult, Parser, PipeResolver, ResourceLoader, StaticReflector, StaticSymbol, StaticSymbolCache, StaticSymbolResolver, TemplateParser, analyzeNgModules, createOfflineCompileUrlResolver, isFormattedError} from '@angular/compiler';
 import {SchemaMetadata, ViewEncapsulation, ɵConsole as Console} from '@angular/core';
 import * as tss from 'typescript/lib/tsserverlibrary';
@@ -30,7 +16,6 @@
 import {ExternalTemplate, InlineTemplate, getClassDeclFromDecoratorProp, getPropertyAssignmentFromValue} from './template';
 import {Declaration, DeclarationError, DiagnosticMessageChain, LanguageService, LanguageServiceHost, Span, TemplateSource} from './types';
 import {findTightestNode, getDirectiveClassLike} from './utils';
->>>>>>> ae0253f3
 
 
 /**
@@ -69,36 +54,6 @@
  * @publicApi
  */
 export class TypeScriptServiceHost implements LanguageServiceHost {
-<<<<<<< HEAD
-  // TODO(issue/24571): remove '!'.
-  private _resolver !: CompileMetadataResolver | null;
-  private _staticSymbolCache = new StaticSymbolCache();
-  // TODO(issue/24571): remove '!'.
-  private _summaryResolver !: AotSummaryResolver;
-  // TODO(issue/24571): remove '!'.
-  private _staticSymbolResolver !: StaticSymbolResolver;
-  // TODO(issue/24571): remove '!'.
-  private _reflector !: StaticReflector | null;
-  // TODO(issue/24571): remove '!'.
-  private _reflectorHost !: ReflectorHost;
-  // TODO(issue/24571): remove '!'.
-  private _checker !: ts.TypeChecker | null;
-  private _typeCache: Symbol[] = [];
-  private context: string|undefined;
-  private lastProgram: ts.Program|undefined;
-  private modulesOutOfDate: boolean = true;
-  // TODO(issue/24571): remove '!'.
-  private analyzedModules !: NgAnalyzedModules | null;
-  // TODO(issue/24571): remove '!'.
-  private fileToComponent !: Map<string, StaticSymbol>| null;
-  // TODO(issue/24571): remove '!'.
-  private templateReferences !: string[] | null;
-  // TODO(issue/24571): remove '!'.
-  private collectedErrors !: Map<string, any[]>| null;
-  private fileVersions = new Map<string, string>();
-
-  constructor(private host: ts.LanguageServiceHost, private tsService: ts.LanguageService) {}
-=======
   private readonly summaryResolver: AotSummaryResolver;
   private readonly reflectorHost: ReflectorHost;
   private readonly staticSymbolResolver: StaticSymbolResolver;
@@ -138,7 +93,6 @@
   // during instantiation to avoid cyclic dependency between the plugin and the
   // containing Project, so the Singleton pattern is used here.
   private _resolver: CompileMetadataResolver|undefined;
->>>>>>> ae0253f3
 
   /**
    * Return the singleton instance of the MetadataResolver.
@@ -364,43 +318,11 @@
     return this.program.getSourceFile(fileName);
   }
 
-<<<<<<< HEAD
-  private getSourceFromDeclaration(
-      fileName: string, version: string, source: string, span: Span, type: StaticSymbol,
-      declaration: ts.ClassDeclaration, node: ts.Node, sourceFile: ts.SourceFile): TemplateSource
-      |undefined {
-    let queryCache: SymbolQuery|undefined = undefined;
-    const t = this;
-    if (declaration) {
-      return {
-        version,
-        source,
-        span,
-        type,
-        get members() {
-          return getClassMembersFromDeclaration(t.program !, t.checker, sourceFile, declaration);
-        },
-        get query() {
-          if (!queryCache) {
-            let pipes: CompilePipeSummary[] = [];
-            const templateInfo = t.getTemplateAstAtPosition(fileName, node.getStart());
-            if (templateInfo) {
-              pipes = templateInfo.pipes;
-            }
-            queryCache = getSymbolQuery(
-                t.program !, t.checker, sourceFile,
-                () => getPipesTable(sourceFile, t.program !, t.checker, pipes));
-          }
-          return queryCache;
-        }
-      };
-=======
   get program(): tss.Program {
     const program = this.tsLS.getProgram();
     if (!program) {
       // Program is very very unlikely to be undefined.
       throw new Error('No program in language service!');
->>>>>>> ae0253f3
     }
     return program;
   }
@@ -630,77 +552,6 @@
       logger.info(msg);
     }
   }
-
-  getTemplateAstAtPosition(fileName: string, position: number): TemplateInfo|undefined {
-    let template = this.getTemplateAt(fileName, position);
-    if (template) {
-      let astResult = this.getTemplateAst(template, fileName);
-      if (astResult && astResult.htmlAst && astResult.templateAst && astResult.directive &&
-          astResult.directives && astResult.pipes && astResult.expressionParser)
-        return {
-          position,
-          fileName,
-          template,
-          htmlAst: astResult.htmlAst,
-          directive: astResult.directive,
-          directives: astResult.directives,
-          pipes: astResult.pipes,
-          templateAst: astResult.templateAst,
-          expressionParser: astResult.expressionParser
-        };
-    }
-    return undefined;
-  }
-
-  getTemplateAst(template: TemplateSource, contextFile: string): AstResult {
-    let result: AstResult|undefined = undefined;
-    try {
-      const resolvedMetadata =
-          this.resolver.getNonNormalizedDirectiveMetadata(template.type as any);
-      const metadata = resolvedMetadata && resolvedMetadata.metadata;
-      if (metadata) {
-        const rawHtmlParser = new HtmlParser();
-        const htmlParser = new I18NHtmlParser(rawHtmlParser);
-        const expressionParser = new Parser(new Lexer());
-        const config = new CompilerConfig();
-        const parser = new TemplateParser(
-            config, this.resolver.getReflector(), expressionParser, new DomElementSchemaRegistry(),
-            htmlParser, null !, []);
-        const htmlResult = htmlParser.parse(template.source, '', {tokenizeExpansionForms: true});
-        const analyzedModules = this.getAnalyzedModules();
-        let errors: Diagnostic[]|undefined = undefined;
-        let ngModule = analyzedModules.ngModuleByPipeOrDirective.get(template.type);
-        if (!ngModule) {
-          // Reported by the the declaration diagnostics.
-          ngModule = findSuitableDefaultModule(analyzedModules);
-        }
-        if (ngModule) {
-          const directives =
-              ngModule.transitiveModule.directives
-                  .map(d => this.resolver.getNonNormalizedDirectiveMetadata(d.reference))
-                  .filter(d => d)
-                  .map(d => d !.metadata.toSummary());
-          const pipes = ngModule.transitiveModule.pipes.map(
-              p => this.resolver.getOrLoadPipeMetadata(p.reference).toSummary());
-          const schemas = ngModule.schemas;
-          const parseResult = parser.tryParseHtml(htmlResult, metadata, directives, pipes, schemas);
-          result = {
-            htmlAst: htmlResult.rootNodes,
-            templateAst: parseResult.templateAst,
-            directive: metadata, directives, pipes,
-            parseErrors: parseResult.errors, expressionParser, errors
-          };
-        }
-      }
-    } catch (e) {
-      let span = template.span;
-      if (e.fileName == contextFile) {
-        span = template.query.getSpanAt(e.line, e.column) || span;
-      }
-      result = {errors: [{kind: DiagnosticKind.Error, message: e.message, span}]};
-    }
-    return result || {};
-  }
 }
 
 function findSuitableDefaultModule(modules: NgAnalyzedModules): CompileNgModuleMetadata|undefined {
@@ -712,21 +563,6 @@
       result = module;
       resultSize = moduleSize;
     }
-<<<<<<< HEAD
-  }
-  return result;
-}
-
-function findTsConfig(fileName: string): string|undefined {
-  let dir = path.dirname(fileName);
-  while (fs.existsSync(dir)) {
-    const candidate = path.join(dir, 'tsconfig.json');
-    if (fs.existsSync(candidate)) return candidate;
-    const parentDir = path.dirname(dir);
-    if (parentDir === dir) break;
-    dir = parentDir;
-=======
->>>>>>> ae0253f3
   }
   return result;
 }
