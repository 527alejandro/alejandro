/**
 * @license
 * Copyright Google Inc. All Rights Reserved.
 *
 * Use of this source code is governed by an MIT-style license that can be
 * found in the LICENSE file at https://angular.io/license
 */

import {isInBazel, setup} from '@angular/compiler-cli/test/test_support';
import * as fs from 'fs';
import * as path from 'path';
import * as ts from 'typescript';

import {Diagnostic, DiagnosticMessageChain, Diagnostics, Span} from '../src/types';

export type MockData = string | MockDirectory;

export type MockDirectory = {
  [name: string]: MockData | undefined;
};

const angularts = /@angular\/(\w|\/|-)+\.tsx?$/;
const rxjsts = /rxjs\/(\w|\/)+\.tsx?$/;
const rxjsmetadata = /rxjs\/(\w|\/)+\.metadata\.json?$/;
const tsxfile = /\.tsx$/;

/* The missing cache does two things. First it improves performance of the
   tests as it reduces the number of OS calls made during testing. Also it
   improves debugging experience as fewer exceptions are raised allow you
   to use stopping on all exceptions. */
const missingCache = new Map<string, boolean>();
const cacheUsed = new Set<string>();
const reportedMissing = new Set<string>();

/**
 * The cache is valid if all the returned entries are empty.
 */
export function validateCache(): {exists: string[], unused: string[], reported: string[]} {
  const exists: string[] = [];
  const unused: string[] = [];
  for (const fileName of iterableToArray(missingCache.keys())) {
    if (fs.existsSync(fileName)) {
      exists.push(fileName);
    }
    if (!cacheUsed.has(fileName)) {
      unused.push(fileName);
    }
  }
  return {exists, unused, reported: iterableToArray(reportedMissing.keys())};
}

missingCache.set('/node_modules/@angular/core.d.ts', true);
missingCache.set('/node_modules/@angular/animations.d.ts', true);
missingCache.set('/node_modules/@angular/platform-browser/animations.d.ts', true);
missingCache.set('/node_modules/@angular/common.d.ts', true);
missingCache.set('/node_modules/@angular/forms.d.ts', true);
missingCache.set('/node_modules/@angular/core/src/di/provider.metadata.json', true);
missingCache.set(
    '/node_modules/@angular/core/src/change_detection/pipe_transform.metadata.json', true);
missingCache.set('/node_modules/@angular/core/src/reflection/types.metadata.json', true);
missingCache.set(
    '/node_modules/@angular/core/src/reflection/platform_reflection_capabilities.metadata.json',
    true);
missingCache.set('/node_modules/@angular/forms/src/directives/form_interface.metadata.json', true);

export class MockTypescriptHost implements ts.LanguageServiceHost {
  private angularPath: string|undefined;
  private nodeModulesPath: string;
  private scriptVersion = new Map<string, number>();
  private overrides = new Map<string, string>();
  private projectVersion = 0;
  private options: ts.CompilerOptions;
  private overrideDirectory = new Set<string>();

  constructor(
      private scriptNames: string[], private data: MockData,
      private node_modules: string = 'node_modules', private myPath: typeof path = path) {
    const moduleFilename = module.filename.replace(/\\/g, '/');
<<<<<<< HEAD
    let angularIndex = moduleFilename.indexOf('@angular');
    if (angularIndex >= 0)
      this.angularPath = moduleFilename.substr(0, angularIndex).replace('/all/', '/all/@angular/');
    let distIndex = moduleFilename.indexOf('/dist/all');
    if (distIndex >= 0)
      this.nodeModulesPath = myPath.join(moduleFilename.substr(0, distIndex), 'node_modules');
=======
    if (isInBazel()) {
      const support = setup();
      this.nodeModulesPath = path.join(support.basePath, 'node_modules');
      this.angularPath = path.join(this.nodeModulesPath, '@angular');
    } else {
      const angularIndex = moduleFilename.indexOf('@angular');
      if (angularIndex >= 0)
        this.angularPath =
            moduleFilename.substr(0, angularIndex).replace('/all/', '/all/@angular/');
      const distIndex = moduleFilename.indexOf('/dist/all');
      if (distIndex >= 0)
        this.nodeModulesPath = myPath.join(moduleFilename.substr(0, distIndex), 'node_modules');
    }
>>>>>>> 77ff72f9
    this.options = {
      target: ts.ScriptTarget.ES5,
      module: ts.ModuleKind.CommonJS,
      moduleResolution: ts.ModuleResolutionKind.NodeJs,
      emitDecoratorMetadata: true,
      experimentalDecorators: true,
      removeComments: false,
      noImplicitAny: false,
      lib: ['lib.es2015.d.ts', 'lib.dom.d.ts'],
    };
  }

  override(fileName: string, content: string) {
    this.scriptVersion.set(fileName, (this.scriptVersion.get(fileName) || 0) + 1);
    if (fileName.endsWith('.ts')) {
      this.projectVersion++;
    }
    if (content) {
      this.overrides.set(fileName, content);
      this.overrideDirectory.add(path.dirname(fileName));
    } else {
      this.overrides.delete(fileName);
    }
  }

  addScript(fileName: string, content: string) {
    this.projectVersion++;
    this.overrides.set(fileName, content);
    this.overrideDirectory.add(path.dirname(fileName));
    this.scriptNames.push(fileName);
  }

  forgetAngular() { this.angularPath = undefined; }

  overrideOptions(cb: (options: ts.CompilerOptions) => ts.CompilerOptions) {
    this.options = cb((Object as any).assign({}, this.options));
    this.projectVersion++;
  }

  getCompilationSettings(): ts.CompilerOptions { return this.options; }

  getProjectVersion(): string { return this.projectVersion.toString(); }

  getScriptFileNames(): string[] { return this.scriptNames; }

  getScriptVersion(fileName: string): string {
    return (this.scriptVersion.get(fileName) || 0).toString();
  }

  getScriptSnapshot(fileName: string): ts.IScriptSnapshot|undefined {
    const content = this.getFileContent(fileName);
    if (content) return ts.ScriptSnapshot.fromString(content);
    return undefined;
  }

  getCurrentDirectory(): string { return '/'; }

  getDefaultLibFileName(options: ts.CompilerOptions): string { return 'lib.d.ts'; }

  directoryExists(directoryName: string): boolean {
    if (this.overrideDirectory.has(directoryName)) return true;
    let effectiveName = this.getEffectiveName(directoryName);
    if (effectiveName === directoryName) {
      return directoryExists(directoryName, this.data);
    } else if (effectiveName == '/' + this.node_modules) {
      return true;
    } else {
      return fs.existsSync(effectiveName);
    }
  }

  fileExists(fileName: string): boolean { return this.getRawFileContent(fileName) != null; }

  getMarkerLocations(fileName: string): {[name: string]: number}|undefined {
    let content = this.getRawFileContent(fileName);
    if (content) {
      return getLocationMarkers(content);
    }
  }

  getReferenceMarkers(fileName: string): ReferenceResult|undefined {
    let content = this.getRawFileContent(fileName);
    if (content) {
      return getReferenceMarkers(content);
    }
  }

  getFileContent(fileName: string): string|undefined {
    const content = this.getRawFileContent(fileName);
    if (content) return removeReferenceMarkers(removeLocationMarkers(content));
  }

  private getRawFileContent(fileName: string): string|undefined {
    if (this.overrides.has(fileName)) {
      return this.overrides.get(fileName);
    }
    let basename = path.basename(fileName);
    if (/^lib.*\.d\.ts$/.test(basename)) {
      let libPath = ts.getDefaultLibFilePath(this.getCompilationSettings());
      return fs.readFileSync(this.myPath.join(path.dirname(libPath), basename), 'utf8');
    } else {
      if (missingCache.has(fileName)) {
        cacheUsed.add(fileName);
        return undefined;
      }
      let effectiveName = this.getEffectiveName(fileName);
      if (effectiveName === fileName)
        return open(fileName, this.data);
      else if (
          !fileName.match(angularts) && !fileName.match(rxjsts) && !fileName.match(rxjsmetadata) &&
          !fileName.match(tsxfile)) {
        if (fs.existsSync(effectiveName)) {
          return fs.readFileSync(effectiveName, 'utf8');
        } else {
          missingCache.set(fileName, true);
          reportedMissing.add(fileName);
          cacheUsed.add(fileName);
        }
      }
    }
  }

  private getEffectiveName(name: string): string {
    const node_modules = this.node_modules;
    const at_angular = '/@angular';
    if (name.startsWith('/' + node_modules)) {
      if (this.nodeModulesPath && !name.startsWith('/' + node_modules + at_angular)) {
        let result = this.myPath.join(this.nodeModulesPath, name.substr(node_modules.length + 1));
        if (!name.match(rxjsts))
          if (fs.existsSync(result)) {
            return result;
          }
      }
      if (this.angularPath && name.startsWith('/' + node_modules + at_angular)) {
        return this.myPath.join(
            this.angularPath, name.substr(node_modules.length + at_angular.length + 1));
      }
    }
    return name;
  }
}

function iterableToArray<T>(iterator: IterableIterator<T>) {
  const result: T[] = [];
  while (true) {
    const next = iterator.next();
    if (next.done) break;
    result.push(next.value);
  }
  return result;
}

function find(fileName: string, data: MockData): MockData|undefined {
  let names = fileName.split('/');
  if (names.length && !names[0].length) names.shift();
  let current = data;
  for (let name of names) {
    if (typeof current === 'string')
      return undefined;
    else
      current = (<MockDirectory>current)[name] !;
    if (!current) return undefined;
  }
  return current;
}

function open(fileName: string, data: MockData): string|undefined {
  let result = find(fileName, data);
  if (typeof result === 'string') {
    return result;
  }
  return undefined;
}

function directoryExists(dirname: string, data: MockData): boolean {
  let result = find(dirname, data);
  return !!result && typeof result !== 'string';
}

const locationMarker = /\~\{(\w+(-\w+)*)\}/g;

function removeLocationMarkers(value: string): string {
  return value.replace(locationMarker, '');
}

function getLocationMarkers(value: string): {[name: string]: number} {
  value = removeReferenceMarkers(value);
  let result: {[name: string]: number} = {};
  let adjustment = 0;
  value.replace(locationMarker, (match: string, name: string, _: any, index: number): string => {
    result[name] = index - adjustment;
    adjustment += match.length;
    return '';
  });
  return result;
}

const referenceMarker = /«(((\w|\-)+)|([^∆]*∆(\w+)∆.[^»]*))»/g;
const definitionMarkerGroup = 1;
const nameMarkerGroup = 2;

export type ReferenceMarkers = {
  [name: string]: Span[]
};
export interface ReferenceResult {
  text: string;
  definitions: ReferenceMarkers;
  references: ReferenceMarkers;
}

function getReferenceMarkers(value: string): ReferenceResult {
  const references: ReferenceMarkers = {};
  const definitions: ReferenceMarkers = {};
  value = removeLocationMarkers(value);

  let adjustment = 0;
  const text = value.replace(
      referenceMarker, (match: string, text: string, reference: string, _: string,
                        definition: string, definitionName: string, index: number): string => {
        const result = reference ? text : text.replace(/∆/g, '');
        const span: Span = {start: index - adjustment, end: index - adjustment + result.length};
        const markers = reference ? references : definitions;
        const name = reference || definitionName;
        (markers[name] = (markers[name] || [])).push(span);
        adjustment += match.length - result.length;
        return result;
      });

  return {text, definitions, references};
}

function removeReferenceMarkers(value: string): string {
  return value.replace(referenceMarker, (match, text) => text.replace(/∆/g, ''));
}

export function noDiagnostics(diagnostics: Diagnostics) {
  if (diagnostics && diagnostics.length) {
    throw new Error(`Unexpected diagnostics: \n  ${diagnostics.map(d => d.message).join('\n  ')}`);
  }
}

export function diagnosticMessageContains(
    message: string | DiagnosticMessageChain, messageFragment: string): boolean {
  if (typeof message == 'string') {
    return message.indexOf(messageFragment) >= 0;
  }
  if (message.message.indexOf(messageFragment) >= 0) {
    return true;
  }
  if (message.next) {
    return diagnosticMessageContains(message.next, messageFragment);
  }
  return false;
}

export function findDiagnostic(diagnostics: Diagnostic[], messageFragment: string): Diagnostic|
    undefined {
  return diagnostics.find(d => diagnosticMessageContains(d.message, messageFragment));
}

export function includeDiagnostic(
    diagnostics: Diagnostics, message: string, text?: string, len?: string): void;
export function includeDiagnostic(
    diagnostics: Diagnostics, message: string, at?: number, len?: number): void;
export function includeDiagnostic(diagnostics: Diagnostics, message: string, p1?: any, p2?: any) {
  expect(diagnostics).toBeDefined();
  if (diagnostics) {
    const diagnostic = findDiagnostic(diagnostics, message);
    expect(diagnostic).toBeDefined(`no diagnostic contains '${message}`);
    if (diagnostic && p1 != null) {
      const at = typeof p1 === 'number' ? p1 : p2.indexOf(p1);
      const len = typeof p2 === 'number' ? p2 : p1.length;
      expect(diagnostic.span.start)
          .toEqual(
              at,
              `expected message '${message}' was reported at ${diagnostic.span.start} but should be ${at}`);
      if (len != null) {
        expect(diagnostic.span.end - diagnostic.span.start)
            .toEqual(len, `expected '${message}'s span length to be ${len}`);
      }
    }
  }
}<|MERGE_RESOLUTION|>--- conflicted
+++ resolved
@@ -76,14 +76,6 @@
       private scriptNames: string[], private data: MockData,
       private node_modules: string = 'node_modules', private myPath: typeof path = path) {
     const moduleFilename = module.filename.replace(/\\/g, '/');
-<<<<<<< HEAD
-    let angularIndex = moduleFilename.indexOf('@angular');
-    if (angularIndex >= 0)
-      this.angularPath = moduleFilename.substr(0, angularIndex).replace('/all/', '/all/@angular/');
-    let distIndex = moduleFilename.indexOf('/dist/all');
-    if (distIndex >= 0)
-      this.nodeModulesPath = myPath.join(moduleFilename.substr(0, distIndex), 'node_modules');
-=======
     if (isInBazel()) {
       const support = setup();
       this.nodeModulesPath = path.join(support.basePath, 'node_modules');
@@ -97,7 +89,6 @@
       if (distIndex >= 0)
         this.nodeModulesPath = myPath.join(moduleFilename.substr(0, distIndex), 'node_modules');
     }
->>>>>>> 77ff72f9
     this.options = {
       target: ts.ScriptTarget.ES5,
       module: ts.ModuleKind.CommonJS,
