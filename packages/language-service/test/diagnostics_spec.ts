--- conflicted
+++ resolved
@@ -36,18 +36,9 @@
 
   beforeEach(() => { mockHost.reset(); });
 
-<<<<<<< HEAD
-  beforeEach(() => {
-    mockHost = new MockTypescriptHost(['/app/main.ts', '/app/parsing-cases.ts'], toh);
-    const documentRegistry = ts.createDocumentRegistry();
-    const service = ts.createLanguageService(mockHost, documentRegistry);
-    ngHost = new TypeScriptServiceHost(mockHost, service);
-    ngService = createLanguageService(ngHost);
-=======
   it('should produce no diagnostics for test.ng', () => {
     // there should not be any errors on existing external template
     expect(ngLS.getSemanticDiagnostics('/app/test.ng')).toEqual([]);
->>>>>>> ae0253f3
   });
 
   it('should not return TS and NG errors for existing files', () => {
