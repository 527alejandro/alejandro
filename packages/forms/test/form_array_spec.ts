--- conflicted
+++ resolved
@@ -28,6 +28,7 @@
       c3 = new FormControl(3);
       c4 = new FormControl(4);
       c5 = new FormControl(5);
+      c6 = new FormControl(6);
       logger = [];
     });
 
@@ -47,11 +48,7 @@
       expect(a.controls).toEqual([c1, c3]);
 
       a.removeAt(-1);
-<<<<<<< HEAD
-      
-=======
-
->>>>>>> e85cda19
+
       expect(a.controls).toEqual([c1]);
 
       // Check that using out of bounds index is a noop
