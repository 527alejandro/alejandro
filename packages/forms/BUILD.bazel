package(default_visibility = ["//visibility:public"])

load("//tools:defaults.bzl", "ng_module", "ng_package")

ng_module(
    name = "forms",
    srcs = glob(
        [
            "*.ts",
            "src/**/*.ts",
        ],
    ),
    module_name = "@angular/forms",
    deps = [
        "//packages/core",
        "//packages/platform-browser",
        "@rxjs",
    ],
)

ng_package(
    name = "npm_package",
    srcs = ["package.json"],
    entry_point = "packages/forms/index.js",
<<<<<<< HEAD
=======
    tags = ["release-with-framework"],
>>>>>>> 77ff72f9
    deps = [
        ":forms",
    ],
)<|MERGE_RESOLUTION|>--- conflicted
+++ resolved
@@ -22,10 +22,7 @@
     name = "npm_package",
     srcs = ["package.json"],
     entry_point = "packages/forms/index.js",
-<<<<<<< HEAD
-=======
     tags = ["release-with-framework"],
->>>>>>> 77ff72f9
     deps = [
         ":forms",
     ],
