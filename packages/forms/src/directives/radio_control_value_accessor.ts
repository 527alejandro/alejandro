--- conflicted
+++ resolved
@@ -78,15 +78,9 @@
  *
  * ### Using radio buttons with reactive form directives
  *
-<<<<<<< HEAD
- * When using radio buttons in a reactive form, radio buttons in the same group should have the
- * same `formControlName`. You can also add a `name` attribute, but it's optional and must match
- * the form control json path.
-=======
  * The follow example shows how to use radio buttons in a reactive form. When using radio buttons in
  * a reactive form, radio buttons in the same group should have the same `formControlName`.
  * Providing a `name` attribute is optional.
->>>>>>> 73dcd72a
  *
  * {@example forms/ts/reactiveRadioButtons/reactive_radio_button_example.ts region='Reactive'}
  *
