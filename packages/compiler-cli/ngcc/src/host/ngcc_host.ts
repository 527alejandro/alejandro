/**
 * @license
 * Copyright Google Inc. All Rights Reserved.
 *
 * Use of this source code is governed by an MIT-style license that can be
 * found in the LICENSE file at https://angular.io/license
 */
import * as ts from 'typescript';
<<<<<<< HEAD
import {ClassDeclaration, ClassSymbol, Declaration, Decorator, ReflectionHost} from '../../../src/ngtsc/reflection';
=======

import {ClassDeclaration, ConcreteDeclaration, Decorator, ReflectionHost} from '../../../src/ngtsc/reflection';
>>>>>>> ae0253f3

export const PRE_R3_MARKER = '__PRE_R3__';
export const POST_R3_MARKER = '__POST_R3__';

export type SwitchableVariableDeclaration = ts.VariableDeclaration & {initializer: ts.Identifier};
export function isSwitchableVariableDeclaration(node: ts.Node):
    node is SwitchableVariableDeclaration {
  return ts.isVariableDeclaration(node) && !!node.initializer &&
      ts.isIdentifier(node.initializer) && node.initializer.text.endsWith(PRE_R3_MARKER);
}

/**
 * A structure returned from `getModuleWithProviderInfo` that describes functions
 * that return ModuleWithProviders objects.
 */
export interface ModuleWithProvidersFunction {
  /**
   * The name of the declared function.
   */
  name: string;
  /**
   * The declaration of the function that returns the `ModuleWithProviders` object.
   */
  declaration: ts.SignatureDeclaration;
  /**
   * Declaration of the containing class (if this is a method)
   */
  container: ts.Declaration|null;
  /**
   * The declaration of the class that the `ngModule` property on the `ModuleWithProviders` object
   * refers to.
   */
  ngModule: ConcreteDeclaration<ClassDeclaration>;
}

/**
 * The symbol corresponding to a "class" declaration. I.e. a `ts.Symbol` whose `valueDeclaration` is
 * a `ClassDeclaration`.
 */
export type ClassSymbol = ts.Symbol & {valueDeclaration: ClassDeclaration};

/**
 * A representation of a class that accounts for the potential existence of two `ClassSymbol`s for a
 * given class, as the compiled JavaScript bundles that ngcc reflects on can have two declarations.
 */
export interface NgccClassSymbol {
  /**
   * The name of the class.
   */
  name: string;

  /**
   * Represents the symbol corresponding with the outer declaration of the class. This should be
   * considered the public class symbol, i.e. its declaration is visible to the rest of the program.
   */
  declaration: ClassSymbol;

  /**
   * Represents the symbol corresponding with the inner declaration of the class, referred to as its
   * "implementation". This is not necessarily a `ClassSymbol` but rather just a `ts.Symbol`, as the
   * inner declaration does not need to satisfy the requirements imposed on a publicly visible class
   * declaration.
   */
  implementation: ts.Symbol;
}

/**
 * A reflection host that has extra methods for looking at non-Typescript package formats
 */
export interface NgccReflectionHost extends ReflectionHost {
  /**
   * Find a symbol for a declaration that we think is a class.
   * @param declaration The declaration whose symbol we are finding
   * @returns the symbol for the declaration or `undefined` if it is not
   * a "class" or has no symbol.
   */
  getClassSymbol(declaration: ts.Node): NgccClassSymbol|undefined;

  /**
   * Search the given module for variable declarations in which the initializer
   * is an identifier marked with the `PRE_R3_MARKER`.
   * @param module The module in which to search for switchable declarations.
   * @returns An array of variable declarations that match.
   */
  getSwitchableDeclarations(module: ts.Node): SwitchableVariableDeclaration[];

  /**
   * Retrieves all decorators of a given class symbol.
   * @param symbol Class symbol that can refer to a declaration which can hold decorators.
   * @returns An array of decorators or null if none are declared.
   */
<<<<<<< HEAD
  getDecoratorsOfSymbol(symbol: ClassSymbol): Decorator[]|null;
=======
  getDecoratorsOfSymbol(symbol: NgccClassSymbol): Decorator[]|null;
>>>>>>> ae0253f3

  /**
   * Retrieves all class symbols of a given source file.
   * @param sourceFile The source file to search for classes.
   * @returns An array of found class symbols.
   */
<<<<<<< HEAD
  findClassSymbols(sourceFile: ts.SourceFile): ClassSymbol[];
=======
  findClassSymbols(sourceFile: ts.SourceFile): NgccClassSymbol[];
>>>>>>> ae0253f3

  /**
   * Search the given source file for exported functions and static class methods that return
   * ModuleWithProviders objects.
   * @param f The source file to search for these functions
   * @returns An array of info items about each of the functions that return ModuleWithProviders
   * objects.
   */
  getModuleWithProvidersFunctions(f: ts.SourceFile): ModuleWithProvidersFunction[];

  /**
   * Find the last node that is relevant to the specified class.
   *
   * As well as the main declaration, classes can have additional statements such as static
   * properties (`SomeClass.staticProp = ...;`) and decorators (`__decorate(SomeClass, ...);`).
   * It is useful to know exactly where the class "ends" so that we can inject additional
   * statements after that point.
   *
   * @param classSymbol The class whose statements we want.
   */
  getEndOfClass(classSymbol: NgccClassSymbol): ts.Node;
}<|MERGE_RESOLUTION|>--- conflicted
+++ resolved
@@ -6,12 +6,8 @@
  * found in the LICENSE file at https://angular.io/license
  */
 import * as ts from 'typescript';
-<<<<<<< HEAD
-import {ClassDeclaration, ClassSymbol, Declaration, Decorator, ReflectionHost} from '../../../src/ngtsc/reflection';
-=======
 
 import {ClassDeclaration, ConcreteDeclaration, Decorator, ReflectionHost} from '../../../src/ngtsc/reflection';
->>>>>>> ae0253f3
 
 export const PRE_R3_MARKER = '__PRE_R3__';
 export const POST_R3_MARKER = '__POST_R3__';
@@ -103,22 +99,14 @@
    * @param symbol Class symbol that can refer to a declaration which can hold decorators.
    * @returns An array of decorators or null if none are declared.
    */
-<<<<<<< HEAD
-  getDecoratorsOfSymbol(symbol: ClassSymbol): Decorator[]|null;
-=======
   getDecoratorsOfSymbol(symbol: NgccClassSymbol): Decorator[]|null;
->>>>>>> ae0253f3
 
   /**
    * Retrieves all class symbols of a given source file.
    * @param sourceFile The source file to search for classes.
    * @returns An array of found class symbols.
    */
-<<<<<<< HEAD
-  findClassSymbols(sourceFile: ts.SourceFile): ClassSymbol[];
-=======
   findClassSymbols(sourceFile: ts.SourceFile): NgccClassSymbol[];
->>>>>>> ae0253f3
 
   /**
    * Search the given source file for exported functions and static class methods that return
