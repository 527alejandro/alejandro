/**
 * @license
 * Copyright Google Inc. All Rights Reserved.
 *
 * Use of this source code is governed by an MIT-style license that can be
 * found in the LICENSE file at https://angular.io/license
 */

import * as ts from 'typescript';

<<<<<<< HEAD
import {ClassDeclaration, ClassMember, ClassMemberKind, ClassSymbol, CtorParameter, Declaration, Decorator, FunctionDefinition, Parameter, TsHelperFn, isNamedVariableDeclaration, reflectObjectLiteral} from '../../../src/ngtsc/reflection';
import {isFromDtsFile} from '../../../src/ngtsc/util/src/typescript';
import {getNameText, hasNameIdentifier} from '../utils';

import {Esm2015ReflectionHost, ParamInfo, getPropertyValueFromSymbol, isAssignmentStatement} from './esm2015_host';
=======
import {ClassDeclaration, ClassMember, ClassMemberKind, Declaration, Decorator, FunctionDefinition, Parameter, TsHelperFn, isNamedVariableDeclaration, reflectObjectLiteral} from '../../../src/ngtsc/reflection';
import {getNameText, hasNameIdentifier, stripDollarSuffix} from '../utils';
>>>>>>> ae0253f3

import {Esm2015ReflectionHost, ParamInfo, getPropertyValueFromSymbol, isAssignment, isAssignmentStatement} from './esm2015_host';
import {NgccClassSymbol} from './ngcc_host';


/**
 * ESM5 packages contain ECMAScript IIFE functions that act like classes. For example:
 *
 * ```
 * var CommonModule = (function () {
 *  function CommonModule() {
 *  }
 *  CommonModule.decorators = [ ... ];
 * ```
 *
 * * "Classes" are decorated if they have a static property called `decorators`.
 * * Members are decorated if there is a matching key on a static property
 *   called `propDecorators`.
 * * Constructor parameters decorators are found on an object returned from
 *   a static method called `ctorParameters`.
 *
 */
export class Esm5ReflectionHost extends Esm2015ReflectionHost {
  /**
   * Determines whether the given declaration, which should be a "class", has a base "class".
   *
   * In ES5 code, we need to determine if the IIFE wrapper takes a `_super` parameter .
   *
   * @param clazz a `ClassDeclaration` representing the class over which to reflect.
   */
  hasBaseClass(clazz: ClassDeclaration): boolean {
    if (super.hasBaseClass(clazz)) return true;

    const classSymbol = this.getClassSymbol(clazz);
    if (classSymbol === undefined) {
      return false;
    }

    const iifeBody = getIifeBody(classSymbol.declaration.valueDeclaration);
    if (!iifeBody) return false;

    const iife = iifeBody.parent;
    if (!iife || !ts.isFunctionExpression(iife)) return false;

    return iife.parameters.length === 1 && isSuperIdentifier(iife.parameters[0].name);
  }

  getBaseClassExpression(clazz: ClassDeclaration): ts.Expression|null {
    const superBaseClassIdentifier = super.getBaseClassExpression(clazz);
    if (superBaseClassIdentifier) {
      return superBaseClassIdentifier;
    }

    const classSymbol = this.getClassSymbol(clazz);
    if (classSymbol === undefined) {
      return null;
    }

    const iifeBody = getIifeBody(classSymbol.declaration.valueDeclaration);
    if (!iifeBody) return null;

    const iife = iifeBody.parent;
    if (!iife || !ts.isFunctionExpression(iife)) return null;

    if (iife.parameters.length !== 1 || !isSuperIdentifier(iife.parameters[0].name)) {
      return null;
    }

    if (!ts.isCallExpression(iife.parent)) {
      return null;
    }

    return iife.parent.arguments[0];
  }

  getInternalNameOfClass(clazz: ClassDeclaration): ts.Identifier {
    const innerClass = this.getInnerFunctionDeclarationFromClassDeclaration(clazz);
    if (innerClass === undefined) {
      throw new Error(
          `getInternalNameOfClass() called on a non-ES5 class: expected ${clazz.name.text} to have an inner class declaration`);
    }
    if (innerClass.name === undefined) {
      throw new Error(
          `getInternalNameOfClass() called on a class with an anonymous inner declaration: expected a name on:\n${innerClass.getText()}`);
    }
    return innerClass.name;
  }

  getAdjacentNameOfClass(clazz: ClassDeclaration): ts.Identifier {
    return this.getInternalNameOfClass(clazz);
  }

  getEndOfClass(classSymbol: NgccClassSymbol): ts.Node {
    const iifeBody = getIifeBody(classSymbol.declaration.valueDeclaration);
    if (!iifeBody) {
      throw new Error(
          `Compiled class declaration is not inside an IIFE: ${classSymbol.name} in ${classSymbol.declaration.valueDeclaration.getSourceFile().fileName}`);
    }

    const returnStatementIndex = iifeBody.statements.findIndex(ts.isReturnStatement);
    if (returnStatementIndex === -1) {
      throw new Error(
          `Compiled class wrapper IIFE does not have a return statement: ${classSymbol.name} in ${classSymbol.declaration.valueDeclaration.getSourceFile().fileName}`);
    }

    // Return the statement before the IIFE return statement
    return iifeBody.statements[returnStatementIndex - 1];
  }
  /**
   * In ES5, the implementation of a class is a function expression that is hidden inside an IIFE,
   * whose value is assigned to a variable (which represents the class to the rest of the program).
   * So we might need to dig around to get hold of the "class" declaration.
   *
   * This method extracts a `NgccClassSymbol` if `declaration` is the outer variable which is
   * assigned the result of the IIFE. Otherwise, undefined is returned.
   *
   * @param declaration the declaration whose symbol we are finding.
   * @returns the symbol for the node or `undefined` if it is not a "class" or has no symbol.
   */
  protected getClassSymbolFromOuterDeclaration(declaration: ts.Node): NgccClassSymbol|undefined {
    const classSymbol = super.getClassSymbolFromOuterDeclaration(declaration);
    if (classSymbol !== undefined) {
      return classSymbol;
    }

    if (!isNamedVariableDeclaration(declaration)) {
      return undefined;
    }

    const innerDeclaration = this.getInnerFunctionDeclarationFromClassDeclaration(declaration);
    if (innerDeclaration === undefined || !hasNameIdentifier(innerDeclaration)) {
      return undefined;
    }

    return this.createClassSymbol(declaration, innerDeclaration);
  }

  /**
   * In ES5, the implementation of a class is a function expression that is hidden inside an IIFE,
   * whose value is assigned to a variable (which represents the class to the rest of the program).
   * So we might need to dig around to get hold of the "class" declaration.
   *
   * This method extracts a `NgccClassSymbol` if `declaration` is the function declaration inside
   * the IIFE. Otherwise, undefined is returned.
   *
   * @param declaration the declaration whose symbol we are finding.
   * @returns the symbol for the node or `undefined` if it is not a "class" or has no symbol.
   */
  protected getClassSymbolFromInnerDeclaration(declaration: ts.Node): NgccClassSymbol|undefined {
    const classSymbol = super.getClassSymbolFromInnerDeclaration(declaration);
    if (classSymbol !== undefined) {
      return classSymbol;
    }

    if (!ts.isFunctionDeclaration(declaration) || !hasNameIdentifier(declaration)) {
      return undefined;
    }

    const outerDeclaration = getClassDeclarationFromInnerFunctionDeclaration(declaration);
    if (outerDeclaration === null || !hasNameIdentifier(outerDeclaration)) {
      return undefined;
    }

    return this.createClassSymbol(outerDeclaration, declaration);
  }

  /**
   * Trace an identifier to its declaration, if possible.
   *
   * This method attempts to resolve the declaration of the given identifier, tracing back through
   * imports and re-exports until the original declaration statement is found. A `Declaration`
   * object is returned if the original declaration is found, or `null` is returned otherwise.
   *
   * In ES5, the implementation of a class is a function expression that is hidden inside an IIFE.
   * If we are looking for the declaration of the identifier of the inner function expression, we
   * will get hold of the outer "class" variable declaration and return its identifier instead. See
   * `getClassDeclarationFromInnerFunctionDeclaration()` for more info.
   *
   * @param id a TypeScript `ts.Identifier` to trace back to a declaration.
   *
   * @returns metadata about the `Declaration` if the original declaration is found, or `null`
   * otherwise.
   */
  getDeclarationOfIdentifier(id: ts.Identifier): Declaration|null {
    const superDeclaration = super.getDeclarationOfIdentifier(id);

    if (superDeclaration === null || superDeclaration.node === null) {
      return superDeclaration;
    }

    // Get the identifier for the outer class node (if any).
    const outerClassNode = getClassDeclarationFromInnerFunctionDeclaration(superDeclaration.node);
    const declaration = outerClassNode !== null ?
        super.getDeclarationOfIdentifier(outerClassNode.name) :
        superDeclaration;

    if (!declaration || declaration.node === null) {
      return declaration;
    }

    if (!ts.isVariableDeclaration(declaration.node) || declaration.node.initializer !== undefined ||
        // VariableDeclaration => VariableDeclarationList => VariableStatement => IIFE Block
        !ts.isBlock(declaration.node.parent.parent.parent)) {
      return declaration;
    }

    // We might have an alias to another variable declaration.
    // Search the containing iife body for it.
    const block = declaration.node.parent.parent.parent;
    const aliasSymbol = this.checker.getSymbolAtLocation(declaration.node.name);
    for (let i = 0; i < block.statements.length; i++) {
      const statement = block.statements[i];
      // Looking for statement that looks like: `AliasedVariable = OriginalVariable;`
      if (isAssignmentStatement(statement) && ts.isIdentifier(statement.expression.left) &&
          ts.isIdentifier(statement.expression.right) &&
          this.checker.getSymbolAtLocation(statement.expression.left) === aliasSymbol) {
        return this.getDeclarationOfIdentifier(statement.expression.right);
      }
    }

    return declaration;
  }

  /**
   * Parse a function declaration to find the relevant metadata about it.
   *
   * In ESM5 we need to do special work with optional arguments to the function, since they get
   * their own initializer statement that needs to be parsed and then not included in the "body"
   * statements of the function.
   *
   * @param node the function declaration to parse.
   * @returns an object containing the node, statements and parameters of the function.
   */
  getDefinitionOfFunction(node: ts.Node): FunctionDefinition|null {
    if (!ts.isFunctionDeclaration(node) && !ts.isMethodDeclaration(node) &&
        !ts.isFunctionExpression(node) && !ts.isVariableDeclaration(node)) {
      return null;
    }

    const tsHelperFn = getTsHelperFn(node);
    if (tsHelperFn !== null) {
      return {
        node,
        body: null,
        helper: tsHelperFn,
        parameters: [],
      };
    }

    // If the node was not identified to be a TypeScript helper, a variable declaration at this
    // point cannot be resolved as a function.
    if (ts.isVariableDeclaration(node)) {
      return null;
    }

    const parameters =
        node.parameters.map(p => ({name: getNameText(p.name), node: p, initializer: null}));
    let lookingForParamInitializers = true;

    const statements = node.body && node.body.statements.filter(s => {
      lookingForParamInitializers =
          lookingForParamInitializers && reflectParamInitializer(s, parameters);
      // If we are no longer looking for parameter initializers then we include this statement
      return !lookingForParamInitializers;
    });

    return {node, body: statements || null, helper: null, parameters};
<<<<<<< HEAD
  }

  /**
   * Examine a declaration which should be of a class, and return metadata about the members of the
   * class.
   *
   * @param declaration a TypeScript `ts.Declaration` node representing the class over which to
   * reflect.
   *
   * @returns an array of `ClassMember` metadata representing the members of the class.
   *
   * @throws if `declaration` does not resolve to a class declaration.
   */
  getMembersOfClass(clazz: ClassDeclaration): ClassMember[] {
    // Do not follow ES5's resolution logic when the node resides in a .d.ts file.
    if (isFromDtsFile(clazz)) {
      return super.getMembersOfClass(clazz);
    }

    // The necessary info is on the inner function declaration (inside the ES5 class IIFE).
    const innerFunctionSymbol = this.getInnerFunctionSymbolFromClassDeclaration(clazz);
    if (!innerFunctionSymbol) {
      throw new Error(
          `Attempted to get members of a non-class: "${(clazz as ClassDeclaration).getText()}"`);
    }

    return this.getMembersOfSymbol(innerFunctionSymbol);
=======
>>>>>>> ae0253f3
  }

  /** Gets all decorators of the given class symbol. */
  getDecoratorsOfSymbol(symbol: ClassSymbol): Decorator[]|null {
    // The necessary info is on the inner function declaration (inside the ES5 class IIFE).
    const innerFunctionSymbol =
        this.getInnerFunctionSymbolFromClassDeclaration(symbol.valueDeclaration);
    if (!innerFunctionSymbol) return null;

    return super.getDecoratorsOfSymbol(innerFunctionSymbol);
  }


  ///////////// Protected Helpers /////////////

  /**
   * Get the inner function declaration of an ES5-style class.
   *
   * In ES5, the implementation of a class is a function expression that is hidden inside an IIFE
   * and returned to be assigned to a variable outside the IIFE, which is what the rest of the
   * program interacts with.
   *
   * Given the outer variable declaration, we want to get to the inner function declaration.
   *
   * @param node a node that could be the variable expression outside an ES5 class IIFE.
   * @param checker the TS program TypeChecker
   * @returns the inner function declaration or `undefined` if it is not a "class".
   */
  protected getInnerFunctionDeclarationFromClassDeclaration(node: ts.Node): ts.FunctionDeclaration
      |undefined {
    if (!ts.isVariableDeclaration(node)) return undefined;

    // Extract the IIFE body (if any).
    const iifeBody = getIifeBody(node);
    if (!iifeBody) return undefined;

    // Extract the function declaration from inside the IIFE.
    const functionDeclaration = iifeBody.statements.find(ts.isFunctionDeclaration);
    if (!functionDeclaration) return undefined;

    // Extract the return identifier of the IIFE.
    const returnIdentifier = getReturnIdentifier(iifeBody);
    const returnIdentifierSymbol =
        returnIdentifier && this.checker.getSymbolAtLocation(returnIdentifier);
    if (!returnIdentifierSymbol) return undefined;

    // Verify that the inner function is returned.
    if (returnIdentifierSymbol.valueDeclaration !== functionDeclaration) return undefined;

    return functionDeclaration;
  }

  /**
   * Find the declarations of the constructor parameters of a class identified by its symbol.
   *
   * In ESM5, there is no "class" so the constructor that we want is actually the inner function
   * declaration inside the IIFE, whose return value is assigned to the outer variable declaration
   * (that represents the class to the rest of the program).
   *
   * @param classSymbol the symbol of the class (i.e. the outer variable declaration) whose
   * parameters we want to find.
   * @returns an array of `ts.ParameterDeclaration` objects representing each of the parameters in
   * the class's constructor or `null` if there is no constructor.
   */
  protected getConstructorParameterDeclarations(classSymbol: NgccClassSymbol):
      ts.ParameterDeclaration[]|null {
    const constructor = classSymbol.implementation.valueDeclaration;
    if (!ts.isFunctionDeclaration(constructor)) return null;

    if (constructor.parameters.length > 0) {
      return Array.from(constructor.parameters);
    }

    if (isSynthesizedConstructor(constructor)) {
      return null;
    }

    return [];
  }

  /**
<<<<<<< HEAD
   * Get the parameter decorators of a class constructor.
   *
   * @param classSymbol the symbol of the class (i.e. the outer variable declaration) whose
   * parameter info we want to get.
   * @param parameterNodes the array of TypeScript parameter nodes for this class's constructor.
   * @returns an array of constructor parameter info objects.
   */
  protected getConstructorParamInfo(
      classSymbol: ClassSymbol, parameterNodes: ts.ParameterDeclaration[]): CtorParameter[] {
    // The necessary info is on the inner function declaration (inside the ES5 class IIFE).
    const innerFunctionSymbol =
        this.getInnerFunctionSymbolFromClassDeclaration(classSymbol.valueDeclaration);
    if (!innerFunctionSymbol) return [];

    return super.getConstructorParamInfo(innerFunctionSymbol, parameterNodes);
  }

  /**
=======
>>>>>>> ae0253f3
   * Get the parameter type and decorators for the constructor of a class,
   * where the information is stored on a static method of the class.
   *
   * In this case the decorators are stored in the body of a method
   * (`ctorParatemers`) attached to the constructor function.
   *
   * Note that unlike ESM2015 this is a function expression rather than an arrow
   * function:
   *
   * ```
   * SomeDirective.ctorParameters = function() { return [
   *   { type: ViewContainerRef, },
   *   { type: TemplateRef, },
   *   { type: IterableDiffers, },
   *   { type: undefined, decorators: [{ type: Inject, args: [INJECTED_TOKEN,] },] },
   * ]; };
   * ```
   *
   * @param paramDecoratorsProperty the property that holds the parameter info we want to get.
   * @returns an array of objects containing the type and decorators for each parameter.
   */
  protected getParamInfoFromStaticProperty(paramDecoratorsProperty: ts.Symbol): ParamInfo[]|null {
    const paramDecorators = getPropertyValueFromSymbol(paramDecoratorsProperty);
    // The decorators array may be wrapped in a function. If so unwrap it.
    const returnStatement = getReturnStatement(paramDecorators);
    const expression = returnStatement ? returnStatement.expression : paramDecorators;
    if (expression && ts.isArrayLiteralExpression(expression)) {
      const elements = expression.elements;
      return elements.map(reflectArrayElement).map(paramInfo => {
        const typeExpression = paramInfo && paramInfo.has('type') ? paramInfo.get('type') ! : null;
        const decoratorInfo =
            paramInfo && paramInfo.has('decorators') ? paramInfo.get('decorators') ! : null;
        const decorators = decoratorInfo && this.reflectDecorators(decoratorInfo);
        return {typeExpression, decorators};
      });
    } else if (paramDecorators !== undefined) {
      this.logger.warn(
          'Invalid constructor parameter decorator in ' + paramDecorators.getSourceFile().fileName +
              ':\n',
          paramDecorators.getText());
    }
    return null;
  }

  /**
   * Reflect over a symbol and extract the member information, combining it with the
   * provided decorator information, and whether it is a static member.
   *
   * If a class member uses accessors (e.g getters and/or setters) then it gets downleveled
   * in ES5 to a single `Object.defineProperty()` call. In that case we must parse this
   * call to extract the one or two ClassMember objects that represent the accessors.
   *
   * @param symbol the symbol for the member to reflect over.
   * @param decorators an array of decorators associated with the member.
   * @param isStatic true if this member is static, false if it is an instance property.
   * @returns the reflected member information, or null if the symbol is not a member.
   */
  protected reflectMembers(symbol: ts.Symbol, decorators?: Decorator[], isStatic?: boolean):
      ClassMember[]|null {
    const node = symbol.valueDeclaration || symbol.declarations && symbol.declarations[0];
    const propertyDefinition = node && getPropertyDefinition(node);
    if (propertyDefinition) {
      const members: ClassMember[] = [];
      if (propertyDefinition.setter) {
        members.push({
          node,
          implementation: propertyDefinition.setter,
          kind: ClassMemberKind.Setter,
          type: null,
          name: symbol.name,
          nameNode: null,
          value: null,
          isStatic: isStatic || false,
          decorators: decorators || [],
        });

        // Prevent attaching the decorators to a potential getter. In ES5, we can't tell where the
        // decorators were originally attached to, however we only want to attach them to a single
        // `ClassMember` as otherwise ngtsc would handle the same decorators twice.
        decorators = undefined;
      }
      if (propertyDefinition.getter) {
        members.push({
          node,
          implementation: propertyDefinition.getter,
          kind: ClassMemberKind.Getter,
          type: null,
          name: symbol.name,
          nameNode: null,
          value: null,
          isStatic: isStatic || false,
          decorators: decorators || [],
        });
      }
      return members;
    }

    const members = super.reflectMembers(symbol, decorators, isStatic);
    members && members.forEach(member => {
      if (member && member.kind === ClassMemberKind.Method && member.isStatic && member.node &&
          ts.isPropertyAccessExpression(member.node) && member.node.parent &&
          ts.isBinaryExpression(member.node.parent) &&
          ts.isFunctionExpression(member.node.parent.right)) {
        // Recompute the implementation for this member:
        // ES5 static methods are variable declarations so the declaration is actually the
        // initializer of the variable assignment
        member.implementation = member.node.parent.right;
      }
    });
    return members;
  }

  /**
   * Find statements related to the given class that may contain calls to a helper.
   *
   * In ESM5 code the helper calls are hidden inside the class's IIFE.
   *
   * @param classSymbol the class whose helper calls we are interested in. We expect this symbol
   * to reference the inner identifier inside the IIFE.
   * @returns an array of statements that may contain helper calls.
   */
  protected getStatementsForClass(classSymbol: NgccClassSymbol): ts.Statement[] {
    const classDeclarationParent = classSymbol.implementation.valueDeclaration.parent;
    return ts.isBlock(classDeclarationParent) ? Array.from(classDeclarationParent.statements) : [];
  }

  /**
   * Try to retrieve the symbol of a static property on a class.
   *
   * In ES5, a static property can either be set on the inner function declaration inside the class'
   * IIFE, or it can be set on the outer variable declaration. Therefore, the ES5 host checks both
   * places, first looking up the property on the inner symbol, and if the property is not found it
   * will fall back to looking up the property on the outer symbol.
   *
   * @param symbol the class whose property we are interested in.
   * @param propertyName the name of static property.
   * @returns the symbol if it is found or `undefined` if not.
   */
<<<<<<< HEAD
  protected getStaticProperty(symbol: ClassSymbol, propertyName: ts.__String): ts.Symbol|undefined {
    // The symbol corresponds with the inner function declaration. First lets see if the static
    // property is set there.
    const prop = super.getStaticProperty(symbol, propertyName);
=======
  protected getStaticProperty(symbol: NgccClassSymbol, propertyName: ts.__String): ts.Symbol
      |undefined {
    // First lets see if the static property can be resolved from the inner class symbol.
    const prop = symbol.implementation.exports && symbol.implementation.exports.get(propertyName);
>>>>>>> ae0253f3
    if (prop !== undefined) {
      return prop;
    }

<<<<<<< HEAD
    // Otherwise, obtain the outer variable declaration and resolve its symbol, in order to lookup
    // static properties there.
    const outerClass = getClassDeclarationFromInnerFunctionDeclaration(symbol.valueDeclaration);
    if (outerClass === undefined) {
      return undefined;
    }

    const outerSymbol = this.checker.getSymbolAtLocation(outerClass.name);
    if (outerSymbol === undefined || outerSymbol.valueDeclaration === undefined) {
      return undefined;
    }

    return super.getStaticProperty(outerSymbol as ClassSymbol, propertyName);
=======
    // Otherwise, lookup the static properties on the outer class symbol.
    return symbol.declaration.exports && symbol.declaration.exports.get(propertyName);
>>>>>>> ae0253f3
  }
}

///////////// Internal Helpers /////////////

/**
 * Represents the details about property definitions that were set using `Object.defineProperty`.
 */
interface PropertyDefinition {
  setter: ts.FunctionExpression|null;
  getter: ts.FunctionExpression|null;
}

/**
 * In ES5, getters and setters have been downleveled into call expressions of
 * `Object.defineProperty`, such as
 *
 * ```
 * Object.defineProperty(Clazz.prototype, "property", {
 *   get: function () {
 *       return 'value';
 *   },
 *   set: function (value) {
 *       this.value = value;
 *   },
 *   enumerable: true,
 *   configurable: true
 * });
 * ```
 *
 * This function inspects the given node to determine if it corresponds with such a call, and if so
 * extracts the `set` and `get` function expressions from the descriptor object, if they exist.
 *
 * @param node The node to obtain the property definition from.
 * @returns The property definition if the node corresponds with accessor, null otherwise.
 */
function getPropertyDefinition(node: ts.Node): PropertyDefinition|null {
  if (!ts.isCallExpression(node)) return null;

  const fn = node.expression;
  if (!ts.isPropertyAccessExpression(fn) || !ts.isIdentifier(fn.expression) ||
      fn.expression.text !== 'Object' || fn.name.text !== 'defineProperty')
    return null;

  const descriptor = node.arguments[2];
  if (!descriptor || !ts.isObjectLiteralExpression(descriptor)) return null;

  return {
    setter: readPropertyFunctionExpression(descriptor, 'set'),
    getter: readPropertyFunctionExpression(descriptor, 'get'),
  };
}

function readPropertyFunctionExpression(object: ts.ObjectLiteralExpression, name: string) {
  const property = object.properties.find(
      (p): p is ts.PropertyAssignment =>
          ts.isPropertyAssignment(p) && ts.isIdentifier(p.name) && p.name.text === name);

  return property && ts.isFunctionExpression(property.initializer) && property.initializer || null;
}

/**
 * Get the actual (outer) declaration of a class.
 *
 * In ES5, the implementation of a class is a function expression that is hidden inside an IIFE and
 * returned to be assigned to a variable outside the IIFE, which is what the rest of the program
 * interacts with.
 *
 * Given the inner function declaration, we want to get to the declaration of the outer variable
 * that represents the class.
 *
 * @param node a node that could be the function expression inside an ES5 class IIFE.
 * @returns the outer variable declaration or `undefined` if it is not a "class".
 */
function getClassDeclarationFromInnerFunctionDeclaration(node: ts.Node):
    ClassDeclaration<ts.VariableDeclaration>|null {
  if (ts.isFunctionDeclaration(node)) {
    // It might be the function expression inside the IIFE. We need to go 5 levels up...

    // 1. IIFE body.
    let outerNode = node.parent;
    if (!outerNode || !ts.isBlock(outerNode)) return null;

    // 2. IIFE function expression.
    outerNode = outerNode.parent;
    if (!outerNode || !ts.isFunctionExpression(outerNode)) return null;

    // 3. IIFE call expression.
    outerNode = outerNode.parent;
    if (!outerNode || !ts.isCallExpression(outerNode)) return null;

    // 4. Parenthesis around IIFE.
    outerNode = outerNode.parent;
    if (!outerNode || !ts.isParenthesizedExpression(outerNode)) return null;

    // 5. Outer variable declaration.
    outerNode = outerNode.parent;
    if (!outerNode || !ts.isVariableDeclaration(outerNode)) return null;

    // Finally, ensure that the variable declaration has a `name` identifier.
    return hasNameIdentifier(outerNode) ? outerNode : null;
  }

  return null;
}

export function getIifeBody(declaration: ts.Declaration): ts.Block|undefined {
  if (!ts.isVariableDeclaration(declaration) || !declaration.initializer) {
    return undefined;
  }

  const call = stripParentheses(declaration.initializer);
  if (!ts.isCallExpression(call)) {
    return undefined;
  }

  const fn = stripParentheses(call.expression);
  if (!ts.isFunctionExpression(fn)) {
    return undefined;
  }

  return fn.body;
}

function getReturnIdentifier(body: ts.Block): ts.Identifier|undefined {
  const returnStatement = body.statements.find(ts.isReturnStatement);
  if (!returnStatement || !returnStatement.expression) {
    return undefined;
  }
  if (ts.isIdentifier(returnStatement.expression)) {
    return returnStatement.expression;
  }
  if (isAssignment(returnStatement.expression) &&
      ts.isIdentifier(returnStatement.expression.left)) {
    return returnStatement.expression.left;
  }
  return undefined;
}

function getReturnStatement(declaration: ts.Expression | undefined): ts.ReturnStatement|undefined {
  return declaration && ts.isFunctionExpression(declaration) ?
      declaration.body.statements.find(ts.isReturnStatement) :
      undefined;
}

function reflectArrayElement(element: ts.Expression) {
  return ts.isObjectLiteralExpression(element) ? reflectObjectLiteral(element) : null;
}

/**
 * Inspects a function declaration to determine if it corresponds with a TypeScript helper function,
 * returning its kind if so or null if the declaration does not seem to correspond with such a
 * helper.
 */
function getTsHelperFn(node: ts.NamedDeclaration): TsHelperFn|null {
<<<<<<< HEAD
  const name = node.name !== undefined && ts.isIdentifier(node.name) && node.name.text;

  if (name === '__spread') {
    return TsHelperFn.Spread;
  } else {
    return null;
=======
  const name = node.name !== undefined && ts.isIdentifier(node.name) ?
      stripDollarSuffix(node.name.text) :
      null;

  switch (name) {
    case '__assign':
      return TsHelperFn.Assign;
    case '__spread':
      return TsHelperFn.Spread;
    case '__spreadArrays':
      return TsHelperFn.SpreadArrays;
    default:
      return null;
>>>>>>> ae0253f3
  }
}

/**
 * A constructor function may have been "synthesized" by TypeScript during JavaScript emit,
 * in the case no user-defined constructor exists and e.g. property initializers are used.
 * Those initializers need to be emitted into a constructor in JavaScript, so the TypeScript
 * compiler generates a synthetic constructor.
 *
 * We need to identify such constructors as ngcc needs to be able to tell if a class did
 * originally have a constructor in the TypeScript source. For ES5, we can not tell an
 * empty constructor apart from a synthesized constructor, but fortunately that does not
 * matter for the code generated by ngtsc.
 *
 * When a class has a superclass however, a synthesized constructor must not be considered
 * as a user-defined constructor as that prevents a base factory call from being created by
 * ngtsc, resulting in a factory function that does not inject the dependencies of the
 * superclass. Hence, we identify a default synthesized super call in the constructor body,
 * according to the structure that TypeScript's ES2015 to ES5 transformer generates in
 * https://github.com/Microsoft/TypeScript/blob/v3.2.2/src/compiler/transformers/es2015.ts#L1082-L1098
 *
 * @param constructor a constructor function to test
 * @returns true if the constructor appears to have been synthesized
 */
function isSynthesizedConstructor(constructor: ts.FunctionDeclaration): boolean {
  if (!constructor.body) return false;

  const firstStatement = constructor.body.statements[0];
  if (!firstStatement) return false;

  return isSynthesizedSuperThisAssignment(firstStatement) ||
      isSynthesizedSuperReturnStatement(firstStatement);
}

/**
 * Identifies a synthesized super call of the form:
 *
 * ```
 * var _this = _super !== null && _super.apply(this, arguments) || this;
 * ```
 *
 * @param statement a statement that may be a synthesized super call
 * @returns true if the statement looks like a synthesized super call
 */
function isSynthesizedSuperThisAssignment(statement: ts.Statement): boolean {
  if (!ts.isVariableStatement(statement)) return false;

  const variableDeclarations = statement.declarationList.declarations;
  if (variableDeclarations.length !== 1) return false;

  const variableDeclaration = variableDeclarations[0];
  if (!ts.isIdentifier(variableDeclaration.name) ||
      !variableDeclaration.name.text.startsWith('_this'))
    return false;

  const initializer = variableDeclaration.initializer;
  if (!initializer) return false;

  return isSynthesizedDefaultSuperCall(initializer);
}
/**
 * Identifies a synthesized super call of the form:
 *
 * ```
 * return _super !== null && _super.apply(this, arguments) || this;
 * ```
 *
 * @param statement a statement that may be a synthesized super call
 * @returns true if the statement looks like a synthesized super call
 */
function isSynthesizedSuperReturnStatement(statement: ts.Statement): boolean {
  if (!ts.isReturnStatement(statement)) return false;

  const expression = statement.expression;
  if (!expression) return false;

  return isSynthesizedDefaultSuperCall(expression);
}

/**
 * Tests whether the expression is of the form:
 *
 * ```
 * _super !== null && _super.apply(this, arguments) || this;
 * ```
 *
 * This structure is generated by TypeScript when transforming ES2015 to ES5, see
 * https://github.com/Microsoft/TypeScript/blob/v3.2.2/src/compiler/transformers/es2015.ts#L1148-L1163
 *
 * @param expression an expression that may represent a default super call
 * @returns true if the expression corresponds with the above form
 */
function isSynthesizedDefaultSuperCall(expression: ts.Expression): boolean {
  if (!isBinaryExpr(expression, ts.SyntaxKind.BarBarToken)) return false;
  if (expression.right.kind !== ts.SyntaxKind.ThisKeyword) return false;

  const left = expression.left;
  if (!isBinaryExpr(left, ts.SyntaxKind.AmpersandAmpersandToken)) return false;

  return isSuperNotNull(left.left) && isSuperApplyCall(left.right);
}

function isSuperNotNull(expression: ts.Expression): boolean {
  return isBinaryExpr(expression, ts.SyntaxKind.ExclamationEqualsEqualsToken) &&
      isSuperIdentifier(expression.left);
}

/**
 * Tests whether the expression is of the form
 *
 * ```
 * _super.apply(this, arguments)
 * ```
 *
 * @param expression an expression that may represent a default super call
 * @returns true if the expression corresponds with the above form
 */
function isSuperApplyCall(expression: ts.Expression): boolean {
  if (!ts.isCallExpression(expression) || expression.arguments.length !== 2) return false;

  const targetFn = expression.expression;
  if (!ts.isPropertyAccessExpression(targetFn)) return false;
  if (!isSuperIdentifier(targetFn.expression)) return false;
  if (targetFn.name.text !== 'apply') return false;

  const thisArgument = expression.arguments[0];
  if (thisArgument.kind !== ts.SyntaxKind.ThisKeyword) return false;

  const argumentsArgument = expression.arguments[1];
  return ts.isIdentifier(argumentsArgument) && argumentsArgument.text === 'arguments';
}

function isBinaryExpr(
    expression: ts.Expression, operator: ts.BinaryOperator): expression is ts.BinaryExpression {
  return ts.isBinaryExpression(expression) && expression.operatorToken.kind === operator;
}

function isSuperIdentifier(node: ts.Node): boolean {
  // Verify that the identifier is prefixed with `_super`. We don't test for equivalence
  // as TypeScript may have suffixed the name, e.g. `_super_1` to avoid name conflicts.
  // Requiring only a prefix should be sufficiently accurate.
  return ts.isIdentifier(node) && node.text.startsWith('_super');
}

/**
 * Parse the statement to extract the ESM5 parameter initializer if there is one.
 * If one is found, add it to the appropriate parameter in the `parameters` collection.
 *
 * The form we are looking for is:
 *
 * ```
 * if (arg === void 0) { arg = initializer; }
 * ```
 *
 * @param statement a statement that may be initializing an optional parameter
 * @param parameters the collection of parameters that were found in the function definition
 * @returns true if the statement was a parameter initializer
 */
function reflectParamInitializer(statement: ts.Statement, parameters: Parameter[]) {
  if (ts.isIfStatement(statement) && isUndefinedComparison(statement.expression) &&
      ts.isBlock(statement.thenStatement) && statement.thenStatement.statements.length === 1) {
    const ifStatementComparison = statement.expression;           // (arg === void 0)
    const thenStatement = statement.thenStatement.statements[0];  // arg = initializer;
    if (isAssignmentStatement(thenStatement)) {
      const comparisonName = ifStatementComparison.left.text;
      const assignmentName = thenStatement.expression.left.text;
      if (comparisonName === assignmentName) {
        const parameter = parameters.find(p => p.name === comparisonName);
        if (parameter) {
          parameter.initializer = thenStatement.expression.right;
          return true;
        }
      }
    }
  }
  return false;
}

function isUndefinedComparison(expression: ts.Expression): expression is ts.Expression&
    {left: ts.Identifier, right: ts.Expression} {
  return ts.isBinaryExpression(expression) &&
      expression.operatorToken.kind === ts.SyntaxKind.EqualsEqualsEqualsToken &&
      ts.isVoidExpression(expression.right) && ts.isIdentifier(expression.left);
}

export function stripParentheses(node: ts.Node): ts.Node {
  return ts.isParenthesizedExpression(node) ? node.expression : node;
}<|MERGE_RESOLUTION|>--- conflicted
+++ resolved
@@ -8,16 +8,8 @@
 
 import * as ts from 'typescript';
 
-<<<<<<< HEAD
-import {ClassDeclaration, ClassMember, ClassMemberKind, ClassSymbol, CtorParameter, Declaration, Decorator, FunctionDefinition, Parameter, TsHelperFn, isNamedVariableDeclaration, reflectObjectLiteral} from '../../../src/ngtsc/reflection';
-import {isFromDtsFile} from '../../../src/ngtsc/util/src/typescript';
-import {getNameText, hasNameIdentifier} from '../utils';
-
-import {Esm2015ReflectionHost, ParamInfo, getPropertyValueFromSymbol, isAssignmentStatement} from './esm2015_host';
-=======
 import {ClassDeclaration, ClassMember, ClassMemberKind, Declaration, Decorator, FunctionDefinition, Parameter, TsHelperFn, isNamedVariableDeclaration, reflectObjectLiteral} from '../../../src/ngtsc/reflection';
 import {getNameText, hasNameIdentifier, stripDollarSuffix} from '../utils';
->>>>>>> ae0253f3
 
 import {Esm2015ReflectionHost, ParamInfo, getPropertyValueFromSymbol, isAssignment, isAssignmentStatement} from './esm2015_host';
 import {NgccClassSymbol} from './ngcc_host';
@@ -285,46 +277,6 @@
     });
 
     return {node, body: statements || null, helper: null, parameters};
-<<<<<<< HEAD
-  }
-
-  /**
-   * Examine a declaration which should be of a class, and return metadata about the members of the
-   * class.
-   *
-   * @param declaration a TypeScript `ts.Declaration` node representing the class over which to
-   * reflect.
-   *
-   * @returns an array of `ClassMember` metadata representing the members of the class.
-   *
-   * @throws if `declaration` does not resolve to a class declaration.
-   */
-  getMembersOfClass(clazz: ClassDeclaration): ClassMember[] {
-    // Do not follow ES5's resolution logic when the node resides in a .d.ts file.
-    if (isFromDtsFile(clazz)) {
-      return super.getMembersOfClass(clazz);
-    }
-
-    // The necessary info is on the inner function declaration (inside the ES5 class IIFE).
-    const innerFunctionSymbol = this.getInnerFunctionSymbolFromClassDeclaration(clazz);
-    if (!innerFunctionSymbol) {
-      throw new Error(
-          `Attempted to get members of a non-class: "${(clazz as ClassDeclaration).getText()}"`);
-    }
-
-    return this.getMembersOfSymbol(innerFunctionSymbol);
-=======
->>>>>>> ae0253f3
-  }
-
-  /** Gets all decorators of the given class symbol. */
-  getDecoratorsOfSymbol(symbol: ClassSymbol): Decorator[]|null {
-    // The necessary info is on the inner function declaration (inside the ES5 class IIFE).
-    const innerFunctionSymbol =
-        this.getInnerFunctionSymbolFromClassDeclaration(symbol.valueDeclaration);
-    if (!innerFunctionSymbol) return null;
-
-    return super.getDecoratorsOfSymbol(innerFunctionSymbol);
   }
 
 
@@ -396,27 +348,6 @@
   }
 
   /**
-<<<<<<< HEAD
-   * Get the parameter decorators of a class constructor.
-   *
-   * @param classSymbol the symbol of the class (i.e. the outer variable declaration) whose
-   * parameter info we want to get.
-   * @param parameterNodes the array of TypeScript parameter nodes for this class's constructor.
-   * @returns an array of constructor parameter info objects.
-   */
-  protected getConstructorParamInfo(
-      classSymbol: ClassSymbol, parameterNodes: ts.ParameterDeclaration[]): CtorParameter[] {
-    // The necessary info is on the inner function declaration (inside the ES5 class IIFE).
-    const innerFunctionSymbol =
-        this.getInnerFunctionSymbolFromClassDeclaration(classSymbol.valueDeclaration);
-    if (!innerFunctionSymbol) return [];
-
-    return super.getConstructorParamInfo(innerFunctionSymbol, parameterNodes);
-  }
-
-  /**
-=======
->>>>>>> ae0253f3
    * Get the parameter type and decorators for the constructor of a class,
    * where the information is stored on a static method of the class.
    *
@@ -555,39 +486,16 @@
    * @param propertyName the name of static property.
    * @returns the symbol if it is found or `undefined` if not.
    */
-<<<<<<< HEAD
-  protected getStaticProperty(symbol: ClassSymbol, propertyName: ts.__String): ts.Symbol|undefined {
-    // The symbol corresponds with the inner function declaration. First lets see if the static
-    // property is set there.
-    const prop = super.getStaticProperty(symbol, propertyName);
-=======
   protected getStaticProperty(symbol: NgccClassSymbol, propertyName: ts.__String): ts.Symbol
       |undefined {
     // First lets see if the static property can be resolved from the inner class symbol.
     const prop = symbol.implementation.exports && symbol.implementation.exports.get(propertyName);
->>>>>>> ae0253f3
     if (prop !== undefined) {
       return prop;
     }
 
-<<<<<<< HEAD
-    // Otherwise, obtain the outer variable declaration and resolve its symbol, in order to lookup
-    // static properties there.
-    const outerClass = getClassDeclarationFromInnerFunctionDeclaration(symbol.valueDeclaration);
-    if (outerClass === undefined) {
-      return undefined;
-    }
-
-    const outerSymbol = this.checker.getSymbolAtLocation(outerClass.name);
-    if (outerSymbol === undefined || outerSymbol.valueDeclaration === undefined) {
-      return undefined;
-    }
-
-    return super.getStaticProperty(outerSymbol as ClassSymbol, propertyName);
-=======
     // Otherwise, lookup the static properties on the outer class symbol.
     return symbol.declaration.exports && symbol.declaration.exports.get(propertyName);
->>>>>>> ae0253f3
   }
 }
 
@@ -743,14 +651,6 @@
  * helper.
  */
 function getTsHelperFn(node: ts.NamedDeclaration): TsHelperFn|null {
-<<<<<<< HEAD
-  const name = node.name !== undefined && ts.isIdentifier(node.name) && node.name.text;
-
-  if (name === '__spread') {
-    return TsHelperFn.Spread;
-  } else {
-    return null;
-=======
   const name = node.name !== undefined && ts.isIdentifier(node.name) ?
       stripDollarSuffix(node.name.text) :
       null;
@@ -764,7 +664,6 @@
       return TsHelperFn.SpreadArrays;
     default:
       return null;
->>>>>>> ae0253f3
   }
 }
 
