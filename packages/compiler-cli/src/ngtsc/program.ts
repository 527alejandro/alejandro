/**
 * @license
 * Copyright Google Inc. All Rights Reserved.
 *
 * Use of this source code is governed by an MIT-style license that can be
 * found in the LICENSE file at https://angular.io/license
 */

import {GeneratedFile} from '@angular/compiler';
import * as ts from 'typescript';

import * as api from '../transformers/api';
import {nocollapseHack} from '../transformers/nocollapse_hack';
import {verifySupportedTypeScriptVersion} from '../typescript_support';

<<<<<<< HEAD
import {ComponentDecoratorHandler, DirectiveDecoratorHandler, InjectableDecoratorHandler, NgModuleDecoratorHandler, NoopReferencesRegistry, PipeDecoratorHandler, ReferencesRegistry} from './annotations';
import {BaseDefDecoratorHandler} from './annotations/src/base_def';
import {CycleAnalyzer, ImportGraph} from './cycles';
import {ErrorCode, ngErrorCode} from './diagnostics';
import {FlatIndexGenerator, ReferenceGraph, checkForPrivateExports, findFlatIndexEntryPoint} from './entry_point';
import {AbsoluteModuleStrategy, AliasGenerator, AliasStrategy, DefaultImportTracker, FileToModuleHost, FileToModuleStrategy, ImportRewriter, LocalIdentifierStrategy, LogicalProjectStrategy, ModuleResolver, NoopImportRewriter, R3SymbolsImportRewriter, Reference, ReferenceEmitter} from './imports';
import {IncrementalState} from './incremental';
import {IndexedComponent} from './indexer';
import {CompoundMetadataReader, CompoundMetadataRegistry, DtsMetadataReader, LocalMetadataRegistry, MetadataReader} from './metadata';
import {PartialEvaluator} from './partial_evaluator';
import {AbsoluteFsPath, LogicalFileSystem} from './path';
=======
import {NgCompilerHost} from './core';
import {NgCompilerOptions} from './core/api';
import {NgCompiler} from './core/src/compiler';
import {IndexedComponent} from './indexer';
>>>>>>> ae0253f3
import {NOOP_PERF_RECORDER, PerfRecorder, PerfTracker} from './perf';



/**
 * Entrypoint to the Angular Compiler (Ivy+) which sits behind the `api.Program` interface, allowing
 * it to be a drop-in replacement for the legacy View Engine compiler to tooling such as the
 * command-line main() function or the Angular CLI.
 */
export class NgtscProgram implements api.Program {
  private compiler: NgCompiler;

  /**
   * The primary TypeScript program, which is used for analysis and emit.
   */
  private tsProgram: ts.Program;

  /**
   * The TypeScript program to use for the next incremental compilation.
   *
   * Once a TS program is used to create another (an incremental compilation operation), it can no
   * longer be used to do so again.
   *
   * Since template type-checking uses the primary program to create a type-checking program, after
   * this happens the primary program is no longer suitable for starting a subsequent compilation,
   * and the template type-checking program should be used instead.
   *
   * Thus, the program which should be used for the next incremental compilation is tracked in
   * `reuseTsProgram`, separately from the "primary" program which is always used for emit.
   */
  private reuseTsProgram: ts.Program;
<<<<<<< HEAD
  private resourceManager: HostResourceLoader;
  private compilation: IvyCompilation|undefined = undefined;
  private factoryToSourceInfo: Map<string, FactoryInfo>|null = null;
  private sourceToFactorySymbols: Map<string, Set<string>>|null = null;
  private _coreImportsFrom: ts.SourceFile|null|undefined = undefined;
  private _importRewriter: ImportRewriter|undefined = undefined;
  private _reflector: TypeScriptReflectionHost|undefined = undefined;
  private _isCore: boolean|undefined = undefined;
  private rootDirs: AbsoluteFsPath[];
=======
>>>>>>> ae0253f3
  private closureCompilerEnabled: boolean;
  private host: NgCompilerHost;
  private perfRecorder: PerfRecorder = NOOP_PERF_RECORDER;
  private perfTracker: PerfTracker|null = null;

  private modifiedResourceFiles: Set<string>|null;

  constructor(
<<<<<<< HEAD
      rootNames: ReadonlyArray<string>, private options: api.CompilerOptions,
      private host: api.CompilerHost, oldProgram?: NgtscProgram) {
    if (shouldEnablePerfTracing(options)) {
      this.perfTracker = PerfTracker.zeroedToNow();
      this.perfRecorder = this.perfTracker;
    }

    this.modifiedResourceFiles =
        this.host.getModifiedResourceFiles && this.host.getModifiedResourceFiles() || null;
    this.rootDirs = getRootDirs(host, options);
    this.closureCompilerEnabled = !!options.annotateForClosureCompiler;
    this.resourceManager = new HostResourceLoader(host, options);
    const shouldGenerateShims = options.allowEmptyCodegenFiles || false;
    const normalizedRootNames = rootNames.map(n => AbsoluteFsPath.from(n));
    if (host.fileNameToModuleName !== undefined) {
      this.fileToModuleHost = host as FileToModuleHost;
    }
    let rootFiles = [...rootNames];

    const generators: ShimGenerator[] = [];
    if (shouldGenerateShims) {
      // Summary generation.
      const summaryGenerator = SummaryGenerator.forRootFiles(normalizedRootNames);

      // Factory generation.
      const factoryGenerator = FactoryGenerator.forRootFiles(normalizedRootNames);
      const factoryFileMap = factoryGenerator.factoryFileMap;
      this.factoryToSourceInfo = new Map<string, FactoryInfo>();
      this.sourceToFactorySymbols = new Map<string, Set<string>>();
      factoryFileMap.forEach((sourceFilePath, factoryPath) => {
        const moduleSymbolNames = new Set<string>();
        this.sourceToFactorySymbols !.set(sourceFilePath, moduleSymbolNames);
        this.factoryToSourceInfo !.set(factoryPath, {sourceFilePath, moduleSymbolNames});
      });

      const factoryFileNames = Array.from(factoryFileMap.keys());
      rootFiles.push(...factoryFileNames, ...summaryGenerator.getSummaryFileNames());
      generators.push(summaryGenerator, factoryGenerator);
    }
=======
      rootNames: ReadonlyArray<string>, private options: NgCompilerOptions,
      delegateHost: api.CompilerHost, oldProgram?: NgtscProgram) {
    // First, check whether the current TS version is supported.
    if (!options.disableTypeScriptVersionCheck) {
      verifySupportedTypeScriptVersion();
    }

    if (options.tracePerformance !== undefined) {
      this.perfTracker = PerfTracker.zeroedToNow();
      this.perfRecorder = this.perfTracker;
    }
    this.closureCompilerEnabled = !!options.annotateForClosureCompiler;
>>>>>>> ae0253f3

    this.host = NgCompilerHost.wrap(delegateHost, rootNames, options);

    const reuseProgram = oldProgram && oldProgram.reuseTsProgram;
    this.tsProgram = ts.createProgram(this.host.inputFiles, options, this.host, reuseProgram);
    this.reuseTsProgram = this.tsProgram;

<<<<<<< HEAD
    this.entryPoint = entryPoint !== null ? this.tsProgram.getSourceFile(entryPoint) || null : null;
    this.moduleResolver = new ModuleResolver(this.tsProgram, options, this.host);
    this.cycleAnalyzer = new CycleAnalyzer(new ImportGraph(this.moduleResolver));
    this.defaultImportTracker = new DefaultImportTracker();
    if (oldProgram === undefined) {
      this.incrementalState = IncrementalState.fresh();
    } else {
      this.incrementalState = IncrementalState.reconcile(
          oldProgram.incrementalState, oldProgram.reuseTsProgram, this.tsProgram,
          this.modifiedResourceFiles);
    }
=======
    // Create the NgCompiler which will drive the rest of the compilation.
    this.compiler =
        new NgCompiler(this.host, options, this.tsProgram, reuseProgram, this.perfRecorder);
>>>>>>> ae0253f3
  }

  getTsProgram(): ts.Program { return this.tsProgram; }

  getTsOptionDiagnostics(cancellationToken?: ts.CancellationToken|
                         undefined): readonly ts.Diagnostic[] {
    return this.tsProgram.getOptionsDiagnostics(cancellationToken);
  }

  getTsSyntacticDiagnostics(
      sourceFile?: ts.SourceFile|undefined,
      cancellationToken?: ts.CancellationToken|undefined): readonly ts.Diagnostic[] {
    const ignoredFiles = this.compiler.ignoreForDiagnostics;
    if (sourceFile !== undefined) {
      if (ignoredFiles.has(sourceFile)) {
        return [];
      }

      return this.tsProgram.getSyntacticDiagnostics(sourceFile, cancellationToken);
    } else {
      const diagnostics: ts.Diagnostic[] = [];
      for (const sf of this.tsProgram.getSourceFiles()) {
        if (!ignoredFiles.has(sf)) {
          diagnostics.push(...this.tsProgram.getSyntacticDiagnostics(sf, cancellationToken));
        }
      }
      return diagnostics;
    }
  }

  getTsSemanticDiagnostics(
      sourceFile?: ts.SourceFile|undefined,
      cancellationToken?: ts.CancellationToken|undefined): readonly ts.Diagnostic[] {
    const ignoredFiles = this.compiler.ignoreForDiagnostics;
    if (sourceFile !== undefined) {
      if (ignoredFiles.has(sourceFile)) {
        return [];
      }

      return this.tsProgram.getSemanticDiagnostics(sourceFile, cancellationToken);
    } else {
      const diagnostics: ts.Diagnostic[] = [];
      for (const sf of this.tsProgram.getSourceFiles()) {
        if (!ignoredFiles.has(sf)) {
          diagnostics.push(...this.tsProgram.getSemanticDiagnostics(sf, cancellationToken));
        }
      }
      return diagnostics;
    }
  }

  getNgOptionDiagnostics(cancellationToken?: ts.CancellationToken|
                         undefined): readonly(ts.Diagnostic|api.Diagnostic)[] {
    return this.compiler.getOptionDiagnostics();
  }

  getNgStructuralDiagnostics(cancellationToken?: ts.CancellationToken|
                             undefined): readonly api.Diagnostic[] {
    return [];
  }

  getNgSemanticDiagnostics(
      fileName?: string|undefined, cancellationToken?: ts.CancellationToken|
                                   undefined): readonly(ts.Diagnostic|api.Diagnostic)[] {
    let sf: ts.SourceFile|undefined = undefined;
    if (fileName !== undefined) {
      sf = this.tsProgram.getSourceFile(fileName);
      if (sf === undefined) {
        // There are no diagnostics for files which don't exist in the program - maybe the caller
        // has stale data?
        return [];
      }
    }

<<<<<<< HEAD
    this.ensureAnalyzed();
    return this.routeAnalyzer !.listLazyRoutes(entryRoute);
  }

  getIndexedComponents(): Map<ts.Declaration, IndexedComponent> {
    throw new Error('Method not implemented.');
  }

  getLibrarySummaries(): Map<string, api.LibrarySummary> {
    throw new Error('Method not implemented.');
  }

  getEmittedGeneratedFiles(): Map<string, GeneratedFile> {
    throw new Error('Method not implemented.');
=======
    const diagnostics = this.compiler.getDiagnostics(sf);
    this.reuseTsProgram = this.compiler.getNextProgram();
    return diagnostics;
>>>>>>> ae0253f3
  }

  /**
   * Ensure that the `NgCompiler` has properly analyzed the program, and allow for the asynchronous
   * loading of any resources during the process.
   *
   * This is used by the Angular CLI to allow for spawning (async) child compilations for things
   * like SASS files used in `styleUrls`.
   */
  loadNgStructureAsync(): Promise<void> { return this.compiler.analyzeAsync(); }

  listLazyRoutes(entryRoute?: string|undefined): api.LazyRoute[] {
    return this.compiler.listLazyRoutes(entryRoute);
  }

  emit(opts?: {
    emitFlags?: api.EmitFlags | undefined; cancellationToken?: ts.CancellationToken | undefined;
    customTransformers?: api.CustomTransformers | undefined;
    emitCallback?: api.TsEmitCallback | undefined;
    mergeEmitResultsCallback?: api.TsMergeEmitResultsCallback | undefined;
  }|undefined): ts.EmitResult {
    const {transformers} = this.compiler.prepareEmit();
    const ignoreFiles = this.compiler.ignoreForEmit;
    const emitCallback = opts && opts.emitCallback || defaultEmitCallback;

    const writeFile: ts.WriteFileCallback =
        (fileName: string, data: string, writeByteOrderMark: boolean,
         onError: ((message: string) => void) | undefined,
         sourceFiles: ReadonlyArray<ts.SourceFile>| undefined) => {
          if (sourceFiles !== undefined) {
            // Record successful writes for any `ts.SourceFile` (that's not a declaration file)
            // that's an input to this write.
            for (const writtenSf of sourceFiles) {
              if (writtenSf.isDeclarationFile) {
                continue;
              }

              this.compiler.incrementalDriver.recordSuccessfulEmit(writtenSf);
            }
          }

          // If Closure annotations are being produced, tsickle should be adding `@nocollapse` to
          // any static fields present. However, tsickle doesn't yet handle synthetic fields added
          // during other transformations, so this hack is in place to ensure Ivy definitions get
          // properly annotated, pending an upstream fix in tsickle.
          //
          // TODO(alxhub): remove when tsickle properly annotates synthetic fields.
          if (this.closureCompilerEnabled && fileName.endsWith('.js')) {
            data = nocollapseHack(data);
          }
          this.host.writeFile(fileName, data, writeByteOrderMark, onError, sourceFiles);
        };

    const customTransforms = opts && opts.customTransformers;
    const beforeTransforms = transformers.before || [];
    const afterDeclarationsTransforms = transformers.afterDeclarations;

    if (customTransforms !== undefined && customTransforms.beforeTs !== undefined) {
      beforeTransforms.push(...customTransforms.beforeTs);
    }

    const emitSpan = this.perfRecorder.start('emit');
    const emitResults: ts.EmitResult[] = [];

    for (const targetSourceFile of this.tsProgram.getSourceFiles()) {
      if (targetSourceFile.isDeclarationFile || ignoreFiles.has(targetSourceFile)) {
        continue;
      }

      if (this.compiler.incrementalDriver.safeToSkipEmit(targetSourceFile)) {
        continue;
      }

      const fileEmitSpan = this.perfRecorder.start('emitFile', targetSourceFile);
      emitResults.push(emitCallback({
        targetSourceFile,
        program: this.tsProgram,
        host: this.host,
        options: this.options,
        emitOnlyDtsFiles: false, writeFile,
        customTransformers: {
          before: beforeTransforms,
          after: customTransforms && customTransforms.afterTs,
          afterDeclarations: afterDeclarationsTransforms,
        } as any,
      }));
      this.perfRecorder.stop(fileEmitSpan);
    }
    this.perfRecorder.stop(emitSpan);

    if (this.perfTracker !== null && this.options.tracePerformance !== undefined) {
      this.perfTracker.serializeToFile(this.options.tracePerformance, this.host);
    }

    // Run the emit, including a custom transformer that will downlevel the Ivy decorators in code.
    return ((opts && opts.mergeEmitResultsCallback) || mergeEmitResults)(emitResults);
  }

  getIndexedComponents(): Map<ts.Declaration, IndexedComponent> {
    return this.compiler.getIndexedComponents();
  }

<<<<<<< HEAD
  private makeCompilation(): IvyCompilation {
    const checker = this.tsProgram.getTypeChecker();

    let aliasGenerator: AliasGenerator|null = null;
    // Construct the ReferenceEmitter.
    if (this.fileToModuleHost === null || !this.options._useHostForImportGeneration) {
      // The CompilerHost doesn't have fileNameToModuleName, so build an NPM-centric reference
      // resolution strategy.
      this.refEmitter = new ReferenceEmitter([
        // First, try to use local identifiers if available.
        new LocalIdentifierStrategy(),
        // Next, attempt to use an absolute import.
        new AbsoluteModuleStrategy(
            this.tsProgram, checker, this.options, this.host, this.reflector),
        // Finally, check if the reference is being written into a file within the project's logical
        // file system, and use a relative import if so. If this fails, ReferenceEmitter will throw
        // an error.
        new LogicalProjectStrategy(checker, new LogicalFileSystem(this.rootDirs)),
      ]);
    } else {
      // The CompilerHost supports fileNameToModuleName, so use that to emit imports.
      this.refEmitter = new ReferenceEmitter([
        // First, try to use local identifiers if available.
        new LocalIdentifierStrategy(),
        // Then use aliased references (this is a workaround to StrictDeps checks).
        new AliasStrategy(),
        // Then use fileNameToModuleName to emit imports.
        new FileToModuleStrategy(checker, this.fileToModuleHost),
      ]);
      aliasGenerator = new AliasGenerator(this.fileToModuleHost);
    }

    const evaluator = new PartialEvaluator(this.reflector, checker, this.incrementalState);
    const dtsReader = new DtsMetadataReader(checker, this.reflector);
    const localMetaRegistry = new LocalMetadataRegistry();
    const localMetaReader = new CompoundMetadataReader([localMetaRegistry, this.incrementalState]);
    const depScopeReader = new MetadataDtsModuleScopeResolver(dtsReader, aliasGenerator);
    const scopeRegistry = new LocalModuleScopeRegistry(
        localMetaReader, depScopeReader, this.refEmitter, aliasGenerator);
    const metaRegistry =
        new CompoundMetadataRegistry([localMetaRegistry, scopeRegistry, this.incrementalState]);

    this.metaReader = new CompoundMetadataReader([localMetaReader, dtsReader]);


    // If a flat module entrypoint was specified, then track references via a `ReferenceGraph`
    // in
    // order to produce proper diagnostics for incorrectly exported directives/pipes/etc. If
    // there
    // is no flat module entrypoint then don't pay the cost of tracking references.
    let referencesRegistry: ReferencesRegistry;
    if (this.entryPoint !== null) {
      this.exportReferenceGraph = new ReferenceGraph();
      referencesRegistry = new ReferenceGraphAdapter(this.exportReferenceGraph);
    } else {
      referencesRegistry = new NoopReferencesRegistry();
    }

    this.routeAnalyzer = new NgModuleRouteAnalyzer(this.moduleResolver, evaluator);

    // Set up the IvyCompilation, which manages state for the Ivy transformer.
    const handlers = [
      new BaseDefDecoratorHandler(this.reflector, evaluator, this.isCore),
      new ComponentDecoratorHandler(
          this.reflector, evaluator, metaRegistry, this.metaReader !, scopeRegistry, this.isCore,
          this.resourceManager, this.rootDirs, this.options.preserveWhitespaces || false,
          this.options.i18nUseExternalIds !== false, this.moduleResolver, this.cycleAnalyzer,
          this.refEmitter, this.defaultImportTracker, this.incrementalState),
      new DirectiveDecoratorHandler(
          this.reflector, evaluator, metaRegistry, this.defaultImportTracker, this.isCore),
      new InjectableDecoratorHandler(
          this.reflector, this.defaultImportTracker, this.isCore,
          this.options.strictInjectionParameters || false),
      new NgModuleDecoratorHandler(
          this.reflector, evaluator, metaRegistry, scopeRegistry, referencesRegistry, this.isCore,
          this.routeAnalyzer, this.refEmitter, this.defaultImportTracker,
          this.options.i18nInLocale),
      new PipeDecoratorHandler(
          this.reflector, evaluator, metaRegistry, this.defaultImportTracker, this.isCore),
    ];

    return new IvyCompilation(
        handlers, this.reflector, this.importRewriter, this.incrementalState, this.perfRecorder,
        this.sourceToFactorySymbols, scopeRegistry);
  }

  private get reflector(): TypeScriptReflectionHost {
    if (this._reflector === undefined) {
      this._reflector = new TypeScriptReflectionHost(this.tsProgram.getTypeChecker());
    }
    return this._reflector;
  }

  private get coreImportsFrom(): ts.SourceFile|null {
    if (this._coreImportsFrom === undefined) {
      this._coreImportsFrom = this.isCore && getR3SymbolsFile(this.tsProgram) || null;
    }
    return this._coreImportsFrom;
=======
  getLibrarySummaries(): Map<string, api.LibrarySummary> {
    throw new Error('Method not implemented.');
>>>>>>> ae0253f3
  }

  getEmittedGeneratedFiles(): Map<string, GeneratedFile> {
    throw new Error('Method not implemented.');
  }

  getEmittedSourceFiles(): Map<string, ts.SourceFile> {
    throw new Error('Method not implemented.');
  }
}

const defaultEmitCallback: api.TsEmitCallback =
    ({program, targetSourceFile, writeFile, cancellationToken, emitOnlyDtsFiles,
      customTransformers}) =>
        program.emit(
            targetSourceFile, writeFile, cancellationToken, emitOnlyDtsFiles, customTransformers);

function mergeEmitResults(emitResults: ts.EmitResult[]): ts.EmitResult {
  const diagnostics: ts.Diagnostic[] = [];
  let emitSkipped = false;
  const emittedFiles: string[] = [];
  for (const er of emitResults) {
    diagnostics.push(...er.diagnostics);
    emitSkipped = emitSkipped || er.emitSkipped;
    emittedFiles.push(...(er.emittedFiles || []));
  }

  return {diagnostics, emitSkipped, emittedFiles};
}<|MERGE_RESOLUTION|>--- conflicted
+++ resolved
@@ -13,24 +13,10 @@
 import {nocollapseHack} from '../transformers/nocollapse_hack';
 import {verifySupportedTypeScriptVersion} from '../typescript_support';
 
-<<<<<<< HEAD
-import {ComponentDecoratorHandler, DirectiveDecoratorHandler, InjectableDecoratorHandler, NgModuleDecoratorHandler, NoopReferencesRegistry, PipeDecoratorHandler, ReferencesRegistry} from './annotations';
-import {BaseDefDecoratorHandler} from './annotations/src/base_def';
-import {CycleAnalyzer, ImportGraph} from './cycles';
-import {ErrorCode, ngErrorCode} from './diagnostics';
-import {FlatIndexGenerator, ReferenceGraph, checkForPrivateExports, findFlatIndexEntryPoint} from './entry_point';
-import {AbsoluteModuleStrategy, AliasGenerator, AliasStrategy, DefaultImportTracker, FileToModuleHost, FileToModuleStrategy, ImportRewriter, LocalIdentifierStrategy, LogicalProjectStrategy, ModuleResolver, NoopImportRewriter, R3SymbolsImportRewriter, Reference, ReferenceEmitter} from './imports';
-import {IncrementalState} from './incremental';
-import {IndexedComponent} from './indexer';
-import {CompoundMetadataReader, CompoundMetadataRegistry, DtsMetadataReader, LocalMetadataRegistry, MetadataReader} from './metadata';
-import {PartialEvaluator} from './partial_evaluator';
-import {AbsoluteFsPath, LogicalFileSystem} from './path';
-=======
 import {NgCompilerHost} from './core';
 import {NgCompilerOptions} from './core/api';
 import {NgCompiler} from './core/src/compiler';
 import {IndexedComponent} from './indexer';
->>>>>>> ae0253f3
 import {NOOP_PERF_RECORDER, PerfRecorder, PerfTracker} from './perf';
 
 
@@ -62,67 +48,12 @@
    * `reuseTsProgram`, separately from the "primary" program which is always used for emit.
    */
   private reuseTsProgram: ts.Program;
-<<<<<<< HEAD
-  private resourceManager: HostResourceLoader;
-  private compilation: IvyCompilation|undefined = undefined;
-  private factoryToSourceInfo: Map<string, FactoryInfo>|null = null;
-  private sourceToFactorySymbols: Map<string, Set<string>>|null = null;
-  private _coreImportsFrom: ts.SourceFile|null|undefined = undefined;
-  private _importRewriter: ImportRewriter|undefined = undefined;
-  private _reflector: TypeScriptReflectionHost|undefined = undefined;
-  private _isCore: boolean|undefined = undefined;
-  private rootDirs: AbsoluteFsPath[];
-=======
->>>>>>> ae0253f3
   private closureCompilerEnabled: boolean;
   private host: NgCompilerHost;
   private perfRecorder: PerfRecorder = NOOP_PERF_RECORDER;
   private perfTracker: PerfTracker|null = null;
 
-  private modifiedResourceFiles: Set<string>|null;
-
   constructor(
-<<<<<<< HEAD
-      rootNames: ReadonlyArray<string>, private options: api.CompilerOptions,
-      private host: api.CompilerHost, oldProgram?: NgtscProgram) {
-    if (shouldEnablePerfTracing(options)) {
-      this.perfTracker = PerfTracker.zeroedToNow();
-      this.perfRecorder = this.perfTracker;
-    }
-
-    this.modifiedResourceFiles =
-        this.host.getModifiedResourceFiles && this.host.getModifiedResourceFiles() || null;
-    this.rootDirs = getRootDirs(host, options);
-    this.closureCompilerEnabled = !!options.annotateForClosureCompiler;
-    this.resourceManager = new HostResourceLoader(host, options);
-    const shouldGenerateShims = options.allowEmptyCodegenFiles || false;
-    const normalizedRootNames = rootNames.map(n => AbsoluteFsPath.from(n));
-    if (host.fileNameToModuleName !== undefined) {
-      this.fileToModuleHost = host as FileToModuleHost;
-    }
-    let rootFiles = [...rootNames];
-
-    const generators: ShimGenerator[] = [];
-    if (shouldGenerateShims) {
-      // Summary generation.
-      const summaryGenerator = SummaryGenerator.forRootFiles(normalizedRootNames);
-
-      // Factory generation.
-      const factoryGenerator = FactoryGenerator.forRootFiles(normalizedRootNames);
-      const factoryFileMap = factoryGenerator.factoryFileMap;
-      this.factoryToSourceInfo = new Map<string, FactoryInfo>();
-      this.sourceToFactorySymbols = new Map<string, Set<string>>();
-      factoryFileMap.forEach((sourceFilePath, factoryPath) => {
-        const moduleSymbolNames = new Set<string>();
-        this.sourceToFactorySymbols !.set(sourceFilePath, moduleSymbolNames);
-        this.factoryToSourceInfo !.set(factoryPath, {sourceFilePath, moduleSymbolNames});
-      });
-
-      const factoryFileNames = Array.from(factoryFileMap.keys());
-      rootFiles.push(...factoryFileNames, ...summaryGenerator.getSummaryFileNames());
-      generators.push(summaryGenerator, factoryGenerator);
-    }
-=======
       rootNames: ReadonlyArray<string>, private options: NgCompilerOptions,
       delegateHost: api.CompilerHost, oldProgram?: NgtscProgram) {
     // First, check whether the current TS version is supported.
@@ -135,7 +66,6 @@
       this.perfRecorder = this.perfTracker;
     }
     this.closureCompilerEnabled = !!options.annotateForClosureCompiler;
->>>>>>> ae0253f3
 
     this.host = NgCompilerHost.wrap(delegateHost, rootNames, options);
 
@@ -143,23 +73,9 @@
     this.tsProgram = ts.createProgram(this.host.inputFiles, options, this.host, reuseProgram);
     this.reuseTsProgram = this.tsProgram;
 
-<<<<<<< HEAD
-    this.entryPoint = entryPoint !== null ? this.tsProgram.getSourceFile(entryPoint) || null : null;
-    this.moduleResolver = new ModuleResolver(this.tsProgram, options, this.host);
-    this.cycleAnalyzer = new CycleAnalyzer(new ImportGraph(this.moduleResolver));
-    this.defaultImportTracker = new DefaultImportTracker();
-    if (oldProgram === undefined) {
-      this.incrementalState = IncrementalState.fresh();
-    } else {
-      this.incrementalState = IncrementalState.reconcile(
-          oldProgram.incrementalState, oldProgram.reuseTsProgram, this.tsProgram,
-          this.modifiedResourceFiles);
-    }
-=======
     // Create the NgCompiler which will drive the rest of the compilation.
     this.compiler =
         new NgCompiler(this.host, options, this.tsProgram, reuseProgram, this.perfRecorder);
->>>>>>> ae0253f3
   }
 
   getTsProgram(): ts.Program { return this.tsProgram; }
@@ -234,26 +150,9 @@
       }
     }
 
-<<<<<<< HEAD
-    this.ensureAnalyzed();
-    return this.routeAnalyzer !.listLazyRoutes(entryRoute);
-  }
-
-  getIndexedComponents(): Map<ts.Declaration, IndexedComponent> {
-    throw new Error('Method not implemented.');
-  }
-
-  getLibrarySummaries(): Map<string, api.LibrarySummary> {
-    throw new Error('Method not implemented.');
-  }
-
-  getEmittedGeneratedFiles(): Map<string, GeneratedFile> {
-    throw new Error('Method not implemented.');
-=======
     const diagnostics = this.compiler.getDiagnostics(sf);
     this.reuseTsProgram = this.compiler.getNextProgram();
     return diagnostics;
->>>>>>> ae0253f3
   }
 
   /**
@@ -356,109 +255,8 @@
     return this.compiler.getIndexedComponents();
   }
 
-<<<<<<< HEAD
-  private makeCompilation(): IvyCompilation {
-    const checker = this.tsProgram.getTypeChecker();
-
-    let aliasGenerator: AliasGenerator|null = null;
-    // Construct the ReferenceEmitter.
-    if (this.fileToModuleHost === null || !this.options._useHostForImportGeneration) {
-      // The CompilerHost doesn't have fileNameToModuleName, so build an NPM-centric reference
-      // resolution strategy.
-      this.refEmitter = new ReferenceEmitter([
-        // First, try to use local identifiers if available.
-        new LocalIdentifierStrategy(),
-        // Next, attempt to use an absolute import.
-        new AbsoluteModuleStrategy(
-            this.tsProgram, checker, this.options, this.host, this.reflector),
-        // Finally, check if the reference is being written into a file within the project's logical
-        // file system, and use a relative import if so. If this fails, ReferenceEmitter will throw
-        // an error.
-        new LogicalProjectStrategy(checker, new LogicalFileSystem(this.rootDirs)),
-      ]);
-    } else {
-      // The CompilerHost supports fileNameToModuleName, so use that to emit imports.
-      this.refEmitter = new ReferenceEmitter([
-        // First, try to use local identifiers if available.
-        new LocalIdentifierStrategy(),
-        // Then use aliased references (this is a workaround to StrictDeps checks).
-        new AliasStrategy(),
-        // Then use fileNameToModuleName to emit imports.
-        new FileToModuleStrategy(checker, this.fileToModuleHost),
-      ]);
-      aliasGenerator = new AliasGenerator(this.fileToModuleHost);
-    }
-
-    const evaluator = new PartialEvaluator(this.reflector, checker, this.incrementalState);
-    const dtsReader = new DtsMetadataReader(checker, this.reflector);
-    const localMetaRegistry = new LocalMetadataRegistry();
-    const localMetaReader = new CompoundMetadataReader([localMetaRegistry, this.incrementalState]);
-    const depScopeReader = new MetadataDtsModuleScopeResolver(dtsReader, aliasGenerator);
-    const scopeRegistry = new LocalModuleScopeRegistry(
-        localMetaReader, depScopeReader, this.refEmitter, aliasGenerator);
-    const metaRegistry =
-        new CompoundMetadataRegistry([localMetaRegistry, scopeRegistry, this.incrementalState]);
-
-    this.metaReader = new CompoundMetadataReader([localMetaReader, dtsReader]);
-
-
-    // If a flat module entrypoint was specified, then track references via a `ReferenceGraph`
-    // in
-    // order to produce proper diagnostics for incorrectly exported directives/pipes/etc. If
-    // there
-    // is no flat module entrypoint then don't pay the cost of tracking references.
-    let referencesRegistry: ReferencesRegistry;
-    if (this.entryPoint !== null) {
-      this.exportReferenceGraph = new ReferenceGraph();
-      referencesRegistry = new ReferenceGraphAdapter(this.exportReferenceGraph);
-    } else {
-      referencesRegistry = new NoopReferencesRegistry();
-    }
-
-    this.routeAnalyzer = new NgModuleRouteAnalyzer(this.moduleResolver, evaluator);
-
-    // Set up the IvyCompilation, which manages state for the Ivy transformer.
-    const handlers = [
-      new BaseDefDecoratorHandler(this.reflector, evaluator, this.isCore),
-      new ComponentDecoratorHandler(
-          this.reflector, evaluator, metaRegistry, this.metaReader !, scopeRegistry, this.isCore,
-          this.resourceManager, this.rootDirs, this.options.preserveWhitespaces || false,
-          this.options.i18nUseExternalIds !== false, this.moduleResolver, this.cycleAnalyzer,
-          this.refEmitter, this.defaultImportTracker, this.incrementalState),
-      new DirectiveDecoratorHandler(
-          this.reflector, evaluator, metaRegistry, this.defaultImportTracker, this.isCore),
-      new InjectableDecoratorHandler(
-          this.reflector, this.defaultImportTracker, this.isCore,
-          this.options.strictInjectionParameters || false),
-      new NgModuleDecoratorHandler(
-          this.reflector, evaluator, metaRegistry, scopeRegistry, referencesRegistry, this.isCore,
-          this.routeAnalyzer, this.refEmitter, this.defaultImportTracker,
-          this.options.i18nInLocale),
-      new PipeDecoratorHandler(
-          this.reflector, evaluator, metaRegistry, this.defaultImportTracker, this.isCore),
-    ];
-
-    return new IvyCompilation(
-        handlers, this.reflector, this.importRewriter, this.incrementalState, this.perfRecorder,
-        this.sourceToFactorySymbols, scopeRegistry);
-  }
-
-  private get reflector(): TypeScriptReflectionHost {
-    if (this._reflector === undefined) {
-      this._reflector = new TypeScriptReflectionHost(this.tsProgram.getTypeChecker());
-    }
-    return this._reflector;
-  }
-
-  private get coreImportsFrom(): ts.SourceFile|null {
-    if (this._coreImportsFrom === undefined) {
-      this._coreImportsFrom = this.isCore && getR3SymbolsFile(this.tsProgram) || null;
-    }
-    return this._coreImportsFrom;
-=======
   getLibrarySummaries(): Map<string, api.LibrarySummary> {
     throw new Error('Method not implemented.');
->>>>>>> ae0253f3
   }
 
   getEmittedGeneratedFiles(): Map<string, GeneratedFile> {
