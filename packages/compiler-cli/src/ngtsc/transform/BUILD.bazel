--- conflicted
+++ resolved
@@ -12,14 +12,9 @@
         "//packages/compiler-cli/src/ngtsc/core:api",
         "//packages/compiler-cli/src/ngtsc/diagnostics",
         "//packages/compiler-cli/src/ngtsc/imports",
-<<<<<<< HEAD
-        "//packages/compiler-cli/src/ngtsc/incremental",
-        "//packages/compiler-cli/src/ngtsc/indexer",
-=======
         "//packages/compiler-cli/src/ngtsc/incremental:api",
         "//packages/compiler-cli/src/ngtsc/indexer",
         "//packages/compiler-cli/src/ngtsc/modulewithproviders",
->>>>>>> ae0253f3
         "//packages/compiler-cli/src/ngtsc/perf",
         "//packages/compiler-cli/src/ngtsc/reflection",
         "//packages/compiler-cli/src/ngtsc/translator",
