/**
 * @license
 * Copyright Google LLC All Rights Reserved.
 *
 * Use of this source code is governed by an MIT-style license that can be
 * found in the LICENSE file at https://angular.io/license
 */

import { platform } from "os";
import * as ts from "typescript";

import { ErrorCode, ngErrorCode } from "../../src/ngtsc/diagnostics";
import { absoluteFrom } from "../../src/ngtsc/file_system";
import { runInEachFileSystem } from "../../src/ngtsc/file_system/testing";
import { LazyRoute } from "../../src/ngtsc/routing";
import {
  restoreTypeScriptVersionForTesting,
  setTypeScriptVersionForTesting,
} from "../../src/typescript_support";
import { loadStandardTestFiles } from "../helpers/src/mock_file_loading";

import { NgtscTestEnvironment } from "./env";

const trim = (input: string): string => input.replace(/\s+/g, " ").trim();

const varRegExp = (name: string): RegExp =>
  new RegExp(`var \\w+ = \\[\"${name}\"\\];`);

const viewQueryRegExp = (
  predicate: string,
  descend: boolean,
  ref?: string
): RegExp => {
  const maybeRef = ref ? `, ${ref}` : ``;
  return new RegExp(
    `i0\\.ɵɵviewQuery\\(${predicate}, ${descend}${maybeRef}\\)`
  );
};

const contentQueryRegExp = (
  predicate: string,
  descend: boolean,
  ref?: string
): RegExp => {
  const maybeRef = ref ? `, ${ref}` : ``;
  return new RegExp(
    `i0\\.ɵɵcontentQuery\\(dirIndex, ${predicate}, ${descend}${maybeRef}\\)`
  );
};

const setClassMetadataRegExp = (expectedType: string): RegExp =>
  new RegExp(`setClassMetadata(.*?${expectedType}.*?)`);

const testFiles = loadStandardTestFiles();

function getDiagnosticSourceCode(diag: ts.Diagnostic): string {
  return diag.file!.text.substr(diag.start!, diag.length!);
}

runInEachFileSystem((os) => {
  describe("ngtsc behavioral tests", () => {
    let env!: NgtscTestEnvironment;

    beforeEach(() => {
      env = NgtscTestEnvironment.setup(testFiles);
      env.tsconfig();
    });

    it("should compile Injectables without errors", () => {
      env.write(
        "test.ts",
        `
        import {Injectable} from '@angular/core';

        @Injectable()
        export class Dep {}

        @Injectable()
        export class Service {
          constructor(dep: Dep) {}
        }
    `
      );
      env.driveMain();

      const jsContents = env.getContents("test.js");
      expect(jsContents).toContain("Dep.ɵprov =");
      expect(jsContents).toContain("Service.ɵprov =");
      expect(jsContents).not.toContain("__decorate");
      const dtsContents = env.getContents("test.d.ts");
      expect(dtsContents).toContain("static ɵprov: i0.ɵɵInjectableDef<Dep>;");
      expect(dtsContents).toContain(
        "static ɵprov: i0.ɵɵInjectableDef<Service>;"
      );
      expect(dtsContents).toContain(
        "static ɵfac: i0.ɵɵFactoryDef<Dep, never>;"
      );
      expect(dtsContents).toContain(
        "static ɵfac: i0.ɵɵFactoryDef<Service, never>;"
      );
    });

    it("should compile Injectables with a generic service", () => {
      env.write(
        "test.ts",
        `
        import {Injectable} from '@angular/core';

        @Injectable()
        export class Store<T> {}
    `
      );

      env.driveMain();

      const jsContents = env.getContents("test.js");
      expect(jsContents).toContain("Store.ɵprov =");
      const dtsContents = env.getContents("test.d.ts");
      expect(dtsContents).toContain(
        "static ɵfac: i0.ɵɵFactoryDef<Store<any>, never>;"
      );
      expect(dtsContents).toContain(
        "static ɵprov: i0.ɵɵInjectableDef<Store<any>>;"
      );
    });

    it("should compile Injectables with providedIn without errors", () => {
      env.write(
        "test.ts",
        `
        import {Injectable} from '@angular/core';

        @Injectable()
        export class Dep {}

        @Injectable({ providedIn: 'root' })
        export class Service {
          constructor(dep: Dep) {}
        }
    `
      );

      env.driveMain();

      const jsContents = env.getContents("test.js");
      expect(jsContents).toContain("Dep.ɵprov =");
      expect(jsContents).toContain("Service.ɵprov =");
      expect(jsContents).toContain(
        "Service.ɵfac = function Service_Factory(t) { return new (t || Service)(i0.ɵɵinject(Dep)); };"
      );
      expect(jsContents).toContain("providedIn: 'root' })");
      expect(jsContents).not.toContain("__decorate");
      const dtsContents = env.getContents("test.d.ts");
      expect(dtsContents).toContain("static ɵprov: i0.ɵɵInjectableDef<Dep>;");
      expect(dtsContents).toContain(
        "static ɵprov: i0.ɵɵInjectableDef<Service>;"
      );
      expect(dtsContents).toContain(
        "static ɵfac: i0.ɵɵFactoryDef<Dep, never>;"
      );
      expect(dtsContents).toContain(
        "static ɵfac: i0.ɵɵFactoryDef<Service, never>;"
      );
    });

    it("should compile Injectables with providedIn and factory without errors", () => {
      env.write(
        "test.ts",
        `
        import {Injectable} from '@angular/core';

        @Injectable({ providedIn: 'root', useFactory: () => new Service() })
        export class Service {
          constructor() {}
        }
    `
      );

      env.driveMain();

      const jsContents = env.getContents("test.js");
      expect(jsContents).toContain("Service.ɵprov =");
      expect(jsContents).toContain(
        "factory: function () { return (function () { return new Service(); })(); }"
      );
      expect(jsContents).toContain(
        "Service_Factory(t) { return new (t || Service)(); }"
      );
      expect(jsContents).toContain(", providedIn: 'root' });");
      expect(jsContents).not.toContain("__decorate");
      const dtsContents = env.getContents("test.d.ts");
      expect(dtsContents).toContain(
        "static ɵprov: i0.ɵɵInjectableDef<Service>;"
      );
      expect(dtsContents).toContain(
        "static ɵfac: i0.ɵɵFactoryDef<Service, never>;"
      );
    });

    it("should compile Injectables with providedIn and factory with deps without errors", () => {
      env.write(
        "test.ts",
        `
        import {Injectable} from '@angular/core';

        @Injectable()
        export class Dep {}

        @Injectable({ providedIn: 'root', useFactory: (dep: Dep) => new Service(dep), deps: [Dep] })
        export class Service {
          constructor(dep: Dep) {}
        }
    `
      );

      env.driveMain();

      const jsContents = env.getContents("test.js");
      expect(jsContents).toContain("Service.ɵprov =");
      expect(jsContents).toContain(
        "factory: function Service_Factory(t) { var r = null; if (t) {"
      );
      expect(jsContents).toContain(
        "return new (t || Service)(i0.ɵɵinject(Dep));"
      );
      expect(jsContents).toContain(
        "r = (function (dep) { return new Service(dep); })(i0.ɵɵinject(Dep));"
      );
      expect(jsContents).toContain("return r; }, providedIn: 'root' });");
      expect(jsContents).not.toContain("__decorate");
      const dtsContents = env.getContents("test.d.ts");
      expect(dtsContents).toContain(
        "static ɵprov: i0.ɵɵInjectableDef<Service>;"
      );
      expect(dtsContents).toContain(
        "static ɵfac: i0.ɵɵFactoryDef<Service, never>;"
      );
    });

    it("should compile @Injectable with an @Optional dependency", () => {
      env.write(
        "test.ts",
        `
      import {Injectable, Optional as Opt} from '@angular/core';

      @Injectable()
      class Dep {}

      @Injectable()
      class Service {
        constructor(@Opt() dep: Dep) {}
      }
    `
      );
      env.driveMain();
      const jsContents = env.getContents("test.js");
      expect(jsContents).toContain("inject(Dep, 8)");
    });

    it("should compile @Injectable with constructor overloads", () => {
      env.write(
        "test.ts",
        `
      import {Injectable, Optional} from '@angular/core';

      @Injectable()
      class Dep {}

      @Injectable()
      class OptionalDep {}

      @Injectable()
      class Service {
        constructor(dep: Dep);

        constructor(dep: Dep, @Optional() optionalDep?: OptionalDep) {}
      }
    `
      );
      env.driveMain();
      const jsContents = env.getContents("test.js");

      expect(jsContents).toContain(
        `Service.ɵfac = function Service_Factory(t) { ` +
          `return new (t || Service)(i0.ɵɵinject(Dep), i0.ɵɵinject(OptionalDep, 8)); };`
      );
    });

    it("should compile Directives without errors", () => {
      env.write(
        "test.ts",
        `
        import {Directive} from '@angular/core';

        @Directive({selector: '[dir]'})
        export class TestDir {}
      `
      );

      env.driveMain();

      const jsContents = env.getContents("test.js");
      expect(jsContents).toContain("TestDir.ɵdir = i0.ɵɵdefineDirective");
      expect(jsContents).toContain("TestDir.ɵfac = function");
      expect(jsContents).not.toContain("__decorate");

      const dtsContents = env.getContents("test.d.ts");
      expect(dtsContents).toContain(
        'static ɵdir: i0.ɵɵDirectiveDefWithMeta<TestDir, "[dir]", never, {}, {}, never>'
      );
      expect(dtsContents).toContain(
        "static ɵfac: i0.ɵɵFactoryDef<TestDir, never>"
      );
    });

    it("should compile abstract Directives without errors", () => {
      env.write(
        "test.ts",
        `
        import {Directive} from '@angular/core';

        @Directive()
        export class TestDir {}
      `
      );

      env.driveMain();

      const jsContents = env.getContents("test.js");
      expect(jsContents).toContain("TestDir.ɵdir = i0.ɵɵdefineDirective");
      expect(jsContents).toContain("TestDir.ɵfac = function");
      expect(jsContents).not.toContain("__decorate");

      const dtsContents = env.getContents("test.d.ts");
      expect(dtsContents).toContain(
        "static ɵdir: i0.ɵɵDirectiveDefWithMeta<TestDir, never, never, {}, {}, never>"
      );
      expect(dtsContents).toContain(
        "static ɵfac: i0.ɵɵFactoryDef<TestDir, never>"
      );
    });

    it("should compile Components (inline template) without errors", () => {
      env.write(
        "test.ts",
        `
        import {Component} from '@angular/core';

        @Component({
          selector: 'test-cmp',
          template: 'this is a test',
        })
        export class TestCmp {}
    `
      );

      env.driveMain();

      const jsContents = env.getContents("test.js");
      expect(jsContents).toContain("TestCmp.ɵcmp = i0.ɵɵdefineComponent");
      expect(jsContents).toContain("TestCmp.ɵfac = function");
      expect(jsContents).not.toContain("__decorate");

      const dtsContents = env.getContents("test.d.ts");
      expect(dtsContents).toContain(
        'static ɵcmp: i0.ɵɵComponentDefWithMeta<TestCmp, "test-cmp", never, {}, {}, never, never>'
      );
      expect(dtsContents).toContain(
        "static ɵfac: i0.ɵɵFactoryDef<TestCmp, never>"
      );
    });

    it("should compile Components (dynamic inline template) without errors", () => {
      env.write(
        "test.ts",
        `
        import {Component} from '@angular/core';

        @Component({
          selector: 'test-cmp',
          template: 'this is ' + 'a test',
        })
        export class TestCmp {}
    `
      );

      env.driveMain();

      const jsContents = env.getContents("test.js");
      expect(jsContents).toContain("TestCmp.ɵcmp = i0.ɵɵdefineComponent");
      expect(jsContents).toContain("TestCmp.ɵfac = function");
      expect(jsContents).not.toContain("__decorate");

      const dtsContents = env.getContents("test.d.ts");

      expect(dtsContents).toContain(
        "static ɵcmp: i0.ɵɵComponentDefWithMeta" +
          '<TestCmp, "test-cmp", never, {}, {}, never, never>'
      );
      expect(dtsContents).toContain(
        "static ɵfac: i0.ɵɵFactoryDef<TestCmp, never>"
      );
    });

    it("should compile Components (function call inline template) without errors", () => {
      env.write(
        "test.ts",
        `
        import {Component} from '@angular/core';

        function getTemplate() {
          return 'this is a test';
        }
        @Component({
          selector: 'test-cmp',
          template: getTemplate(),
        })
        export class TestCmp {}
    `
      );

      env.driveMain();

      const jsContents = env.getContents("test.js");
      expect(jsContents).toContain("TestCmp.ɵcmp = i0.ɵɵdefineComponent");
      expect(jsContents).toContain("TestCmp.ɵfac = function");
      expect(jsContents).not.toContain("__decorate");

      const dtsContents = env.getContents("test.d.ts");
      expect(dtsContents).toContain(
        'static ɵcmp: i0.ɵɵComponentDefWithMeta<TestCmp, "test-cmp", never, {}, {}, never, never>'
      );
      expect(dtsContents).toContain(
        "static ɵfac: i0.ɵɵFactoryDef<TestCmp, never>"
      );
    });

    it("should compile Components (external template) without errors", () => {
      env.write(
        "test.ts",
        `
        import {Component} from '@angular/core';

        @Component({
          selector: 'test-cmp',
          templateUrl: './dir/test.html',
        })
        export class TestCmp {}
    `
      );
      env.write("dir/test.html", "<p>Hello World</p>");

      env.driveMain();

      const jsContents = env.getContents("test.js");
      expect(jsContents).toContain("Hello World");
    });

    // This test triggers the Tsickle compiler which asserts that the file-paths
    // are valid for the real OS. When on non-Windows systems it doesn't like paths
    // that start with `C:`.
    if (os !== "Windows" || platform() === "win32") {
      describe("when closure annotations are requested", () => {
        it("should add @nocollapse to static fields", () => {
          env.tsconfig({
            annotateForClosureCompiler: true,
          });
          env.write(
            "test.ts",
            `
            import {Component} from '@angular/core';

            @Component({
              selector: 'test-cmp',
              templateUrl: './dir/test.html',
            })
            export class TestCmp {}
          `
          );
          env.write("dir/test.html", "<p>Hello World</p>");

          env.driveMain();

          const jsContents = env.getContents("test.js");
          expect(jsContents).toContain("/** @nocollapse */ TestCmp.ɵcmp");
        });

        /**
         * The following set of tests verify that after Tsickle run we do not have cases
         * which trigger automatic semicolon insertion, which breaks the code. In order
         * to avoid the problem, we wrap all function expressions in certain fields
         * ("providers" and "viewProviders") in parentheses. More info on Tsickle
         * processing related to this case can be found here:
         * https://github.com/angular/tsickle/blob/d7974262571c8a17d684e5ba07680e1b1993afdd/src/jsdoc_transformer.ts#L1021
         */
        describe("wrap functions in certain fields in parentheses", () => {
          const providers = `
            [{
              provide: 'token-a',
              useFactory: (service: Service) => {
                return () => service.id;
              }
            }, {
              provide: 'token-b',
              useFactory: function(service: Service) {
                return function() {
                  return service.id;
                }
              }
            }]
          `;

          const service = `
              export class Service {
                id: string = 'service-id';
              }
            `;

          const verifyOutput = (jsContents: string) => {
            // verify that there is no pattern that triggers automatic semicolon
            // insertion by checking that there are no return statements not wrapped in
            // parentheses
            expect(trim(jsContents)).not.toContain(
              trim(`
              return /**
              * @return {?}
              */
            `)
            );
            expect(trim(jsContents)).toContain(
              trim(`
              [{
                  provide: 'token-a',
                  useFactory: (function (service) {
                      return (/**
                      * @return {?}
                      */
                      function () { return service.id; });
                  })
              }, {
                  provide: 'token-b',
                  useFactory: (function (service) {
                      return (/**
                      * @return {?}
                      */
                      function () {
                          return service.id;
                      });
                  })
              }]
            `)
            );
          };

          it('should wrap functions in "providers" list in NgModule', () => {
            env.tsconfig({
              annotateForClosureCompiler: true,
            });
            env.write("service.ts", service);
            env.write(
              "test.ts",
              `
              import {NgModule} from '@angular/core';
              import {Service} from './service';

              @NgModule({
                providers: ${providers}
              })
              export class SomeModule {}
            `
            );

            env.driveMain();
            verifyOutput(env.getContents("test.js"));
          });

          it('should wrap functions in "providers" list in Component', () => {
            env.tsconfig({
              annotateForClosureCompiler: true,
            });
            env.write("service.ts", service);
            env.write(
              "test.ts",
              `
              import {Component} from '@angular/core';
              import {Service} from './service';

              @Component({
                template: '...',
                providers: ${providers}
              })
              export class SomeComponent {}
            `
            );

            env.driveMain();
            verifyOutput(env.getContents("test.js"));
          });

          it('should wrap functions in "viewProviders" list in Component', () => {
            env.tsconfig({
              annotateForClosureCompiler: true,
            });
            env.write("service.ts", service);
            env.write(
              "test.ts",
              `
              import {Component} from '@angular/core';
              import {Service} from './service';

              @Component({
                template: '...',
                viewProviders: ${providers}
              })
              export class SomeComponent {}
            `
            );

            env.driveMain();
            verifyOutput(env.getContents("test.js"));
          });

          it('should wrap functions in "providers" list in Directive', () => {
            env.tsconfig({
              annotateForClosureCompiler: true,
            });
            env.write("service.ts", service);
            env.write(
              "test.ts",
              `
              import {Directive} from '@angular/core';
              import {Service} from './service';

              @Directive({
                providers: ${providers}
              })
              export class SomeDirective {}
            `
            );

            env.driveMain();
            verifyOutput(env.getContents("test.js"));
          });
        });
      });
    }

    it("should recognize aliased decorators", () => {
      env.write(
        "test.ts",
        `
      import {
        Component as AngularComponent,
        Directive as AngularDirective,
        Pipe as AngularPipe,
        Injectable as AngularInjectable,
        NgModule as AngularNgModule,
        Input as AngularInput,
        Output as AngularOutput
      } from '@angular/core';

      @AngularDirective()
      export class TestBase {
        @AngularInput() input: any;
        @AngularOutput() output: any;
      }

      @AngularComponent({
        selector: 'test-component',
        template: '...'
      })
      export class TestComponent {
        @AngularInput() input: any;
        @AngularOutput() output: any;
      }

      @AngularDirective({
        selector: 'test-directive'
      })
      export class TestDirective {}

      @AngularPipe({
        name: 'test-pipe'
      })
      export class TestPipe {}

      @AngularInjectable({})
      export class TestInjectable {}

      @AngularNgModule({
        declarations: [
          TestComponent,
          TestDirective,
          TestPipe
        ],
        exports: [
          TestComponent,
          TestDirective,
          TestPipe
        ]
      })
      class MyModule {}
    `
      );

      env.driveMain();

      const jsContents = env.getContents("test.js");
      expect(jsContents).toContain("TestBase.ɵdir = i0.ɵɵdefineDirective");
      expect(jsContents).toContain("TestComponent.ɵcmp = i0.ɵɵdefineComponent");
      expect(jsContents).toContain("TestDirective.ɵdir = i0.ɵɵdefineDirective");
      expect(jsContents).toContain("TestPipe.ɵpipe = i0.ɵɵdefinePipe");
      expect(jsContents).toContain(
        "TestInjectable.ɵprov = i0.ɵɵdefineInjectable"
      );
      expect(jsContents).toContain("MyModule.ɵmod = i0.ɵɵdefineNgModule");
      expect(jsContents).toContain("MyModule.ɵinj = i0.ɵɵdefineInjector");
      expect(jsContents).toContain('inputs: { input: "input" }');
      expect(jsContents).toContain('outputs: { output: "output" }');
    });

    it("should pick a Pipe defined in `declarations` over imported Pipes", () => {
      env.tsconfig({});
      env.write(
        "test.ts",
        `
        import {Component, Pipe, NgModule} from '@angular/core';

        // ModuleA classes

        @Pipe({name: 'number'})
        class PipeA {}

        @NgModule({
          declarations: [PipeA],
          exports: [PipeA]
        })
        class ModuleA {}

        // ModuleB classes

        @Pipe({name: 'number'})
        class PipeB {}

        @Component({
          selector: 'app',
          template: '{{ count | number }}'
        })
        export class App {}

        @NgModule({
          imports: [ModuleA],
          declarations: [PipeB, App],
        })
        class ModuleB {}
      `
      );

      env.driveMain();

      const jsContents = trim(env.getContents("test.js"));
      expect(jsContents).toContain("pipes: [PipeB]");
    });

    it("should respect imported module order when selecting Pipe (last imported Pipe is used)", () => {
      env.tsconfig({});
      env.write(
        "test.ts",
        `
            import {Component, Pipe, NgModule} from '@angular/core';

            // ModuleA classes

            @Pipe({name: 'number'})
            class PipeA {}

            @NgModule({
              declarations: [PipeA],
              exports: [PipeA]
            })
            class ModuleA {}

            // ModuleB classes

            @Pipe({name: 'number'})
            class PipeB {}

            @NgModule({
              declarations: [PipeB],
              exports: [PipeB]
            })
            class ModuleB {}

            // ModuleC classes

            @Component({
              selector: 'app',
              template: '{{ count | number }}'
            })
            export class App {}

            @NgModule({
              imports: [ModuleA, ModuleB],
              declarations: [App],
            })
            class ModuleC {}
          `
      );

      env.driveMain();

      const jsContents = trim(env.getContents("test.js"));
      expect(jsContents).toContain("pipes: [PipeB]");
    });

    it("should add Directives and Components from `declarations` at the end of the list", () => {
      env.tsconfig({});
      env.write(
        "test.ts",
        `
        import {Component, Directive, NgModule} from '@angular/core';

        // ModuleA classes

        @Directive({selector: '[dir]'})
        class DirectiveA {}

        @Component({
          selector: 'comp',
          template: '...'
        })
        class ComponentA {}

        @NgModule({
          declarations: [DirectiveA, ComponentA],
          exports: [DirectiveA, ComponentA]
        })
        class ModuleA {}

        // ModuleB classes

        @Directive({selector: '[dir]'})
        class DirectiveB {}

        @Component({
          selector: 'comp',
          template: '...',
        })
        export class ComponentB {}

        @Component({
          selector: 'app',
          template: \`
            <div dir></div>
            <comp></comp>
          \`,
        })
        export class App {}

        @NgModule({
          imports: [ModuleA],
          declarations: [DirectiveB, ComponentB, App],
        })
        class ModuleB {}
      `
      );

      env.driveMain();

      const jsContents = trim(env.getContents("test.js"));
      expect(jsContents).toContain(
        "directives: [DirectiveA, DirectiveB, ComponentA, ComponentB]"
      );
    });

    it("should respect imported module order while processing Directives and Components", () => {
      env.tsconfig({});
      env.write(
        "test.ts",
        `
        import {Component, Directive, NgModule} from '@angular/core';

        // ModuleA classes

        @Directive({selector: '[dir]'})
        class DirectiveA {}

        @Component({
          selector: 'comp',
          template: '...'
        })
        class ComponentA {}

        @NgModule({
          declarations: [DirectiveA, ComponentA],
          exports: [DirectiveA, ComponentA]
        })
        class ModuleA {}

        // ModuleB classes

        @Directive({selector: '[dir]'})
        class DirectiveB {}

        @Component({
          selector: 'comp',
          template: '...'
        })
        class ComponentB {}

        @NgModule({
          declarations: [DirectiveB, ComponentB],
          exports: [DirectiveB, ComponentB]
        })
        class ModuleB {}

        // ModuleC classes

        @Component({
          selector: 'app',
          template: \`
            <div dir></div>
            <comp></comp>
          \`,
        })
        export class App {}

        @NgModule({
          imports: [ModuleA, ModuleB],
          declarations: [App],
        })
        class ModuleC {}
      `
      );

      env.driveMain();

      const jsContents = trim(env.getContents("test.js"));
      expect(jsContents).toContain(
        "directives: [DirectiveA, DirectiveB, ComponentA, ComponentB]"
      );
    });

    it("should compile Components with a templateUrl in a different rootDir", () => {
      env.tsconfig({}, ["./extraRootDir"]);
      env.write("extraRootDir/test.html", "<p>Hello World</p>");
      env.write(
        "test.ts",
        `
        import {Component} from '@angular/core';

        @Component({
          selector: 'test-cmp',
          templateUrl: 'test.html',
        })
        export class TestCmp {}
    `
      );

      env.driveMain();

      const jsContents = env.getContents("test.js");
      expect(jsContents).toContain("Hello World");
    });

    it("should compile Components with an absolute templateUrl in a different rootDir", () => {
      env.tsconfig({}, ["./extraRootDir"]);
      env.write("extraRootDir/test.html", "<p>Hello World</p>");
      env.write(
        "test.ts",
        `
        import {Component} from '@angular/core';

        @Component({
          selector: 'test-cmp',
          templateUrl: '/test.html',
        })
        export class TestCmp {}
    `
      );

      env.driveMain();

      const jsContents = env.getContents("test.js");
      expect(jsContents).toContain("Hello World");
    });

    it("should compile components with styleUrls", () => {
      env.write(
        "test.ts",
        `
        import {Component} from '@angular/core';

        @Component({
          selector: 'test-cmp',
          styleUrls: ['./dir/style.css'],
          template: '',
        })
        export class TestCmp {}
    `
      );
      env.write("dir/style.css", ":host { background-color: blue; }");

      env.driveMain();

      const jsContents = env.getContents("test.js");
      expect(jsContents).toContain("background-color: blue");
    });

    it("should compile components with styleUrls with fallback to .css extension", () => {
      env.write(
        "test.ts",
        `
        import {Component} from '@angular/core';

        @Component({
          selector: 'test-cmp',
          styleUrls: ['./dir/style.scss'],
          template: '',
        })
        export class TestCmp {}
    `
      );
      env.write("dir/style.css", ":host { background-color: blue; }");

      env.driveMain();

      const jsContents = env.getContents("test.js");
      expect(jsContents).toContain("background-color: blue");
    });

    it("should include generic type in directive definition", () => {
      env.write(
        "test.ts",
        `
        import {Directive, Input, NgModule} from '@angular/core';

        @Directive()
        export class TestBase {
          @Input() input: any;
        }
    `
      );

      env.driveMain();

      const jsContents = env.getContents("test.js");
      expect(jsContents).toContain(
        'i0.ɵɵdefineDirective({ type: TestBase, inputs: { input: "input" } });'
      );

      const dtsContents = env.getContents("test.d.ts");
      expect(dtsContents).toContain(
        `static ɵdir: i0.ɵɵDirectiveDefWithMeta<TestBase, never, never, { "input": "input"; }, {}, never>;`
      );
    });

    describe("undecorated classes using Angular features", () => {
      it("should error if @Input has been discovered", () =>
        assertErrorUndecoratedClassWithField("Input"));
      it("should error if @Output has been discovered", () =>
        assertErrorUndecoratedClassWithField("Output"));
      it("should error if @ViewChild has been discovered", () =>
        assertErrorUndecoratedClassWithField("ViewChild"));
      it("should error if @ViewChildren has been discovered", () =>
        assertErrorUndecoratedClassWithField("ViewChildren"));
      it("should error if @ContentChild has been discovered", () =>
        assertErrorUndecoratedClassWithField("ContentChildren"));
      it("should error if @HostBinding has been discovered", () =>
        assertErrorUndecoratedClassWithField("HostBinding"));
      it("should error if @HostListener has been discovered", () =>
        assertErrorUndecoratedClassWithField("HostListener"));

      it(`should error if ngOnChanges lifecycle hook has been discovered`, () =>
        assertErrorUndecoratedClassWithLifecycleHook("ngOnChanges"));
      it(`should error if ngOnInit lifecycle hook has been discovered`, () =>
        assertErrorUndecoratedClassWithLifecycleHook("ngOnInit"));
      it(`should error if ngOnDestroy lifecycle hook has been discovered`, () =>
        assertErrorUndecoratedClassWithLifecycleHook("ngOnDestroy"));
      it(`should error if ngDoCheck lifecycle hook has been discovered`, () =>
        assertErrorUndecoratedClassWithLifecycleHook("ngDoCheck"));
      it(`should error if ngAfterViewInit lifecycle hook has been discovered`, () =>
        assertErrorUndecoratedClassWithLifecycleHook("ngAfterViewInit"));
      it(`should error if ngAfterViewChecked lifecycle hook has been discovered`, () =>
        assertErrorUndecoratedClassWithLifecycleHook("ngAfterViewChecked"));
      it(`should error if ngAfterContentInit lifecycle hook has been discovered`, () =>
        assertErrorUndecoratedClassWithLifecycleHook("ngAfterContentInit"));
      it(`should error if ngAfterContentChecked lifecycle hook has been discovered`, () =>
        assertErrorUndecoratedClassWithLifecycleHook("ngAfterContentChecked"));

      function assertErrorUndecoratedClassWithField(
        fieldDecoratorName: string
      ) {
        env.write(
          "test.ts",
          `
          import {Component, ${fieldDecoratorName}, NgModule} from '@angular/core';

          export class SomeBaseClass {
            @${fieldDecoratorName}() someMember: any;
          }
        `
        );

        const errors = env.driveDiagnostics();
        expect(errors.length).toBe(1);
        expect(trim(errors[0].messageText as string)).toContain(
          "Class is using Angular features but is not decorated. Please add an explicit " +
            "Angular decorator."
        );
      }

      function assertErrorUndecoratedClassWithLifecycleHook(
        lifecycleName: string
      ) {
        env.write(
          "test.ts",
          `
            import {Component, NgModule} from '@angular/core';

            export class SomeBaseClass {
              ${lifecycleName}() {
                // empty
              }
            }
          `
        );

        const errors = env.driveDiagnostics();
        expect(errors.length).toBe(1);
        expect(trim(errors[0].messageText as string)).toContain(
          "Class is using Angular features but is not decorated. Please add an explicit " +
            "Angular decorator."
        );
      }
    });

    it("should compile NgModules without errors", () => {
      env.write(
        "test.ts",
        `
        import {Component, NgModule} from '@angular/core';

        @Component({
          selector: 'test-cmp',
          template: 'this is a test',
        })
        export class TestCmp {}

        @NgModule({
          declarations: [TestCmp],
          bootstrap: [TestCmp],
        })
        export class TestModule {}
    `
      );

      env.driveMain();

      const jsContents = env.getContents("test.js");
      expect(jsContents).toContain(
        "i0.ɵɵdefineNgModule({ type: TestModule, bootstrap: [TestCmp] });"
      );
      expect(jsContents).toContain(
        'function () { (typeof ngJitMode === "undefined" || ngJitMode) && i0.ɵɵsetNgModuleScope(TestModule, { declarations: [TestCmp] }); })();'
      );
      expect(jsContents).toContain(
        "i0.ɵɵdefineInjector({ factory: " +
          "function TestModule_Factory(t) { return new (t || TestModule)(); } });"
      );

      const dtsContents = env.getContents("test.d.ts");
      expect(dtsContents).toContain(
        'static ɵcmp: i0.ɵɵComponentDefWithMeta<TestCmp, "test-cmp", never, {}, {}, never, never>'
      );
      expect(dtsContents).toContain(
        "static ɵmod: i0.ɵɵNgModuleDefWithMeta<TestModule, [typeof TestCmp], never, never>"
      );
      expect(dtsContents).not.toContain("__decorate");
    });

    it("should not emit a ɵɵsetNgModuleScope call when no scope metadata is present", () => {
      env.write(
        "test.ts",
        `
        import {NgModule} from '@angular/core';

        @NgModule({})
        export class TestModule {}
    `
      );

      env.driveMain();

      const jsContents = env.getContents("test.js");
      expect(jsContents).toContain(
        "i0.ɵɵdefineNgModule({ type: TestModule });"
      );
      expect(jsContents).not.toContain("ɵɵsetNgModuleScope(TestModule,");
    });

    it("should emit the id when the module's id is a string", () => {
      env.write(
        "test.ts",
        `
        import {NgModule} from '@angular/core';

        @NgModule({id: 'test'})
        export class TestModule {}
    `
      );

      env.driveMain();

      const jsContents = env.getContents("test.js");
      expect(jsContents).toContain(
        `i0.ɵɵdefineNgModule({ type: TestModule, id: 'test' })`
      );
    });

    it("should emit the id when the module's id is defined as `module.id`", () => {
      env.write(
        "index.d.ts",
        `
         declare const module = {id: string};
       `
      );
      env.write(
        "test.ts",
        `
         import {NgModule} from '@angular/core';

         @NgModule({id: module.id})
         export class TestModule {}
       `
      );

      env.driveMain();

      const jsContents = env.getContents("test.js");
      expect(jsContents).toContain(
        "i0.ɵɵdefineNgModule({ type: TestModule, id: module.id })"
      );
    });

    it("should filter out directives and pipes from module exports in the injector def", () => {
      env.write(
        "test.ts",
        `
      import {NgModule} from '@angular/core';
      import {RouterComp, RouterModule} from '@angular/router';
      import {Dir, OtherDir, MyPipe, Comp} from './decls';

      @NgModule({
        declarations: [OtherDir],
        exports: [OtherDir],
      })
      export class OtherModule {}

      const EXPORTS = [Dir, MyPipe, Comp, OtherModule, OtherDir, RouterModule, RouterComp];

      @NgModule({
        declarations: [Dir, MyPipe, Comp],
        imports: [OtherModule, RouterModule.forRoot()],
        exports: [EXPORTS],
      })
      export class TestModule {}
    `
      );
      env.write(
        `decls.ts`,
        `
      import {Component, Directive, Pipe} from '@angular/core';

      @Directive({selector: '[dir]'})
      export class Dir {}

      @Directive({selector: '[other]'})
      export class OtherDir {}

      @Pipe({name:'pipe'})
      export class MyPipe {}

      @Component({selector: 'test', template: ''})
      export class Comp {}
    `
      );
      env.write(
        "node_modules/@angular/router/index.d.ts",
        `
      import {ɵɵComponentDefWithMeta, ModuleWithProviders, ɵɵNgModuleDefWithMeta} from '@angular/core';

      export declare class RouterComp {
        static ɵcmp: ɵɵComponentDefWithMeta<RouterComp, "lib-cmp", never, {}, {}, never>
      }

      declare class RouterModule {
        static forRoot(): ModuleWithProviders<RouterModule>;
        static ɵmod: ɵɵNgModuleDefWithMeta<RouterModule, [typeof RouterComp], never, [typeof RouterComp]>;
      }
    `
      );

      env.driveMain();

      const jsContents = env.getContents("test.js");
      expect(jsContents).toContain(
        "i0.ɵɵdefineInjector({ factory: function TestModule_Factory(t) " +
          "{ return new (t || TestModule)(); }, imports: [[OtherModule, RouterModule.forRoot()]," +
          " OtherModule, RouterModule] });"
      );
    });

    it("should compile NgModules with services without errors", () => {
      env.write(
        "test.ts",
        `
        import {Component, NgModule} from '@angular/core';

        export class Token {}

        @NgModule({})
        export class OtherModule {}

        @Component({
          selector: 'test-cmp',
          template: 'this is a test',
        })
        export class TestCmp {}

        @NgModule({
          declarations: [TestCmp],
          providers: [{provide: Token, useValue: 'test'}],
          imports: [OtherModule],
        })
        export class TestModule {}
    `
      );

      env.driveMain();

      const jsContents = env.getContents("test.js");
      expect(jsContents).toContain(
        "i0.ɵɵdefineNgModule({ type: TestModule });"
      );
      expect(jsContents).toContain(
        `TestModule.ɵinj = i0.ɵɵdefineInjector({ factory: ` +
          `function TestModule_Factory(t) { return new (t || TestModule)(); }, providers: [{ provide: ` +
          `Token, useValue: 'test' }], imports: [[OtherModule]] });`
      );

      const dtsContents = env.getContents("test.d.ts");
      expect(dtsContents).toContain(
        "static ɵmod: i0.ɵɵNgModuleDefWithMeta<TestModule, [typeof TestCmp], [typeof OtherModule], never>"
      );
      expect(dtsContents).toContain("static ɵinj: i0.ɵɵInjectorDef");
    });

    it("should compile NgModules with factory providers without errors", () => {
      env.write(
        "test.ts",
        `
        import {Component, NgModule} from '@angular/core';

        export class Token {}

        @NgModule({})
        export class OtherModule {}

        @Component({
          selector: 'test-cmp',
          template: 'this is a test',
        })
        export class TestCmp {}

        @NgModule({
          declarations: [TestCmp],
          providers: [{provide: Token, useFactory: () => new Token()}],
          imports: [OtherModule],
        })
        export class TestModule {}
    `
      );

      env.driveMain();

      const jsContents = env.getContents("test.js");
      expect(jsContents).toContain(
        "i0.ɵɵdefineNgModule({ type: TestModule });"
      );
      expect(jsContents).toContain(
        `TestModule.ɵinj = i0.ɵɵdefineInjector({ factory: ` +
          `function TestModule_Factory(t) { return new (t || TestModule)(); }, providers: [{ provide: ` +
          `Token, useFactory: function () { return new Token(); } }], imports: [[OtherModule]] });`
      );

      const dtsContents = env.getContents("test.d.ts");
      expect(dtsContents).toContain(
        "static ɵmod: i0.ɵɵNgModuleDefWithMeta<TestModule, [typeof TestCmp], [typeof OtherModule], never>"
      );
      expect(dtsContents).toContain("static ɵinj: i0.ɵɵInjectorDef");
    });

    it("should compile NgModules with factory providers and deps without errors", () => {
      env.write(
        "test.ts",
        `
        import {Component, NgModule} from '@angular/core';

        export class Dep {}

        export class Token {
          constructor(dep: Dep) {}
        }

        @NgModule({})
        export class OtherModule {}

        @Component({
          selector: 'test-cmp',
          template: 'this is a test',
        })
        export class TestCmp {}

        @NgModule({
          declarations: [TestCmp],
          providers: [{provide: Token, useFactory: (dep: Dep) => new Token(dep), deps: [Dep]}],
          imports: [OtherModule],
        })
        export class TestModule {}
    `
      );

      env.driveMain();

      const jsContents = env.getContents("test.js");
      expect(jsContents).toContain(
        "i0.ɵɵdefineNgModule({ type: TestModule });"
      );
      expect(jsContents).toContain(
        `TestModule.ɵinj = i0.ɵɵdefineInjector({ factory: ` +
          `function TestModule_Factory(t) { return new (t || TestModule)(); }, providers: [{ provide: ` +
          `Token, useFactory: function (dep) { return new Token(dep); }, deps: [Dep] }], imports: [[OtherModule]] });`
      );

      const dtsContents = env.getContents("test.d.ts");
      expect(dtsContents).toContain(
        "static ɵmod: i0.ɵɵNgModuleDefWithMeta<TestModule, [typeof TestCmp], [typeof OtherModule], never>"
      );
      expect(dtsContents).toContain("static ɵinj: i0.ɵɵInjectorDef");
    });

    it("should compile NgModules with references to local components", () => {
      env.write(
        "test.ts",
        `
      import {NgModule} from '@angular/core';
      import {Foo} from './foo';

      @NgModule({
        declarations: [Foo],
      })
      export class FooModule {}
    `
      );
      env.write(
        "foo.ts",
        `
      import {Component} from '@angular/core';
      @Component({selector: 'foo', template: ''})
      export class Foo {}
    `
      );

      env.driveMain();

      const jsContents = env.getContents("test.js");
      const dtsContents = env.getContents("test.d.ts");

      expect(jsContents).toContain("import { Foo } from './foo';");
      expect(jsContents).not.toMatch(/as i[0-9] from ".\/foo"/);
      expect(dtsContents).toContain('as i1 from "./foo";');
    });

    it("should compile NgModules with references to absolute components", () => {
      env.write(
        "test.ts",
        `
      import {NgModule} from '@angular/core';
      import {Foo} from 'foo';

      @NgModule({
        declarations: [Foo],
      })
      export class FooModule {}
    `
      );
      env.write(
        "node_modules/foo/index.ts",
        `
      import {Component} from '@angular/core';

      @Component({
        selector: 'foo',
        template: '',
      })
      export class Foo {
      }
    `
      );

      env.driveMain();

      const jsContents = env.getContents("test.js");
      const dtsContents = env.getContents("test.d.ts");

      expect(jsContents).toContain("import { Foo } from 'foo';");
      expect(jsContents).not.toMatch(/as i[0-9] from "foo"/);
      expect(dtsContents).toContain('as i1 from "foo";');
    });

    it("should compile NgModules with references to forward declared bootstrap components", () => {
      env.write(
        "test.ts",
        `
      import {Component, forwardRef, NgModule} from '@angular/core';

      @NgModule({
        bootstrap: [forwardRef(() => Foo)],
      })
      export class FooModule {}

      @Component({selector: 'foo', template: 'foo'})
      export class Foo {}
    `
      );

      env.driveMain();

      const jsContents = env.getContents("test.js");
      expect(jsContents).toContain("bootstrap: function () { return [Foo]; }");
    });

    it("should compile NgModules with references to forward declared directives", () => {
      env.write(
        "test.ts",
        `
      import {Directive, forwardRef, NgModule} from '@angular/core';

      @NgModule({
        declarations: [forwardRef(() => Foo)],
      })
      export class FooModule {}

      @Directive({selector: 'foo'})
      export class Foo {}
    `
      );

      env.driveMain();

      const jsContents = env.getContents("test.js");
      expect(jsContents).toContain(
        "declarations: function () { return [Foo]; }"
      );
    });

    it("should compile NgModules with references to forward declared imports", () => {
      env.write(
        "test.ts",
        `
      import {forwardRef, NgModule} from '@angular/core';

      @NgModule({
        imports: [forwardRef(() => BarModule)],
      })
      export class FooModule {}

      @NgModule({})
      export class BarModule {}
    `
      );

      env.driveMain();

      const jsContents = env.getContents("test.js");
      expect(jsContents).toContain(
        "imports: function () { return [BarModule]; }"
      );
    });

    it("should compile NgModules with references to forward declared exports", () => {
      env.write(
        "test.ts",
        `
      import {forwardRef, NgModule} from '@angular/core';

      @NgModule({
        exports: [forwardRef(() => BarModule)],
      })
      export class FooModule {}

      @NgModule({})
      export class BarModule {}
    `
      );

      env.driveMain();

      const jsContents = env.getContents("test.js");
      expect(jsContents).toContain(
        "exports: function () { return [BarModule]; }"
      );
    });

    it("should compile Pipes without errors", () => {
      env.write(
        "test.ts",
        `
        import {Pipe} from '@angular/core';

        @Pipe({
          name: 'test-pipe',
          pure: false,
        })
        export class TestPipe {}
    `
      );

      env.driveMain();

      const jsContents = env.getContents("test.js");
      const dtsContents = env.getContents("test.d.ts");

      expect(jsContents).toContain(
        'TestPipe.ɵpipe = i0.ɵɵdefinePipe({ name: "test-pipe", type: TestPipe, pure: false })'
      );
      expect(jsContents).toContain(
        "TestPipe.ɵfac = function TestPipe_Factory(t) { return new (t || TestPipe)(); }"
      );
      expect(dtsContents).toContain(
        'static ɵpipe: i0.ɵɵPipeDefWithMeta<TestPipe, "test-pipe">;'
      );
      expect(dtsContents).toContain(
        "static ɵfac: i0.ɵɵFactoryDef<TestPipe, never>;"
      );
    });

    it("should compile pure Pipes without errors", () => {
      env.write(
        "test.ts",
        `
        import {Pipe} from '@angular/core';

        @Pipe({
          name: 'test-pipe',
        })
        export class TestPipe {}
    `
      );

      env.driveMain();

      const jsContents = env.getContents("test.js");
      const dtsContents = env.getContents("test.d.ts");

      expect(jsContents).toContain(
        'TestPipe.ɵpipe = i0.ɵɵdefinePipe({ name: "test-pipe", type: TestPipe, pure: true })'
      );
      expect(jsContents).toContain(
        "TestPipe.ɵfac = function TestPipe_Factory(t) { return new (t || TestPipe)(); }"
      );
      expect(dtsContents).toContain(
        'static ɵpipe: i0.ɵɵPipeDefWithMeta<TestPipe, "test-pipe">;'
      );
      expect(dtsContents).toContain(
        "static ɵfac: i0.ɵɵFactoryDef<TestPipe, never>;"
      );
    });

    it("should compile Pipes with dependencies", () => {
      env.write(
        "test.ts",
        `
        import {Pipe} from '@angular/core';

        export class Dep {}

        @Pipe({
          name: 'test-pipe',
          pure: false,
        })
        export class TestPipe {
          constructor(dep: Dep) {}
        }
    `
      );

      env.driveMain();

      const jsContents = env.getContents("test.js");
      expect(jsContents).toContain(
        "return new (t || TestPipe)(i0.ɵɵdirectiveInject(Dep));"
      );
    });

    it("should compile Pipes with generic types", () => {
      env.write(
        "test.ts",
        `
        import {Pipe} from '@angular/core';

        @Pipe({
          name: 'test-pipe',
        })
        export class TestPipe<T> {}
    `
      );

      env.driveMain();

      const jsContents = env.getContents("test.js");
      expect(jsContents).toContain("TestPipe.ɵpipe =");
      const dtsContents = env.getContents("test.d.ts");
      expect(dtsContents).toContain(
        'static ɵpipe: i0.ɵɵPipeDefWithMeta<TestPipe<any>, "test-pipe">;'
      );
      expect(dtsContents).toContain(
        "static ɵfac: i0.ɵɵFactoryDef<TestPipe<any>, never>;"
      );
    });

    it("should include @Pipes in @NgModule scopes", () => {
      env.write(
        "test.ts",
        `
        import {Component, NgModule, Pipe} from '@angular/core';

        @Pipe({name: 'test'})
        export class TestPipe {}

        @Component({selector: 'test-cmp', template: '{{value | test}}'})
        export class TestCmp {}

        @NgModule({declarations: [TestPipe, TestCmp]})
        export class TestModule {}
    `
      );

      env.driveMain();

      const jsContents = env.getContents("test.js");
      expect(jsContents).toContain("pipes: [TestPipe]");

      const dtsContents = env.getContents("test.d.ts");
      expect(dtsContents).toContain(
        "i0.ɵɵNgModuleDefWithMeta<TestModule, [typeof TestPipe, typeof TestCmp], never, never>"
      );
    });

    describe("empty and missing selectors", () => {
      it("should use default selector for Components when no selector present", () => {
        env.write(
          "test.ts",
          `
        import {Component} from '@angular/core';

        @Component({
          template: '...',
        })
        export class TestCmp {}
      `
        );

        env.driveMain();

        const jsContents = env.getContents("test.js");
        expect(jsContents).toContain('selectors: [["ng-component"]]');
      });

      it("should use default selector for Components with empty string selector", () => {
        env.write(
          "test.ts",
          `
        import {Component} from '@angular/core';

        @Component({
          selector: '',
          template: '...',
        })
        export class TestCmp {}
      `
        );

        env.driveMain();

        const jsContents = env.getContents("test.js");
        expect(jsContents).toContain('selectors: [["ng-component"]]');
      });

      it("should allow directives with no selector that are not in NgModules", () => {
        env.write(
          "main.ts",
          `
          import {Directive} from '@angular/core';

          @Directive({})
          export class BaseDir {}

          @Directive({})
          export abstract class AbstractBaseDir {}

          @Directive()
          export abstract class EmptyDir {}

          @Directive({
            inputs: ['a', 'b']
          })
          export class TestDirWithInputs {}
        `
        );
        const errors = env.driveDiagnostics();
        expect(errors.length).toBe(0);
      });

      it("should be able to use abstract directive in other compilation units", () => {
        env.write(
          "tsconfig.json",
          JSON.stringify({
            extends: "./tsconfig-base.json",
            angularCompilerOptions: { enableIvy: true },
            compilerOptions: {
              rootDir: ".",
              outDir: "../node_modules/lib1_built",
            },
          })
        );
        env.write(
          "index.ts",
          `
          import {Directive} from '@angular/core';

          @Directive()
          export class BaseClass {}
        `
        );

        expect(env.driveDiagnostics().length).toBe(0);

        env.tsconfig();
        env.write(
          "index.ts",
          `
          import {NgModule, Directive} from '@angular/core';
          import {BaseClass} from 'lib1_built';

          @Directive({selector: 'my-dir'})
          export class MyDirective extends BaseClass {}

          @NgModule({declarations: [MyDirective]})
          export class AppModule {}
        `
        );

        expect(env.driveDiagnostics().length).toBe(0);
      });

      it("should not allow directives with no selector that are in NgModules", () => {
        env.write(
          "main.ts",
          `
          import {Directive, NgModule} from '@angular/core';

          @Directive({})
          export class BaseDir {}

          @NgModule({
            declarations: [BaseDir],
          })
          export class MyModule {}
        `
        );
        const errors = env.driveDiagnostics();
        expect(trim(errors[0].messageText as string)).toContain(
          "Directive BaseDir has no selector, please add it!"
        );
      });

      it("should throw if Directive selector is an empty string", () => {
        env.write(
          "test.ts",
          `
        import {Directive} from '@angular/core';

        @Directive({
          selector: ''
        })
        export class TestDir {}
      `
        );

        const errors = env.driveDiagnostics();
        expect(trim(errors[0].messageText as string)).toContain(
          "Directive TestDir has no selector, please add it!"
        );
      });
    });

    describe("error handling", () => {
      function verifyThrownError(errorCode: ErrorCode, errorMessage: string) {
        const errors = env.driveDiagnostics();
        expect(errors.length).toBe(1);
        const { code, messageText } = errors[0];
        expect(code).toBe(ngErrorCode(errorCode));
        expect(trim(messageText as string)).toContain(errorMessage);
      }

      it("should throw if invalid arguments are provided in @NgModule", () => {
        env.tsconfig({});
        env.write(
          "test.ts",
          `
          import {NgModule} from '@angular/core';

          @NgModule('invalidNgModuleArgumentType')
          export class MyModule {}
        `
        );
        verifyThrownError(
          ErrorCode.DECORATOR_ARG_NOT_LITERAL,
          "@NgModule argument must be an object literal"
        );
      });

      it("should throw if multiple query decorators are used on the same field", () => {
        env.tsconfig({});
        env.write(
          "test.ts",
          `
          import {Component, ContentChild} from '@angular/core';

          @Component({
            selector: 'test-cmp',
            template: '...'
          })
          export class TestCmp {
            @ContentChild('bar', {static: true})
            @ContentChild('foo')
            foo: any;
          }
        `
        );
        verifyThrownError(
          ErrorCode.DECORATOR_COLLISION,
          "Cannot have multiple query decorators on the same class member"
        );
      });

      ["ViewChild", "ViewChildren", "ContentChild", "ContentChildren"].forEach(
        (decorator) => {
          it(`should throw if @Input and @${decorator} decorators are applied to the same property`, () => {
            env.tsconfig({});
            env.write(
              "test.ts",
              `
              import {Component, ${decorator}, Input} from '@angular/core';

              @Component({
                selector: 'test-cmp',
                template: '<ng-content></ng-content>'
              })
              export class TestCmp {
                @Input() @${decorator}('foo') foo: any;
              }
            `
            );
            verifyThrownError(
              ErrorCode.DECORATOR_COLLISION,
              "Cannot combine @Input decorators with query decorators"
            );
          });

          it(`should throw if invalid options are provided in ${decorator}`, () => {
            env.tsconfig({});
            env.write(
              "test.ts",
              `
            import {Component, ${decorator}, Input} from '@angular/core';

            @Component({
              selector: 'test-cmp',
              template: '...'
            })
            export class TestCmp {
              @${decorator}('foo', 'invalidOptionsArgumentType') foo: any;
            }
          `
            );
            verifyThrownError(
              ErrorCode.DECORATOR_ARG_NOT_LITERAL,
              `@${decorator} options must be an object literal`
            );
          });

          it(`should throw if @${decorator} is used on non property-type member`, () => {
            env.tsconfig({});
            env.write(
              "test.ts",
              `
            import {Component, ${decorator}} from '@angular/core';

            @Component({
              selector: 'test-cmp',
              template: '...'
            })
            export class TestCmp {
              @${decorator}('foo')
              private someFn() {}
            }
          `
            );
            verifyThrownError(
              ErrorCode.DECORATOR_UNEXPECTED,
              "Query decorator must go on a property-type member"
            );
          });

          it(`should throw error if @${decorator} has too many arguments`, () => {
            env.tsconfig({});
            env.write(
              "test.ts",
              `
            import {Component, ${decorator}} from '@angular/core';

            @Component({
              selector: 'test-cmp',
              template: '...'
            })
            export class TestCmp {
              @${decorator}('foo', {}, 'invalid-extra-arg') foo: any;
            }
          `
            );
            verifyThrownError(
              ErrorCode.DECORATOR_ARITY_WRONG,
              `@${decorator} has too many arguments`
            );
          });

          it(`should throw error if @${decorator} predicate argument has wrong type`, () => {
            env.tsconfig({});
            env.write(
              "test.ts",
              `
            import {Component, ${decorator}} from '@angular/core';

            @Component({
              selector: 'test-cmp',
              template: '...'
            })
            export class TestCmp {
              @${decorator}({'invalid-predicate-type': true}) foo: any;
            }
          `
            );
            verifyThrownError(
              ErrorCode.VALUE_HAS_WRONG_TYPE,
              `@${decorator} predicate cannot be interpreted`
            );
          });

          it(`should throw error if one of @${decorator}'s predicate has wrong type`, () => {
            env.tsconfig({});
            env.write(
              "test.ts",
              `
            import {Component, ${decorator}} from '@angular/core';

            @Component({
              selector: 'test-cmp',
              template: '...'
            })
            export class TestCmp {
              @${decorator}(['predicate-a', {'invalid-predicate-type': true}]) foo: any;
            }
          `
            );
            verifyThrownError(
              ErrorCode.VALUE_HAS_WRONG_TYPE,
              `Failed to resolve @${decorator} predicate at position 1 to a string`
            );
          });
        }
      );

      ["inputs", "outputs"].forEach((field) => {
        it(`should throw error if @Directive.${field} has wrong type`, () => {
          env.tsconfig({});
          env.write(
            "test.ts",
            `
            import {Directive} from '@angular/core';

            @Directive({
              selector: 'test-dir',
              ${field}: 'invalid-field-type',
            })
            export class TestDir {}
          `
          );
          verifyThrownError(
            ErrorCode.VALUE_HAS_WRONG_TYPE,
            `Failed to resolve @Directive.${field} to a string array`
          );
        });
      });

      ["ContentChild", "ContentChildren"].forEach((decorator) => {
        it(`should throw if \`descendants\` field of @${decorator}'s options argument has wrong type`, () => {
          env.tsconfig({});
          env.write(
            "test.ts",
            `
              import {Component, ContentChild} from '@angular/core';

              @Component({
                selector: 'test-cmp',
                template: '...'
              })
              export class TestCmp {
                @ContentChild('foo', {descendants: 'invalid'}) foo: any;
              }
            `
          );
          verifyThrownError(
            ErrorCode.VALUE_HAS_WRONG_TYPE,
            "@ContentChild options.descendants must be a boolean"
          );
        });
      });

      ["Input", "Output"].forEach((decorator) => {
        it(`should throw error if @${decorator} decorator argument has unsupported type`, () => {
          env.tsconfig({});
          env.write(
            "test.ts",
            `
            import {Component, ${decorator}} from '@angular/core';

            @Component({
              selector: 'test-cmp',
              template: '...'
            })
            export class TestCmp {
              @${decorator}(['invalid-arg-type']) foo: any;
            }
          `
          );
          verifyThrownError(
            ErrorCode.VALUE_HAS_WRONG_TYPE,
            `@${decorator} decorator argument must resolve to a string`
          );
        });

        it(`should throw error if @${decorator} decorator has too many arguments`, () => {
          env.tsconfig({});
          env.write(
            "test.ts",
            `
            import {Component, ${decorator}} from '@angular/core';

            @Component({
              selector: 'test-cmp',
              template: '...'
            })
            export class TestCmp {
              @${decorator}('name', 'invalid-extra-arg') foo: any;
            }
          `
          );
          verifyThrownError(
            ErrorCode.DECORATOR_ARITY_WRONG,
            `@${decorator} can have at most one argument, got 2 argument(s)`
          );
        });
      });

      it("should throw error if @HostBinding decorator argument has unsupported type", () => {
        env.tsconfig({});
        env.write(
          "test.ts",
          `
          import {Component, HostBinding} from '@angular/core';

          @Component({
            selector: 'test-cmp',
            template: '...'
          })
          export class TestCmp {
            @HostBinding(['invalid-arg-type']) foo: any;
          }
        `
        );
        verifyThrownError(
          ErrorCode.VALUE_HAS_WRONG_TYPE,
          `@HostBinding's argument must be a string`
        );
      });

      it("should throw error if @HostBinding decorator has too many arguments", () => {
        env.tsconfig({});
        env.write(
          "test.ts",
          `
          import {Component, HostBinding} from '@angular/core';

          @Component({
            selector: 'test-cmp',
            template: '...'
          })
          export class TestCmp {
            @HostBinding('name', 'invalid-extra-arg') foo: any;
          }
        `
        );
        verifyThrownError(
          ErrorCode.DECORATOR_ARITY_WRONG,
          "@HostBinding can have at most one argument"
        );
      });

      it("should throw error if @Directive.host field has wrong type", () => {
        env.tsconfig({});
        env.write(
          "test.ts",
          `
          import {Directive} from '@angular/core';

          @Directive({
            selector: 'test-dir',
            host: 'invalid-host-type'
          })
          export class TestDir {}
        `
        );
        verifyThrownError(
          ErrorCode.VALUE_HAS_WRONG_TYPE,
          "Decorator host metadata must be an object"
        );
      });

      it("should throw error if @Directive.host field is an object with values that have wrong types", () => {
        env.tsconfig({});
        env.write(
          "test.ts",
          `
              import {Directive} from '@angular/core';

              @Directive({
                selector: 'test-dir',
                host: {'key': ['invalid-host-value']}
              })
              export class TestDir {}
            `
        );
        verifyThrownError(
          ErrorCode.VALUE_HAS_WRONG_TYPE,
          "Decorator host metadata must be a string -> string object, but found unparseable value"
        );
      });

      it("should throw error if @Directive.queries field has wrong type", () => {
        env.tsconfig({});
        env.write(
          "test.ts",
          `
          import {Directive} from '@angular/core';

          @Directive({
            selector: 'test-dir',
            queries: 'invalid-queries-type'
          })
          export class TestDir {}
        `
        );
        verifyThrownError(
          ErrorCode.VALUE_HAS_WRONG_TYPE,
          "Decorator queries metadata must be an object"
        );
      });

      it("should throw error if @Directive.queries object has incorrect values", () => {
        env.tsconfig({});
        env.write(
          "test.ts",
          `
          import {Directive} from '@angular/core';

          @Directive({
            selector: 'test-dir',
            queries: {
              myViewQuery: 'invalid-query-type'
            }
          })
          export class TestDir {}
        `
        );
        verifyThrownError(
          ErrorCode.VALUE_HAS_WRONG_TYPE,
          "Decorator query metadata must be an instance of a query type"
        );
      });

      it("should throw error if @Directive.queries object has incorrect values (refs to other decorators)", () => {
        env.tsconfig({});
        env.write(
          "test.ts",
          `
              import {Directive, Input} from '@angular/core';

              @Directive({
                selector: 'test-dir',
                queries: {
                  myViewQuery: new Input()
                }
              })
              export class TestDir {}
            `
        );
        verifyThrownError(
          ErrorCode.VALUE_HAS_WRONG_TYPE,
          "Decorator query metadata must be an instance of a query type"
        );
      });

      it("should throw error if @Injectable has incorrect argument", () => {
        env.tsconfig({});
        env.write(
          "test.ts",
          `
          import {Injectable} from '@angular/core';

          @Injectable('invalid')
          export class TestProvider {}
        `
        );
        verifyThrownError(
          ErrorCode.DECORATOR_ARG_NOT_LITERAL,
          "@Injectable argument must be an object literal"
        );
      });
    });

    describe("multiple decorators on classes", () => {
      it("should compile @Injectable on Components, Directives, Pipes, and Modules", () => {
        env.write(
          "test.ts",
          `
        import {Component, Directive, Injectable, NgModule, Pipe} from '@angular/core';

        @Component({selector: 'test', template: 'test'})
        @Injectable()
        export class TestCmp {}

        @Directive({selector: 'test'})
        @Injectable()
        export class TestDir {}

        @Pipe({name: 'test'})
        @Injectable()
        export class TestPipe {}

        @NgModule({declarations: [TestCmp, TestDir, TestPipe]})
        @Injectable()
        export class TestNgModule {}
      `
        );

        env.driveMain();
        const jsContents = env.getContents("test.js");
        const dtsContents = env.getContents("test.d.ts");

        // Validate that each class has the primary definition.
        expect(jsContents).toContain("TestCmp.ɵcmp =");
        expect(jsContents).toContain("TestDir.ɵdir =");
        expect(jsContents).toContain("TestPipe.ɵpipe =");
        expect(jsContents).toContain("TestNgModule.ɵmod =");

        // Validate that each class also has an injectable definition.
        expect(jsContents).toContain("TestCmp.ɵprov =");
        expect(jsContents).toContain("TestDir.ɵprov =");
        expect(jsContents).toContain("TestPipe.ɵprov =");
        expect(jsContents).toContain("TestNgModule.ɵprov =");

        // Validate that each class's .d.ts declaration has the primary definition.
        expect(dtsContents).toContain("ComponentDefWithMeta<TestCmp");
        expect(dtsContents).toContain("DirectiveDefWithMeta<TestDir");
        expect(dtsContents).toContain("PipeDefWithMeta<TestPipe");
        expect(dtsContents).toContain("ɵɵNgModuleDefWithMeta<TestNgModule");

        // Validate that each class's .d.ts declaration also has an injectable
        // definition.
        expect(dtsContents).toContain("InjectableDef<TestCmp");
        expect(dtsContents).toContain("InjectableDef<TestDir");
        expect(dtsContents).toContain("InjectableDef<TestPipe");
        expect(dtsContents).toContain("InjectableDef<TestNgModule");
      });

      it("should not compile a component and a directive annotation on the same class", () => {
        env.write(
          "test.ts",
          `
        import {Component, Directive} from '@angular/core';

        @Component({selector: 'test', template: 'test'})
        @Directive({selector: 'test'})
        class ShouldNotCompile {}
      `
        );

        const errors = env.driveDiagnostics();
        expect(errors.length).toBe(1);
        expect(errors[0].messageText).toContain(
          "Two incompatible decorators on class"
        );
      });

      it("should leave decorators present on jit: true directives", () => {
        env.write(
          "test.ts",
          `
        import {Directive, Inject} from '@angular/core';

        @Directive({
          selector: 'test',
          jit: true,
        })
        export class Test {
          constructor(@Inject('foo') foo: string) {}
        }
      `
        );
        env.driveMain();
        const jsContents = env.getContents("test.js");
        expect(jsContents).toContain("Directive({");
        expect(jsContents).toContain("__param(0, Inject");
      });
    });

    describe("compiling invalid @Injectables", () => {
      describe("with strictInjectionParameters = true", () => {
        it("should give a compile-time error if an invalid @Injectable is used with no arguments", () => {
          env.tsconfig({ strictInjectionParameters: true });
          env.write(
            "test.ts",
            `
            import {Injectable} from '@angular/core';

            @Injectable()
            export class Test {
              constructor(private notInjectable: string) {}
            }
          `
          );

          const errors = env.driveDiagnostics();
          expect(errors.length).toBe(1);
          expect(errors[0].messageText).toContain(
            "No suitable injection token for parameter"
          );
        });

        it("should give a compile-time error if an invalid @Injectable is used with an argument", () => {
          env.tsconfig({ strictInjectionParameters: true });
          env.write(
            "test.ts",
            `
            import {Injectable} from '@angular/core';

            @Injectable({providedIn: 'root'})
            export class Test {
              constructor(private notInjectable: string) {}
            }
          `
          );

          const errors = env.driveDiagnostics();
          expect(errors.length).toBe(1);
          expect(errors[0].messageText).toContain(
            "No suitable injection token for parameter"
          );
        });

        it("should not give a compile-time error if an invalid @Injectable is used with useValue", () => {
          env.tsconfig({ strictInjectionParameters: true });
          env.write(
            "test.ts",
            `
               import {Injectable} from '@angular/core';

               @Injectable({
                 providedIn: 'root',
                 useValue: '42',
               })
               export class Test {
                 constructor(private notInjectable: string) {}
               }
             `
          );

          env.driveMain();
          const jsContents = env.getContents("test.js");
          expect(jsContents).toMatch(
            /function Test_Factory\(t\) { i0\.ɵɵinvalidFactory\(\)/ms
          );
        });

        it("should not give a compile-time error if an invalid @Injectable is used with useFactory", () => {
          env.tsconfig({ strictInjectionParameters: true });
          env.write(
            "test.ts",
            `
               import {Injectable} from '@angular/core';

               @Injectable({
                 providedIn: 'root',
                 useFactory: () => '42',
               })
               export class Test {
                 constructor(private notInjectable: string) {}
               }
             `
          );

          env.driveMain();
          const jsContents = env.getContents("test.js");
          expect(jsContents).toMatch(
            /function Test_Factory\(t\) { i0\.ɵɵinvalidFactory\(\)/ms
          );
        });

        it("should not give a compile-time error if an invalid @Injectable is used with useExisting", () => {
          env.tsconfig({ strictInjectionParameters: true });
          env.write(
            "test.ts",
            `
               import {Injectable} from '@angular/core';

               export class MyService {}

               @Injectable({
                 providedIn: 'root',
                 useExisting: MyService,
               })
               export class Test {
                 constructor(private notInjectable: string) {}
               }
             `
          );

          env.driveMain();
          const jsContents = env.getContents("test.js");
          expect(jsContents).toMatch(
            /function Test_Factory\(t\) { i0\.ɵɵinvalidFactory\(\)/ms
          );
        });

        it("should not give a compile-time error if an invalid @Injectable is used with useClass", () => {
          env.tsconfig({ strictInjectionParameters: true });
          env.write(
            "test.ts",
            `
               import {Injectable} from '@angular/core';

               export class MyService {}

               @Injectable({
                 providedIn: 'root',
                 useClass: MyService,
               })
               export class Test {
                 constructor(private notInjectable: string) {}
               }
             `
          );

          env.driveMain();
          const jsContents = env.getContents("test.js");
          expect(jsContents).toMatch(
            /function Test_Factory\(t\) { i0\.ɵɵinvalidFactory\(\)/ms
          );
        });
      });

      describe("with strictInjectionParameters = false", () => {
        it("should compile an @Injectable on a class with a non-injectable constructor", () => {
          env.tsconfig({ strictInjectionParameters: false });
          env.write(
            "test.ts",
            `
            import {Injectable} from '@angular/core';

            @Injectable()
            export class Test {
              constructor(private notInjectable: string) {}
            }
          `
          );

          env.driveMain();
          const jsContents = env.getContents("test.js");
          expect(jsContents).toContain(
            "Test.ɵfac = function Test_Factory(t) { i0.ɵɵinvalidFactory()"
          );
        });

        it("should compile an @Injectable provided in the root on a class with a non-injectable constructor", () => {
          env.tsconfig({ strictInjectionParameters: false });
          env.write(
            "test.ts",
            `
              import {Injectable} from '@angular/core';
              @Injectable({providedIn: 'root'})
              export class Test {
                constructor(private notInjectable: string) {}
              }
            `
          );

          env.driveMain();
          const jsContents = env.getContents("test.js");
          expect(jsContents).toContain(
            "Test.ɵfac = function Test_Factory(t) { i0.ɵɵinvalidFactory()"
          );
        });
      });
    });

    describe("compiling invalid @Directives", () => {
      describe("directives with a selector", () => {
        it("should give a compile-time error if an invalid constructor is used", () => {
          env.tsconfig({ strictInjectionParameters: true });
          env.write(
            "test.ts",
            `
            import {Directive} from '@angular/core';

            @Directive({selector: 'app-test'})
            export class Test {
              constructor(private notInjectable: string) {}
            }
          `
          );

          const errors = env.driveDiagnostics();
          expect(errors.length).toBe(1);
          expect(errors[0].messageText).toContain(
            "No suitable injection token for parameter"
          );
        });
      });

      describe("abstract directives", () => {
        it("should generate a factory function that throws", () => {
          env.tsconfig({ strictInjectionParameters: false });
          env.write(
            "test.ts",
            `
          import {Directive} from '@angular/core';

          @Directive()
          export class Test {
            constructor(private notInjectable: string) {}
          }
        `
          );

          env.driveMain();
          const jsContents = env.getContents("test.js");
          expect(jsContents).toContain(
            "Test.ɵfac = function Test_Factory(t) { i0.ɵɵinvalidFactory()"
          );
        });
      });

      it("should generate a factory function that throws, even under strictInjectionParameters", () => {
        env.tsconfig({ strictInjectionParameters: true });
        env.write(
          "test.ts",
          `
        import {Directive} from '@angular/core';

        @Directive()
        export class Test {
          constructor(private notInjectable: string) {}
        }
      `
        );

        env.driveMain();
        const jsContents = env.getContents("test.js");
        expect(jsContents).toContain(
          "Test.ɵfac = function Test_Factory(t) { i0.ɵɵinvalidFactory()"
        );
      });
    });

    describe("templateUrl and styleUrls processing", () => {
      const testsForResource = (resource: string) => [
        // [component location, resource location, resource reference]

        // component and resource are in the same folder
        [`a/app.ts`, `a/${resource}`, `./${resource}`], //
        [`a/app.ts`, `a/${resource}`, resource], //
        [`a/app.ts`, `a/${resource}`, `/a/${resource}`],

        // resource is one level up
        [`a/app.ts`, resource, `../${resource}`], //
        [`a/app.ts`, resource, `/${resource}`],

        // component and resource are in different folders
        [`a/app.ts`, `b/${resource}`, `../b/${resource}`], //
        [`a/app.ts`, `b/${resource}`, `/b/${resource}`],

        // resource is in subfolder of component directory
        [`a/app.ts`, `a/b/c/${resource}`, `./b/c/${resource}`], //
        [`a/app.ts`, `a/b/c/${resource}`, `b/c/${resource}`], //
        [`a/app.ts`, `a/b/c/${resource}`, `/a/b/c/${resource}`],
      ];

      testsForResource("style.css").forEach((test) => {
        const [compLoc, styleLoc, styleRef] = test;
        it(`should handle ${styleRef}`, () => {
          env.write(styleLoc, ":host { background-color: blue; }");
          env.write(
            compLoc,
            `
          import {Component} from '@angular/core';

          @Component({
            selector: 'test-cmp',
            styleUrls: ['${styleRef}'],
            template: '...',
          })
          export class TestCmp {}
        `
          );

          env.driveMain();

          const jsContents = env.getContents(compLoc.replace(".ts", ".js"));
          expect(jsContents).toContain("background-color: blue");
        });
      });

      testsForResource("template.html").forEach((test) => {
        const [compLoc, templateLoc, templateRef] = test;
        it(`should handle ${templateRef}`, () => {
          env.write(templateLoc, "Template Content");
          env.write(
            compLoc,
            `
          import {Component} from '@angular/core';

          @Component({
            selector: 'test-cmp',
            templateUrl: '${templateRef}'
          })
          export class TestCmp {}
        `
          );

          env.driveMain();

          const jsContents = env.getContents(compLoc.replace(".ts", ".js"));
          expect(jsContents).toContain("Template Content");
        });
      });
    });

    describe("former View Engine AST transform bugs", () => {
      it("should compile array literals behind conditionals", () => {
        env.write(
          "test.ts",
          `
        import {Component} from '@angular/core';

        @Component({
          selector: 'test',
          template: '{{value ? "yes" : [no]}}',
        })
        class TestCmp {
          value = true;
          no = 'no';
        }
      `
        );

        env.driveMain();
        expect(env.getContents("test.js")).toContain("i0.ɵɵpureFunction1");
      });

      it("should compile array literals inside function arguments", () => {
        env.write(
          "test.ts",
          `
        import {Component} from '@angular/core';

        @Component({
          selector: 'test',
          template: '{{fn([test])}}',
        })
        class TestCmp {
          fn(arg: any): string {
            return 'test';
          }

          test = 'test';
        }
      `
        );

        env.driveMain();
        expect(env.getContents("test.js")).toContain("i0.ɵɵpureFunction1");
      });
    });

<<<<<<< HEAD
    describe("unwrapping ModuleWithProviders functions", () => {
      it("should extract the generic type and include it in the module's declaration", () => {
        env.write(
          `test.ts`,
          `
=======
    describe('unwrapping ModuleWithProviders functions', () => {
      it('should use a local ModuleWithProviders-annotated return type if a function is not statically analyzable',
         () => {
           env.write(`module.ts`, `
            import {NgModule, ModuleWithProviders} from '@angular/core';

            export function notStaticallyAnalyzable(): ModuleWithProviders<SomeModule> {
              console.log('this interferes with static analysis');
              return {
                ngModule: SomeModule,
                providers: [],
              };
            }

            @NgModule()
            export class SomeModule {}
          `);

           env.write('test.ts', `
            import {NgModule} from '@angular/core';
            import {notStaticallyAnalyzable} from './module';

            @NgModule({
              imports: [notStaticallyAnalyzable()]
            })
            export class TestModule {}
          `);

           env.driveMain();

           const jsContents = env.getContents('test.js');
           expect(jsContents).toContain('imports: [notStaticallyAnalyzable()]');

           const dtsContents = env.getContents('test.d.ts');
           expect(dtsContents).toContain(`import * as i1 from "./module";`);
           expect(dtsContents)
               .toContain(
                   'i0.ɵɵNgModuleDefWithMeta<TestModule, never, [typeof i1.SomeModule], never>');
         });

      it('should extract the generic type and include it in the module\'s declaration', () => {
        env.write(`test.ts`, `
>>>>>>> 243824ef
        import {NgModule} from '@angular/core';
        import {RouterModule} from 'router';

        @NgModule({imports: [RouterModule.forRoot()]})
        export class TestModule {}
    `
        );

        env.write(
          "node_modules/router/index.d.ts",
          `
        import {ModuleWithProviders, ɵɵNgModuleDefWithMeta} from '@angular/core';

        declare class RouterModule {
          static forRoot(): ModuleWithProviders<RouterModule>;
          static ɵmod: ɵɵNgModuleDefWithMeta<RouterModule, never, never, never>;
        }
    `
        );

        env.driveMain();

        const jsContents = env.getContents("test.js");
        expect(jsContents).toContain("imports: [[RouterModule.forRoot()]]");

        const dtsContents = env.getContents("test.d.ts");
        expect(dtsContents).toContain(`import * as i1 from "router";`);
        expect(dtsContents).toContain(
          "i0.ɵɵNgModuleDefWithMeta<TestModule, never, [typeof i1.RouterModule], never>"
        );
      });

      it("should throw if ModuleWithProviders is missing its generic type argument", () => {
        env.write(
          `test.ts`,
          `
          import {NgModule} from '@angular/core';
          import {RouterModule} from 'router';

          @NgModule({imports: [RouterModule.forRoot()]})
          export class TestModule {}
        `
        );

        env.write(
          "node_modules/router/index.d.ts",
          `
          import {ModuleWithProviders, ɵɵNgModuleDefWithMeta} from '@angular/core';

          declare class RouterModule {
            static forRoot(): ModuleWithProviders;
            static ɵmod: ɵɵNgModuleDefWithMeta<RouterModule, never, never, never>;
          }
        `
        );
        const errors = env.driveDiagnostics();
        expect(trim(errors[0].messageText as string)).toContain(
          `RouterModule.forRoot returns a ModuleWithProviders type without a generic type argument. ` +
            `Please add a generic type argument to the ModuleWithProviders type. If this ` +
            `occurrence is in library code you don't control, please contact the library authors.`
        );
      });

      it("should extract the generic type if it is provided as qualified type name", () => {
        env.write(
          `test.ts`,
          `
        import {NgModule} from '@angular/core';
        import {RouterModule} from 'router';

        @NgModule({imports: [RouterModule.forRoot()]})
        export class TestModule {}
    `
        );

        env.write(
          "node_modules/router/index.d.ts",
          `
        import {ModuleWithProviders} from '@angular/core';
        import * as internal from './internal';
        export {InternalRouterModule} from './internal';

        declare export class RouterModule {
          static forRoot(): ModuleWithProviders<internal.InternalRouterModule>;
        }

    `
        );

        env.write(
          "node_modules/router/internal.d.ts",
          `
        import {ɵɵNgModuleDefWithMeta} from '@angular/core';
        export declare class InternalRouterModule {
          static ɵmod: ɵɵNgModuleDefWithMeta<InternalRouterModule, never, never, never>;
        }
    `
        );

        env.driveMain();

        const jsContents = env.getContents("test.js");
        expect(jsContents).toContain("imports: [[RouterModule.forRoot()]]");

        const dtsContents = env.getContents("test.d.ts");
        expect(dtsContents).toContain(`import * as i1 from "router";`);
        expect(dtsContents).toContain(
          "i0.ɵɵNgModuleDefWithMeta<TestModule, never, [typeof i1.InternalRouterModule], never>"
        );
      });

      it("should extract the generic type if it is provided as qualified type name from another package", () => {
        env.write(
          `test.ts`,
          `
            import {NgModule} from '@angular/core';
            import {RouterModule} from 'router';

            @NgModule({imports: [RouterModule.forRoot()]})
            export class TestModule {}`
        );

        env.write(
          "node_modules/router/index.d.ts",
          `
            import {ModuleWithProviders} from '@angular/core';
            import * as router2 from 'router2';

            declare export class RouterModule {
              static forRoot(): ModuleWithProviders<router2.Router2Module>;
            }`
        );

        env.write(
          "node_modules/router2/index.d.ts",
          `
            import {ɵɵNgModuleDefWithMeta} from '@angular/core';
            export declare class Router2Module {
              static ɵmod: ɵɵNgModuleDefWithMeta<Router2Module, never, never, never>;
            }`
        );

        env.driveMain();

        const jsContents = env.getContents("test.js");
        expect(jsContents).toContain("imports: [[RouterModule.forRoot()]]");

        const dtsContents = env.getContents("test.d.ts");
        expect(dtsContents).toContain(`import * as i1 from "router2";`);
        expect(dtsContents).toContain(
          "i0.ɵɵNgModuleDefWithMeta<TestModule, never, [typeof i1.Router2Module], never>"
        );
      });

      it("should not reference a constant with a ModuleWithProviders value in module def imports", () => {
        env.write(
          "dep.d.ts",
          `
          import {ModuleWithProviders, ɵɵNgModuleDefWithMeta as ɵɵNgModuleDefWithMeta} from '@angular/core';

          export declare class DepModule {
            static forRoot(arg1: any, arg2: any): ModuleWithProviders<DepModule>;
            static ɵmod: ɵɵNgModuleDefWithMeta<DepModule, never, never, never>;
          }
        `
        );
        env.write(
          "test.ts",
          `
          import {NgModule, ModuleWithProviders} from '@angular/core';
          import {DepModule} from './dep';

          @NgModule({})
          export class Base {}

          const mwp = DepModule.forRoot(1,2);

          @NgModule({
            imports: [mwp],
          })
          export class Module {}
        `
        );
        env.driveMain();
        const jsContents = env.getContents("test.js");
        expect(jsContents).toContain("imports: [i1.DepModule]");
      });
    });

    it("should unwrap a ModuleWithProviders-like function if a matching literal type is provided for it", () => {
      env.write(
        `test.ts`,
        `
      import {NgModule} from '@angular/core';
      import {RouterModule} from 'router';

      @NgModule({imports: [RouterModule.forRoot()]})
      export class TestModule {}
  `
      );

      env.write(
        "node_modules/router/index.d.ts",
        `
      import {ModuleWithProviders, ɵɵNgModuleDefWithMeta} from '@angular/core';

      export interface MyType extends ModuleWithProviders {}

      declare class RouterModule {
        static forRoot(): (MyType)&{ngModule:RouterModule};
        static ɵmod: ɵɵNgModuleDefWithMeta<RouterModule, never, never, never>;
      }
  `
      );

      env.driveMain();

      const jsContents = env.getContents("test.js");
      expect(jsContents).toContain("imports: [[RouterModule.forRoot()]]");

      const dtsContents = env.getContents("test.d.ts");
      expect(dtsContents).toContain(`import * as i1 from "router";`);
      expect(dtsContents).toContain(
        "i0.ɵɵNgModuleDefWithMeta<TestModule, never, [typeof i1.RouterModule], never>"
      );
    });

    it("should unwrap a namespace imported ModuleWithProviders function if a generic type is provided for it", () => {
      env.write(
        `test.ts`,
        `
        import {NgModule} from '@angular/core';
        import {RouterModule} from 'router';

        @NgModule({imports: [RouterModule.forRoot()]})
        export class TestModule {}
    `
      );

      env.write(
        "node_modules/router/index.d.ts",
        `
        import * as core from '@angular/core';
        import {RouterModule} from 'router';

        declare class RouterModule {
          static forRoot(): core.ModuleWithProviders<RouterModule>;
          static ɵmod: ɵɵNgModuleDefWithMeta<RouterModule, never, never, never>;
        }
    `
      );

      env.driveMain();

      const jsContents = env.getContents("test.js");
      expect(jsContents).toContain("imports: [[RouterModule.forRoot()]]");

      const dtsContents = env.getContents("test.d.ts");
      expect(dtsContents).toContain(`import * as i1 from "router";`);
      expect(dtsContents).toContain(
        "i0.ɵɵNgModuleDefWithMeta<TestModule, never, [typeof i1.RouterModule], never>"
      );
    });

    it("should inject special types according to the metadata", () => {
      env.write(
        `test.ts`,
        `
        import {
          Attribute,
          ChangeDetectorRef,
          Component,
          ElementRef,
          Injector,
          Renderer2,
          TemplateRef,
          ViewContainerRef,
        } from '@angular/core';

        @Component({
          selector: 'test',
          template: 'Test',
        })
        class FooCmp {
          constructor(
            @Attribute("test") attr: string,
            cdr: ChangeDetectorRef,
            er: ElementRef,
            i: Injector,
            r2: Renderer2,
            tr: TemplateRef,
            vcr: ViewContainerRef,
          ) {}
        }
    `
      );

      env.driveMain();
      const jsContents = env.getContents("test.js");
      expect(jsContents).toContain(
        `FooCmp.ɵfac = function FooCmp_Factory(t) { return new (t || FooCmp)(i0.ɵɵinjectAttribute("test"), i0.ɵɵdirectiveInject(i0.ChangeDetectorRef), i0.ɵɵdirectiveInject(i0.ElementRef), i0.ɵɵdirectiveInject(i0.Injector), i0.ɵɵdirectiveInject(i0.Renderer2), i0.ɵɵdirectiveInject(i0.TemplateRef), i0.ɵɵdirectiveInject(i0.ViewContainerRef)); }`
      );
    });

    it("should include constructor dependency metadata for directives/components/pipes", () => {
      env.write(
        `test.ts`,
        `
        import {Attribute, Component, Directive, Pipe, Self, SkipSelf, Host, Optional} from '@angular/core';

        export class MyService {}
        export function dynamic() {};

        @Directive()
        export class WithDecorators {
          constructor(
            @Self() withSelf: MyService,
            @SkipSelf() withSkipSelf: MyService,
            @Host() withHost: MyService,
            @Optional() withOptional: MyService,
            @Attribute("attr") withAttribute: string,
            @Attribute(dynamic()) withAttributeDynamic: string,
            @Optional() @SkipSelf() @Host() withMany: MyService,
            noDecorators: MyService) {}
        }

        @Directive()
        export class NoCtor {}

        @Directive()
        export class EmptyCtor {
          constructor() {}
        }

        @Directive()
        export class WithoutDecorators {
          constructor(noDecorators: MyService) {}
        }

        @Component({ template: 'test' })
        export class MyCmp {
          constructor(@Host() withHost: MyService) {}
        }

        @Pipe({ name: 'test' })
        export class MyPipe {
          constructor(@Host() withHost: MyService) {}
        }
    `
      );

      env.driveMain();
      const dtsContents = env.getContents("test.d.ts");
      expect(dtsContents).toContain(
        "static ɵfac: i0.ɵɵFactoryDef<WithDecorators, [" +
          "{ self: true; }, { skipSelf: true; }, { host: true; }, " +
          '{ optional: true; }, { attribute: "attr"; }, { attribute: unknown; }, ' +
          "{ optional: true; host: true; skipSelf: true; }, null]>"
      );
      expect(dtsContents).toContain(
        `static ɵfac: i0.ɵɵFactoryDef<NoCtor, never>`
      );
      expect(dtsContents).toContain(
        `static ɵfac: i0.ɵɵFactoryDef<EmptyCtor, never>`
      );
      expect(dtsContents).toContain(
        `static ɵfac: i0.ɵɵFactoryDef<WithoutDecorators, never>`
      );
      expect(dtsContents).toContain(
        `static ɵfac: i0.ɵɵFactoryDef<MyCmp, [{ host: true; }]>`
      );
      expect(dtsContents).toContain(
        `static ɵfac: i0.ɵɵFactoryDef<MyPipe, [{ host: true; }]>`
      );
    });

    it("should include constructor dependency metadata for @Injectable", () => {
      env.write(
        `test.ts`,
        `
        import {Injectable, Self, Host} from '@angular/core';

        export class MyService {}

        @Injectable()
        export class Inj {
          constructor(@Self() service: MyService) {}
        }

        @Injectable({ useExisting: MyService })
        export class InjUseExisting {
          constructor(@Self() service: MyService) {}
        }

        @Injectable({ useClass: MyService })
        export class InjUseClass {
          constructor(@Self() service: MyService) {}
        }

        @Injectable({ useClass: MyService, deps: [[new Host(), MyService]] })
        export class InjUseClassWithDeps {
          constructor(@Self() service: MyService) {}
        }

        @Injectable({ useFactory: () => new Injectable(new MyService()) })
        export class InjUseFactory {
          constructor(@Self() service: MyService) {}
        }

        @Injectable({ useFactory: (service: MyService) => new Injectable(service), deps: [[new Host(), MyService]] })
        export class InjUseFactoryWithDeps {
          constructor(@Self() service: MyService) {}
        }

        @Injectable({ useValue: new Injectable(new MyService()) })
        export class InjUseValue {
          constructor(@Self() service: MyService) {}
        }
    `
      );

      env.driveMain();
      const dtsContents = env.getContents("test.d.ts");
      expect(dtsContents).toContain(
        `static ɵfac: i0.ɵɵFactoryDef<Inj, [{ self: true; }]>`
      );
      expect(dtsContents).toContain(
        `static ɵfac: i0.ɵɵFactoryDef<InjUseExisting, [{ self: true; }]>`
      );
      expect(dtsContents).toContain(
        `static ɵfac: i0.ɵɵFactoryDef<InjUseClass, [{ self: true; }]>`
      );
      expect(dtsContents).toContain(
        `static ɵfac: i0.ɵɵFactoryDef<InjUseClassWithDeps, [{ self: true; }]>`
      );
      expect(dtsContents).toContain(
        `static ɵfac: i0.ɵɵFactoryDef<InjUseFactory, [{ self: true; }]>`
      );
      expect(dtsContents).toContain(
        `static ɵfac: i0.ɵɵFactoryDef<InjUseFactoryWithDeps, [{ self: true; }]>`
      );
      expect(dtsContents).toContain(
        `static ɵfac: i0.ɵɵFactoryDef<InjUseValue, [{ self: true; }]>`
      );
    });

    it("should include ng-content selectors in the metadata", () => {
      env.write(
        `test.ts`,
        `
        import {Component} from '@angular/core';

        @Component({
          selector: 'test',
          template: '<ng-content></ng-content> <ng-content select=".foo"></ng-content>',
        })
        export class TestCmp {
        }
    `
      );

      env.driveMain();
      const dtsContents = env.getContents("test.d.ts");
      expect(dtsContents).toContain(
        'static ɵcmp: i0.ɵɵComponentDefWithMeta<TestCmp, "test", never, {}, {}, never, ["*", ".foo"]>'
      );
    });

    it("should generate queries for components", () => {
      env.write(
        `test.ts`,
        `
        import {Component, ContentChild, ContentChildren, TemplateRef, ViewChild} from '@angular/core';

        @Component({
          selector: 'test',
          template: '<div #foo></div>',
          queries: {
            'mview': new ViewChild('test1'),
            'mcontent': new ContentChild('test2'),
          }
        })
        class FooCmp {
          @ContentChild('bar', {read: TemplateRef}) child: any;
          @ContentChildren(TemplateRef) children: any;
          get aview(): any { return null; }
          @ViewChild('accessor') set aview(value: any) {}
        }
    `
      );

      env.driveMain();
      const jsContents = env.getContents("test.js");
      expect(jsContents).toMatch(varRegExp("bar"));
      expect(jsContents).toMatch(varRegExp("test1"));
      expect(jsContents).toMatch(varRegExp("test2"));
      expect(jsContents).toMatch(varRegExp("accessor"));
      // match `i0.ɵɵcontentQuery(dirIndex, _c1, true, TemplateRef)`
      expect(jsContents).toMatch(
        contentQueryRegExp("\\w+", true, "TemplateRef")
      );
      // match `i0.ɵɵviewQuery(_c2, true, null)`
      expect(jsContents).toMatch(viewQueryRegExp("\\w+", true));
    });

    it("should generate queries for directives", () => {
      env.write(
        `test.ts`,
        `
        import {Directive, ContentChild, ContentChildren, TemplateRef, ViewChild} from '@angular/core';

        @Directive({
          selector: '[test]',
          queries: {
            'mview': new ViewChild('test1'),
            'mcontent': new ContentChild('test2'),
          }
        })
        class FooCmp {
          @ContentChild('bar', {read: TemplateRef}) child: any;
          @ContentChildren(TemplateRef) children: any;
          get aview(): any { return null; }
          @ViewChild('accessor') set aview(value: any) {}
        }
    `
      );

      env.driveMain();
      const jsContents = env.getContents("test.js");
      expect(jsContents).toMatch(varRegExp("bar"));
      expect(jsContents).toMatch(varRegExp("test1"));
      expect(jsContents).toMatch(varRegExp("test2"));
      expect(jsContents).toMatch(varRegExp("accessor"));
      // match `i0.ɵɵcontentQuery(dirIndex, _c1, true, TemplateRef)`
      expect(jsContents).toMatch(
        contentQueryRegExp("\\w+", true, "TemplateRef")
      );

      // match `i0.ɵɵviewQuery(_c2, true)`
      // Note that while ViewQuery doesn't necessarily make sense on a directive,
      // because it doesn't have a view, we still need to handle it because a component
      // could extend the directive.
      expect(jsContents).toMatch(viewQueryRegExp("\\w+", true));
    });

    it("should handle queries that use forwardRef", () => {
      env.write(
        `test.ts`,
        `
        import {Component, ContentChild, TemplateRef, ViewContainerRef, forwardRef} from '@angular/core';

        @Component({
          selector: 'test',
          template: '<div #foo></div>',
        })
        class FooCmp {
          @ContentChild(forwardRef(() => TemplateRef)) child: any;

          @ContentChild(forwardRef(function() { return ViewContainerRef; })) child2: any;

          @ContentChild((forwardRef((function() { return 'parens'; }) as any))) childInParens: any;
        }
    `
      );

      env.driveMain();
      const jsContents = env.getContents("test.js");
      // match `i0.ɵɵcontentQuery(dirIndex, TemplateRef, true, null)`
      expect(jsContents).toMatch(contentQueryRegExp("TemplateRef", true));
      // match `i0.ɵɵcontentQuery(dirIndex, ViewContainerRef, true, null)`
      expect(jsContents).toMatch(contentQueryRegExp("ViewContainerRef", true));
      // match `i0.ɵɵcontentQuery(dirIndex, _c0, true, null)`
      expect(jsContents).toContain('_c0 = ["parens"];');
      expect(jsContents).toMatch(contentQueryRegExp("_c0", true));
    });

    it("should handle queries that use an InjectionToken", () => {
      env.write(
        `test.ts`,
        `
        import {Component, ContentChild, InjectionToken, ViewChild} from '@angular/core';

        const TOKEN = new InjectionToken('token');

        @Component({
          selector: 'test',
          template: '<div></div>',
        })
        class FooCmp {
          @ViewChild(TOKEN) viewChild: any;
          @ContentChild(TOKEN) contentChild: any;
        }
      `
      );

      env.driveMain();
      const jsContents = env.getContents("test.js");
      // match `i0.ɵɵviewQuery(TOKEN, true, null)`
      expect(jsContents).toMatch(viewQueryRegExp("TOKEN", true));
      // match `i0.ɵɵcontentQuery(dirIndex, TOKEN, true, null)`
      expect(jsContents).toMatch(contentQueryRegExp("TOKEN", true));
    });

    it("should compile expressions that write keys", () => {
      env.write(
        `test.ts`,
        `
        import {Component, ContentChild, TemplateRef, ViewContainerRef, forwardRef} from '@angular/core';

        @Component({
          selector: 'test',
          template: '<div (click)="test[key] = $event">',
        })
        class TestCmp {
          test: any;
          key: string;
        }
    `
      );

      env.driveMain();
      expect(env.getContents("test.js")).toContain("test[key] = $event");
    });

    it("should generate host listeners for components", () => {
      env.write(
        `test.ts`,
        `
        import {Component, HostListener} from '@angular/core';

        @Component({
          selector: 'test',
          template: 'Test'
        })
        class FooCmp {
          @HostListener('click')
          onClick(event: any): void {}

          @HostListener('document:click', ['$event.target'])
          onDocumentClick(eventTarget: HTMLElement): void {}

          @HostListener('window:scroll')
          onWindowScroll(event: any): void {}
        }
    `
      );

      env.driveMain();
      const jsContents = env.getContents("test.js");
      const hostBindingsFn = `
      hostBindings: function FooCmp_HostBindings(rf, ctx) {
        if (rf & 1) {
          i0.ɵɵlistener("click", function FooCmp_click_HostBindingHandler() { return ctx.onClick(); })("click", function FooCmp_click_HostBindingHandler($event) { return ctx.onDocumentClick($event.target); }, false, i0.ɵɵresolveDocument)("scroll", function FooCmp_scroll_HostBindingHandler() { return ctx.onWindowScroll(); }, false, i0.ɵɵresolveWindow);
        }
      }
    `;
      expect(trim(jsContents)).toContain(trim(hostBindingsFn));
    });

    it("should throw in case unknown global target is provided", () => {
      env.write(
        `test.ts`,
        `
        import {Component, HostListener} from '@angular/core';

        @Component({
          selector: 'test',
          template: 'Test'
        })
        class FooCmp {
          @HostListener('UnknownTarget:click')
          onClick(event: any): void {}
        }
    `
      );
      const errors = env.driveDiagnostics();
      expect(trim(errors[0].messageText as string)).toContain(
        `Unexpected global target 'UnknownTarget' defined for 'click' event. Supported list of global targets: window,document,body.`
      );
    });

    it("should provide error location for invalid host properties", () => {
      env.write(
        "test.ts",
        `
        import {Component} from '@angular/core';

        @Component({
          selector: 'test',
          template: '...',
          host: {
            '(click)': 'act() | pipe',
          }
        })
        class FooCmp {}
      `
      );

      const errors = env.driveDiagnostics();
      expect(getDiagnosticSourceCode(errors[0])).toBe(`{
            '(click)': 'act() | pipe',
          }`);
      expect(errors[0].messageText).toContain("/test.ts@7:17");
    });

    it("should throw in case pipes are used in host listeners", () => {
      env.write(
        `test.ts`,
        `
        import {Component} from '@angular/core';

        @Component({
          selector: 'test',
          template: '...',
          host: {
            '(click)': 'doSmth() | myPipe'
          }
        })
        class FooCmp {}
      `
      );
      const errors = env.driveDiagnostics();
      expect(trim(errors[0].messageText as string)).toContain(
        "Cannot have a pipe in an action expression"
      );
    });

    it("should throw in case pipes are used in host bindings (defined as `value | pipe`)", () => {
      env.write(
        `test.ts`,
        `
            import {Component} from '@angular/core';

            @Component({
              selector: 'test',
              template: '...',
              host: {
                '[id]': 'id | myPipe'
              }
            })
            class FooCmp {}
         `
      );
      const errors = env.driveDiagnostics();
      expect(trim(errors[0].messageText as string)).toContain(
        "Host binding expression cannot contain pipes"
      );
    });

    it("should throw in case pipes are used in host bindings (defined as `!(value | pipe)`)", () => {
      env.write(
        `test.ts`,
        `
            import {Component} from '@angular/core';

            @Component({
              selector: 'test',
              template: '...',
              host: {
                '[id]': '!(id | myPipe)'
              }
            })
            class FooCmp {}
         `
      );
      const errors = env.driveDiagnostics();
      expect(trim(errors[0].messageText as string)).toContain(
        "Host binding expression cannot contain pipes"
      );
    });

    it("should throw in case pipes are used in host bindings (defined as `(value | pipe) === X`)", () => {
      env.write(
        `test.ts`,
        `
            import {Component} from '@angular/core';

            @Component({
              selector: 'test',
              template: '...',
              host: {
                '[id]': '(id | myPipe) === true'
              }
            })
            class FooCmp {}
         `
      );
      const errors = env.driveDiagnostics();
      expect(trim(errors[0].messageText as string)).toContain(
        "Host binding expression cannot contain pipes"
      );
    });

    it("should generate host bindings for directives", () => {
      env.write(
        `test.ts`,
        `
        import {Component, HostBinding, HostListener, TemplateRef} from '@angular/core';

        @Component({
          selector: 'test',
          template: 'Test',
          host: {
            '[attr.hello]': 'foo',
            '(click)': 'onClick($event)',
            '(body:click)': 'onBodyClick($event)',
            '[prop]': 'bar',
          },
        })
        class FooCmp {
          onClick(event: any): void {}

          @HostBinding('class.someclass')
          get someClass(): boolean { return false; }

          @HostListener('change', ['arg1', 'arg2', 'arg3'])
          onChange(event: any, arg: any): void {}
        }
    `
      );

      env.driveMain();
      const jsContents = env.getContents("test.js");
      const hostBindingsFn = `
      hostVars: 4,
      hostBindings: function FooCmp_HostBindings(rf, ctx) {
        if (rf & 1) {
          i0.ɵɵlistener("click", function FooCmp_click_HostBindingHandler($event) { return ctx.onClick($event); })("click", function FooCmp_click_HostBindingHandler($event) { return ctx.onBodyClick($event); }, false, i0.ɵɵresolveBody)("change", function FooCmp_change_HostBindingHandler() { return ctx.onChange(ctx.arg1, ctx.arg2, ctx.arg3); });
        }
        if (rf & 2) {
          i0.ɵɵhostProperty("prop", ctx.bar);
          i0.ɵɵattribute("hello", ctx.foo);
          i0.ɵɵclassProp("someclass", ctx.someClass);
        }
      }
    `;
      expect(trim(jsContents)).toContain(trim(hostBindingsFn));
    });

    it("should accept dynamic host attribute bindings", () => {
      env.write(
        "other.d.ts",
        `
      export declare const foo: any;
    `
      );
      env.write(
        "test.ts",
        `
      import {Component} from '@angular/core';
      import {foo} from './other';

      const test = foo.bar();

      @Component({
        selector: 'test',
        template: '',
        host: {
          'test': test,
        },
      })
      export class TestCmp {}
    `
      );
      env.driveMain();
      const jsContents = env.getContents("test.js");
      expect(jsContents).toContain('hostAttrs: ["test", test]');
    });

    it("should accept enum values as host bindings", () => {
      env.write(
        `test.ts`,
        `
        import {Component, HostBinding, HostListener, TemplateRef} from '@angular/core';

        enum HostBindings {
          Hello = 'foo'
        }

        @Component({
          selector: 'test',
          template: 'Test',
          host: {
            '[attr.hello]': HostBindings.Hello,
          },
        })
        class FooCmp {
          foo = 'test';
        }
    `
      );

      env.driveMain();
      expect(env.getContents("test.js")).toContain(
        'i0.ɵɵattribute("hello", ctx.foo)'
      );
    });

    it("should generate host listeners for directives within hostBindings section", () => {
      env.write(
        `test.ts`,
        `
        import {Directive, HostListener} from '@angular/core';

        @Directive({
          selector: '[test]',
        })
        class Dir {
          @HostListener('change', ['$event', 'arg'])
          onChange(event: any, arg: any): void {}
        }
    `
      );

      env.driveMain();
      const jsContents = env.getContents("test.js");
      const hostBindingsFn = `
      hostBindings: function Dir_HostBindings(rf, ctx) {
        if (rf & 1) {
          i0.ɵɵlistener("change", function Dir_change_HostBindingHandler($event) { return ctx.onChange($event, ctx.arg); });
        }
      }
    `;
      expect(trim(jsContents)).toContain(trim(hostBindingsFn));
    });

    it("should use proper default value for preserveWhitespaces config param", () => {
      env.tsconfig(); // default is `false`
      env.write(
        `test.ts`,
        `
      import {Component} from '@angular/core';
       @Component({
        selector: 'test',
        preserveWhitespaces: false,
        template: \`
          <div>
            Template with whitespaces
          </div>
        \`
      })
      class FooCmp {}
    `
      );
      env.driveMain();
      const jsContents = env.getContents("test.js");
      expect(jsContents).toContain('text(1, " Template with whitespaces ");');
    });

    it("should take preserveWhitespaces config option into account", () => {
      env.tsconfig({ preserveWhitespaces: true });
      env.write(
        `test.ts`,
        `
      import {Component} from '@angular/core';
       @Component({
        selector: 'test',
        template: \`
          <div>
            Template with whitespaces
          </div>
        \`
      })
      class FooCmp {}
    `
      );
      env.driveMain();
      const jsContents = env.getContents("test.js");
      expect(jsContents).toContain(
        'text(2, "\\n            Template with whitespaces\\n          ");'
      );
    });

    it("@Component's preserveWhitespaces should override the one defined in config", () => {
      env.tsconfig({ preserveWhitespaces: true });
      env.write(
        `test.ts`,
        `
      import {Component} from '@angular/core';
       @Component({
        selector: 'test',
        preserveWhitespaces: false,
        template: \`
          <div>
            Template with whitespaces
          </div>
        \`
      })
      class FooCmp {}
    `
      );
      env.driveMain();
      const jsContents = env.getContents("test.js");
      expect(jsContents).toContain('text(1, " Template with whitespaces ");');
    });

    it("should use proper default value for i18nUseExternalIds config param", () => {
      env.tsconfig(); // default is `true`
      env.write(
        `test.ts`,
        `
      import {Component} from '@angular/core';
       @Component({
        selector: 'test',
        template: '<div i18n>Some text</div>'
      })
      class FooCmp {}
    `
      );
      env.driveMain();
      const jsContents = env.getContents("test.js");
      expect(jsContents).toContain(
        "MSG_EXTERNAL_8321000940098097247$$TEST_TS_1"
      );
    });

    it("should take i18nUseExternalIds config option into account", () => {
      env.tsconfig({ i18nUseExternalIds: false });
      env.write(
        `test.ts`,
        `
      import {Component} from '@angular/core';
       @Component({
        selector: 'test',
        template: '<div i18n>Some text</div>'
      })
      class FooCmp {}
    `
      );
      env.driveMain();
      const jsContents = env.getContents("test.js");
      expect(jsContents).not.toContain("MSG_EXTERNAL_");
    });

    it("should render legacy ids when `enableI18nLegacyMessageIdFormat` is not false", () => {
      env.tsconfig({});
      env.write(
        `test.ts`,
        `
        import {Component} from '@angular/core';
        @Component({
          selector: 'test',
          template: '<div i18n>Some text</div>'
        })
        class FooCmp {}`
      );
      env.driveMain();
      const jsContents = env.getContents("test.js");
      expect(jsContents).toContain(
        '":\\u241F5dbba0a3da8dff890e20cf76eb075d58900fbcd3\\u241F8321000940098097247:Some text"'
      );
    });

    it("should render custom id and legacy ids if `enableI18nLegacyMessageIdFormat` is not false", () => {
      env.tsconfig({ i18nFormatIn: "xlf" });
      env.write(
        `test.ts`,
        `
        import {Component} from '@angular/core';
        @Component({
          selector: 'test',
          template: '<div i18n="@@custom">Some text</div>'
        })
        class FooCmp {}`
      );
      env.driveMain();
      const jsContents = env.getContents("test.js");
      expect(jsContents).toContain(
        ":@@custom\\u241F5dbba0a3da8dff890e20cf76eb075d58900fbcd3\\u241F8321000940098097247:Some text"
      );
    });

    it("should not render legacy ids when `enableI18nLegacyMessageIdFormat` is set to false", () => {
      env.tsconfig({
        enableI18nLegacyMessageIdFormat: false,
        i18nInFormat: "xmb",
      });
      env.write(
        `test.ts`,
        `
     import {Component} from '@angular/core';
     @Component({
       selector: 'test',
       template: '<div i18n>Some text</div>'
     })
     class FooCmp {}`
      );
      env.driveMain();
      const jsContents = env.getContents("test.js");
      // Note that the colon would only be there if there is an id attached to the
      // string.
      expect(jsContents).not.toContain(":Some text");
    });

    it("should also render legacy ids for ICUs when normal messages are using legacy ids", () => {
      env.tsconfig({ i18nInFormat: "xliff" });
      env.write(
        `test.ts`,
        `
     import {Component} from '@angular/core';
     @Component({
       selector: 'test',
       template: '<div i18n="@@custom">Some text {age, plural, 10 {ten} other {other}}</div>'
     })
     class FooCmp {}`
      );
      env.driveMain();
      const jsContents = env.getContents("test.js");
      expect(jsContents).toContain(
        ":\\u241F720ba589d043a0497ac721ff972f41db0c919efb\\u241F3221232817843005870:{VAR_PLURAL, plural, 10 {ten} other {other}}"
      );
      expect(jsContents).toContain(
        ":@@custom\\u241Fdcb6170595f5d548a3d00937e87d11858f51ad04\\u241F7419139165339437596:Some text"
      );
    });

    it("@Component's `interpolation` should override default interpolation config", () => {
      env.write(
        `test.ts`,
        `
      import {Component} from '@angular/core';
      @Component({
        selector: 'cmp-with-custom-interpolation-a',
        template: \`<div>{%text%}</div>\`,
        interpolation: ['{%', '%}']
      })
      class ComponentWithCustomInterpolationA {
        text = 'Custom Interpolation A';
      }
    `
      );

      env.driveMain();
      const jsContents = env.getContents("test.js");
      expect(jsContents).toContain("ɵɵtextInterpolate(ctx.text)");
    });

    it("should handle `encapsulation` field", () => {
      env.write(
        `test.ts`,
        `
      import {Component, ViewEncapsulation} from '@angular/core';
      @Component({
        selector: 'comp-a',
        template: '...',
        encapsulation: ViewEncapsulation.None
      })
      class CompA {}
    `
      );

      env.driveMain();
      const jsContents = env.getContents("test.js");
      expect(jsContents).toContain("encapsulation: 2");
    });

    it("should throw if `encapsulation` contains invalid value", () => {
      env.write(
        "test.ts",
        `
      import {Component} from '@angular/core';
      @Component({
        selector: 'comp-a',
        template: '...',
        encapsulation: 'invalid-value'
      })
      class CompA {}
    `
      );
      const errors = env.driveDiagnostics();
      expect(errors[0].messageText).toContain(
        "encapsulation must be a member of ViewEncapsulation enum from @angular/core"
      );
    });

    it("should handle `changeDetection` field", () => {
      env.write(
        `test.ts`,
        `
      import {Component, ChangeDetectionStrategy} from '@angular/core';
      @Component({
        selector: 'comp-a',
        template: '...',
        changeDetection: ChangeDetectionStrategy.OnPush
      })
      class CompA {}
    `
      );

      env.driveMain();
      const jsContents = env.getContents("test.js");
      expect(jsContents).toContain("changeDetection: 0");
    });

    it("should throw if `changeDetection` contains invalid value", () => {
      env.write(
        "test.ts",
        `
      import {Component} from '@angular/core';
      @Component({
        selector: 'comp-a',
        template: '...',
        changeDetection: 'invalid-value'
      })
      class CompA {}
    `
      );
      const errors = env.driveDiagnostics();
      expect(errors[0].messageText).toContain(
        "changeDetection must be a member of ChangeDetectionStrategy enum from @angular/core"
      );
    });

    it("should ignore empty bindings", () => {
      env.write(
        `test.ts`,
        `
      import {Component} from '@angular/core';
       @Component({
        selector: 'test',
        template: '<div [someProp]></div>'
      })
      class FooCmp {}
    `
      );
      env.driveMain();
      const jsContents = env.getContents("test.js");
      expect(jsContents).not.toContain("i0.ɵɵproperty");
    });

    it("should correctly recognize local symbols", () => {
      env.write(
        "module.ts",
        `
        import {NgModule} from '@angular/core';
        import {Dir, Comp} from './test';

        @NgModule({
          declarations: [Dir, Comp],
          exports: [Dir, Comp],
        })
        class Module {}
    `
      );
      env.write(
        `test.ts`,
        `
        import {Component, Directive} from '@angular/core';

        @Directive({
          selector: '[dir]',
        })
        export class Dir {}

        @Component({
          selector: 'test',
          template: '<div dir>Test</div>',
        })
        export class Comp {}
    `
      );

      env.driveMain();
      const jsContents = env.getContents("test.js");
      expect(jsContents).not.toMatch(
        /import \* as i[0-9] from ['"].\/test['"]/
      );
    });

    it("should generate exportAs declarations", () => {
      env.write(
        "test.ts",
        `
        import {Component, Directive} from '@angular/core';

        @Directive({
          selector: '[test]',
          exportAs: 'foo',
        })
        class Dir {}
    `
      );

      env.driveMain();

      const jsContents = env.getContents("test.js");
      expect(jsContents).toContain(`exportAs: ["foo"]`);
    });

    it("should generate multiple exportAs declarations", () => {
      env.write(
        "test.ts",
        `
        import {Component, Directive} from '@angular/core';

        @Directive({
          selector: '[test]',
          exportAs: 'foo, bar',
        })
        class Dir {}
    `
      );

      env.driveMain();

      const jsContents = env.getContents("test.js");
      expect(jsContents).toContain(`exportAs: ["foo", "bar"]`);
    });

    it("should generate correct factory stubs for a test module", () => {
      env.tsconfig({ generateNgFactoryShims: true });

      env.write(
        "test.ts",
        `
        import {Injectable, NgModule} from '@angular/core';

        @Injectable()
        export class NotAModule {}

        @NgModule({})
        export class TestModule {}
    `
      );

      env.write(
        "empty.ts",
        `
        import {Injectable} from '@angular/core';

        @Injectable()
        export class NotAModule {}
    `
      );

      env.driveMain();

      const factoryContents = env.getContents("test.ngfactory.js");
      expect(factoryContents).toContain(`import * as i0 from '@angular/core';`);
      expect(factoryContents).toContain(
        `import { NotAModule, TestModule } from './test';`
      );
      expect(factoryContents).toContain(
        `export var TestModuleNgFactory = new i0.\u0275NgModuleFactory(TestModule);`
      );
      expect(factoryContents).not.toContain(`NotAModuleNgFactory`);
      expect(factoryContents).not.toContain("\u0275NonEmptyModule");

      const emptyFactory = env.getContents("empty.ngfactory.js");
      expect(emptyFactory).toContain(`import * as i0 from '@angular/core';`);
      expect(emptyFactory).toContain(`export var \u0275NonEmptyModule = true;`);
    });

    describe("ngfactory shims", () => {
      beforeEach(() => {
        env.tsconfig({ generateNgFactoryShims: true });
      });

      it("should not be generated for .js files", () => {
        // This test verifies that the compiler does not attempt to generate shim files for non-TS
        // input files (in this case, other.js).
        env.write(
          "test.ts",
          `
          import {Component, NgModule} from '@angular/core';

          @Component({
            selector: 'test-cmp',
            template: 'This is a template',
          })
          export class TestCmp {}

          @NgModule({
            declarations: [TestCmp],
            exports: [TestCmp],
          })
          export class TestModule {}
        `
        );
        env.write(
          "other.js",
          `
          export class TestJs {}
        `
        );

        expect(env.driveDiagnostics()).toEqual([]);
        env.assertExists("test.ngfactory.js");
        env.assertDoesNotExist("other.ngfactory.js");
      });

      it("should be able to depend on an existing factory shim", () => {
        // This test verifies that ngfactory files from the compilations of dependencies are
        // available to import in a fresh compilation. It is derived from a bug observed in g3 where
        // the shim system accidentally caused TypeScript to think that *.ngfactory.ts files always
        // exist.
        env.write(
          "other.ngfactory.d.ts",
          `
          export class OtherNgFactory {}
        `
        );
        env.write(
          "test.ts",
          `
          import {OtherNgFactory} from './other.ngfactory';

          class DoSomethingWith extends OtherNgFactory {}
        `
        );
        expect(env.driveDiagnostics()).toEqual([]);
      });

      it("should generate factory shims for files not listed in root files", () => {
        // This test verifies that shims are generated for all files in the user's program, even if
        // only a subset of those files are listed in the tsconfig as root files.

        env.tsconfig(
          { generateNgFactoryShims: true },
          /* extraRootDirs */ undefined,
          [absoluteFrom("/test.ts")]
        );
        env.write(
          "test.ts",
          `
          import {Component} from '@angular/core';

          import {OtherCmp} from './other';

          @Component({
            selector: 'test',
            template: '...',
          })
          export class TestCmp {
            constructor(other: OtherCmp) {}
          }
        `
        );
        env.write(
          "other.ts",
          `
          import {Component} from '@angular/core';

          @Component({
            selector: 'other',
            template: '...',
          })
          export class OtherCmp {}
        `
        );
        env.driveMain();

        expect(env.getContents("other.ngfactory.js")).toContain("OtherCmp");
      });

      it("should generate correct type annotation for NgModuleFactory calls in ngfactories", () => {
        env.write(
          "test.ts",
          `
        import {Component} from '@angular/core';
        @Component({
          selector: 'test',
          template: '...',
        })
        export class TestCmp {}
      `
        );
        env.driveMain();

        const ngfactoryContents = env.getContents("test.ngfactory.d.ts");
        expect(ngfactoryContents).toContain(`i0.ɵNgModuleFactory<any>`);
      });

      it("should be able to compile an app using the factory shim", () => {
        env.tsconfig({ allowEmptyCodegenFiles: true });

        env.write(
          "test.ts",
          `
          export {MyModuleNgFactory} from './my-module.ngfactory';
      `
        );

        env.write(
          "my-module.ts",
          `
          import {NgModule} from '@angular/core';

          @NgModule({})
          export class MyModule {}
      `
        );

        env.driveMain();
      });

      it("should generate correct imports in factory stubs when compiling @angular/core", () => {
        env.tsconfig({ allowEmptyCodegenFiles: true });

        env.write(
          "test.ts",
          `
          import {NgModule} from '@angular/core';

          @NgModule({})
          export class TestModule {}
      `
        );

        // Trick the compiler into thinking it's compiling @angular/core.
        env.write("r3_symbols.ts", "export const ITS_JUST_ANGULAR = true;");

        env.driveMain();

        const factoryContents = env.getContents("test.ngfactory.js");
        expect(normalize(factoryContents)).toBe(
          normalize(`
        import * as i0 from "./r3_symbols";
        import { TestModule } from './test';
        export var TestModuleNgFactory = new i0.NgModuleFactory(TestModule);
      `)
        );
      });

      describe("file-level comments", () => {
        it("should copy a top-level comment into a factory stub", () => {
          env.tsconfig({ allowEmptyCodegenFiles: true });

          env.write(
            "test.ts",
            `/** I am a top-level comment. */

            import {NgModule} from '@angular/core';

            @NgModule({})
            export class TestModule {}
          `
          );
          env.driveMain();

          const factoryContents = env.getContents("test.ngfactory.js");
          expect(factoryContents).toContain(
            `/** I am a top-level comment. */\n`
          );
        });

        it("should not copy a non-file level comment into a factory stub", () => {
          env.tsconfig({ allowEmptyCodegenFiles: true });

          env.write(
            "test.ts",
            `/** I am a top-level comment, but not for the file. */
            export const TEST = true;
          `
          );
          env.driveMain();

          const factoryContents = env.getContents("test.ngfactory.js");
          expect(factoryContents).not.toContain("top-level comment");
        });

        it("should not copy a file level comment with an @license into a factory stub", () => {
          env.tsconfig({ allowEmptyCodegenFiles: true });

          env.write(
            "test.ts",
            `/** @license I am a top-level comment, but have a license. */
            export const TEST = true;
          `
          );
          env.driveMain();

          const factoryContents = env.getContents("test.ngfactory.js");
          expect(factoryContents).not.toContain("top-level comment");
        });
      });
    });

    describe("ngsummary shim generation", () => {
      beforeEach(() => {
        env.tsconfig({ generateNgSummaryShims: true });
      });

      it("should generate a summary stub for decorated classes in the input file only", () => {
        env.write(
          "test.ts",
          `
          import {Injectable, NgModule} from '@angular/core';

          export class NotAModule {}

          @NgModule({})
          export class TestModule {}
      `
        );

        env.driveMain();

        const summaryContents = env.getContents("test.ngsummary.js");
        expect(summaryContents).toEqual(
          `export var TestModuleNgSummary = null;\n`
        );
      });

      it("should generate a summary stub for classes exported via exports", () => {
        env.write(
          "test.ts",
          `
          import {Injectable, NgModule} from '@angular/core';

          @NgModule({})
          class NotDirectlyExported {}

          export {NotDirectlyExported};
      `
        );

        env.driveMain();

        const summaryContents = env.getContents("test.ngsummary.js");
        expect(summaryContents).toEqual(
          `export var NotDirectlyExportedNgSummary = null;\n`
        );
      });

      it("it should generate empty export when there are no other summary symbols, to ensure the output is a valid ES module", () => {
        env.write(
          "empty.ts",
          `
          export class NotAModule {}
      `
        );

        env.driveMain();

        const emptySummary = env.getContents("empty.ngsummary.js");
        // The empty export ensures this js file is still an ES module.
        expect(emptySummary).toEqual(`export var \u0275empty = null;\n`);
      });
    });

    it("should compile a banana-in-a-box inside of a template", () => {
      env.write(
        "test.ts",
        `
        import {Component} from '@angular/core';

        @Component({
          template: '<div *tmpl [(bananaInABox)]="prop"></div>',
          selector: 'test'
        })
        class TestCmp {}
    `
      );

      env.driveMain();
    });

    it("generates inherited factory definitions", () => {
      env.write(
        `test.ts`,
        `
        import {Injectable} from '@angular/core';

        class Dep {}

        @Injectable()
        class Base {
          constructor(dep: Dep) {}
        }

        @Injectable()
        class Child extends Base {}

        @Injectable()
        class GrandChild extends Child {
          constructor() {
            super(null!);
          }
        }
    `
      );

      env.driveMain();
      const jsContents = env.getContents("test.js");

      expect(jsContents).toContain(
        "function Base_Factory(t) { return new (t || Base)(i0.ɵɵinject(Dep)); }"
      );
      expect(jsContents).toContain(
        "var \u0275Child_BaseFactory = i0.ɵɵgetInheritedFactory(Child)"
      );
      expect(jsContents).toContain(
        "function Child_Factory(t) { return \u0275Child_BaseFactory(t || Child); }"
      );
      expect(jsContents).toContain(
        "function GrandChild_Factory(t) { return new (t || GrandChild)(); }"
      );
    });

    it("generates base factories for directives", () => {
      env.write(
        `test.ts`,
        `
        import {Directive} from '@angular/core';

        @Directive({
          selector: '[base]',
        })
        class Base {}

        @Directive({
          selector: '[test]',
        })
        class Dir extends Base {
        }
    `
      );

      env.driveMain();
      const jsContents = env.getContents("test.js");

      expect(jsContents).toContain(
        "var \u0275Dir_BaseFactory = i0.ɵɵgetInheritedFactory(Dir)"
      );
    });

    it('should wrap "directives" in component metadata in a closure when forward references are present', () => {
      env.write(
        "test.ts",
        `
        import {Component, NgModule} from '@angular/core';

        @Component({
          selector: 'cmp-a',
          template: '<cmp-b></cmp-b>',
        })
        class CmpA {}

        @Component({
          selector: 'cmp-b',
          template: 'This is B',
        })
        class CmpB {}

        @NgModule({
          declarations: [CmpA, CmpB],
        })
        class Module {}
    `
      );

      env.driveMain();

      const jsContents = env.getContents("test.js");
      expect(jsContents).toContain(
        "directives: function () { return [CmpB]; }"
      );
    });

    it("should wrap setClassMetadata in an iife", () => {
      env.write(
        "test.ts",
        `
        import {Injectable} from '@angular/core';

        @Injectable({providedIn: 'root'})
        export class Service {}
      `
      );

      env.driveMain();
      const jsContents = env.getContents("test.js").replace(/\s+/g, " ");
      expect(jsContents).toContain(
        `/*@__PURE__*/ (function () { i0.ɵsetClassMetadata(Service, [{ type: Injectable, args: [{ providedIn: 'root' }] }], null, null); })();`
      );
    });

    it("should not include `schemas` in component and module defs", () => {
      env.write(
        "test.ts",
        `
        import {Component, NgModule, NO_ERRORS_SCHEMA} from '@angular/core';

        @Component({
          selector: 'comp',
          template: '<custom-el></custom-el>',
          schemas: [NO_ERRORS_SCHEMA],
        })
        class MyComp {}

        @NgModule({
          declarations: [MyComp],
          schemas: [NO_ERRORS_SCHEMA],
        })
        class MyModule {}
      `
      );

      env.driveMain();
      const jsContents = trim(env.getContents("test.js"));
      expect(jsContents).toContain(
        trim(`
        MyComp.ɵcmp = i0.ɵɵdefineComponent({
          type: MyComp,
          selectors: [["comp"]],
          decls: 1,
          vars: 0,
          template: function MyComp_Template(rf, ctx) {
            if (rf & 1) {
              i0.ɵɵelement(0, "custom-el");
            }
          },
          encapsulation: 2
        });
      `)
      );
      expect(jsContents).toContain(
        trim("MyModule.ɵmod = i0.ɵɵdefineNgModule({ type: MyModule });")
      );
    });

    it("should emit setClassMetadata calls for all types", () => {
      env.write(
        "test.ts",
        `
      import {Component, Directive, Injectable, NgModule, Pipe} from '@angular/core';

      @Component({selector: 'cmp', template: 'I am a component!'}) class TestComponent {}
      @Directive({selector: 'dir'}) class TestDirective {}
      @Injectable() class TestInjectable {}
      @NgModule({declarations: [TestComponent, TestDirective]}) class TestNgModule {}
      @Pipe({name: 'pipe'}) class TestPipe {}
    `
      );

      env.driveMain();
      const jsContents = env.getContents("test.js");
      expect(jsContents).toContain("\u0275setClassMetadata(TestComponent, ");
      expect(jsContents).toContain("\u0275setClassMetadata(TestDirective, ");
      expect(jsContents).toContain("\u0275setClassMetadata(TestInjectable, ");
      expect(jsContents).toContain("\u0275setClassMetadata(TestNgModule, ");
      expect(jsContents).toContain("\u0275setClassMetadata(TestPipe, ");
    });

    it("should use imported types in setClassMetadata if they can be represented as values", () => {
      env.write(
        `types.ts`,
        `
      export class MyTypeA {}
      export class MyTypeB {}
    `
      );
      env.write(
        `test.ts`,
        `
      import {Component, Inject, Injectable} from '@angular/core';
      import {MyTypeA, MyTypeB} from './types';

      @Injectable({providedIn: 'root'})
      export class SomeService {
        constructor(arg: MyTypeA) {}
      }

      @Component({
        selector: 'some-comp',
        template: '...',
      })
      export class SomeComp {
        constructor(@Inject('arg-token') arg: MyTypeB) {}
      }
    `
      );

      env.driveMain();
      const jsContents = trim(env.getContents("test.js"));
      expect(jsContents).toContain(`import * as i1 from "./types";`);
      expect(jsContents).toMatch(setClassMetadataRegExp("type: i1\\.MyTypeA"));
      expect(jsContents).toMatch(setClassMetadataRegExp("type: i1\\.MyTypeB"));
    });

    it("should use imported types in setClassMetadata if they can be represented as values and imported as `* as foo`", () => {
      env.write(
        `types.ts`,
        `
         export class MyTypeA {}
         export class MyTypeB {}
       `
      );
      env.write(
        `test.ts`,
        `
         import {Component, Inject, Injectable} from '@angular/core';
         import * as types from './types';

         @Injectable({providedIn: 'root'})
         export class SomeService {
           constructor(arg: types.MyTypeA) {}
         }

         @Component({
           selector: 'some-comp',
           template: '...',
         })
         export class SomeComp {
           constructor(@Inject('arg-token') arg: types.MyTypeB) {}
         }
      `
      );

      env.driveMain();
      const jsContents = trim(env.getContents("test.js"));
      expect(jsContents).toContain(`import * as i1 from "./types";`);
      expect(jsContents).toMatch(setClassMetadataRegExp("type: i1.MyTypeA"));
      expect(jsContents).toMatch(setClassMetadataRegExp("type: i1.MyTypeB"));
    });

    it("should use default-imported types if they can be represented as values", () => {
      env.write(
        `types.ts`,
        `
            export default class Default {}
            export class Other {}
          `
      );
      env.write(
        `test.ts`,
        `
            import {Component} from '@angular/core';
            import {Other} from './types';
            import Default from './types';

            @Component({selector: 'test', template: 'test'})
            export class SomeCmp {
              constructor(arg: Default, other: Other) {}
            }
         `
      );

      env.driveMain();
      const jsContents = trim(env.getContents("test.js"));
      expect(jsContents).toContain(`import Default from './types';`);
      expect(jsContents).toContain(`import * as i1 from "./types";`);
      expect(jsContents).toContain("i0.ɵɵdirectiveInject(Default)");
      expect(jsContents).toContain("i0.ɵɵdirectiveInject(i1.Other)");
      expect(jsContents).toMatch(setClassMetadataRegExp("type: Default"));
      expect(jsContents).toMatch(setClassMetadataRegExp("type: i1.Other"));
    });

    describe("namespace support", () => {
      it("should generate correct imports for type references to namespaced symbols using a namespace import", () => {
        env.write(
          `/node_modules/ns/index.d.ts`,
          `
              export declare class Zero {}
              export declare namespace one {
                export declare class One {}
              }
              export declare namespace one.two {
                export declare class Two {}
              }
           `
        );
        env.write(
          `test.ts`,
          `
              import {Inject, Injectable, InjectionToken} from '@angular/core';
              import * as ns from 'ns';

              @Injectable()
              export class MyService {
                constructor(
                  zero: ns.Zero,
                  one: ns.one.One,
                  two: ns.one.two.Two,
                ) {}
              }
           `
        );

        env.driveMain();
        const jsContents = trim(env.getContents("test.js"));
        expect(jsContents).toContain(`import * as i1 from "ns";`);
        expect(jsContents).toContain("i0.ɵɵinject(i1.Zero)");
        expect(jsContents).toContain("i0.ɵɵinject(i1.one.One)");
        expect(jsContents).toContain("i0.ɵɵinject(i1.one.two.Two)");
        expect(jsContents).toMatch(setClassMetadataRegExp("type: i1.Zero"));
        expect(jsContents).toMatch(setClassMetadataRegExp("type: i1.one.One"));
        expect(jsContents).toMatch(
          setClassMetadataRegExp("type: i1.one.two.Two")
        );
      });

      it("should generate correct imports for type references to namespaced symbols using named imports", () => {
        env.write(
          `/node_modules/ns/index.d.ts`,
          `
              export namespace ns {
                export declare class Zero {}
                export declare namespace one {
                  export declare class One {}
                }
                export declare namespace one.two {
                  export declare class Two {}
                }
              }
           `
        );
        env.write(
          `test.ts`,
          `
              import {Inject, Injectable, InjectionToken} from '@angular/core';
              import {ns} from 'ns';
              import {ns as alias} from 'ns';

              @Injectable()
              export class MyService {
                constructor(
                  zero: ns.Zero,
                  one: ns.one.One,
                  two: ns.one.two.Two,
                  aliasedZero: alias.Zero,
                  aliasedOne: alias.one.One,
                  aliasedTwo: alias.one.two.Two,
                ) {}
              }
           `
        );

        env.driveMain();
        const jsContents = trim(env.getContents("test.js"));
        expect(jsContents).toContain(`import * as i1 from "ns";`);
        expect(jsContents).toContain(
          "i0.ɵɵinject(i1.ns.Zero), " +
            "i0.ɵɵinject(i1.ns.one.One), " +
            "i0.ɵɵinject(i1.ns.one.two.Two), " +
            "i0.ɵɵinject(i1.ns.Zero), " +
            "i0.ɵɵinject(i1.ns.one.One), " +
            "i0.ɵɵinject(i1.ns.one.two.Two)"
        );
        expect(jsContents).toMatch(setClassMetadataRegExp("type: i1.ns.Zero"));
        expect(jsContents).toMatch(
          setClassMetadataRegExp("type: i1.ns.one.One")
        );
        expect(jsContents).toMatch(
          setClassMetadataRegExp("type: i1.ns.one.two.Two")
        );
      });

      it("should not error for a namespace import as parameter type when @Inject is used", () => {
        env.tsconfig({ strictInjectionParameters: true });
        env.write(
          `/node_modules/foo/index.d.ts`,
          `
          export = Foo;
          declare class Foo {}
          declare namespace Foo {}
        `
        );
        env.write(
          `test.ts`,
          `
          import {Inject, Injectable, InjectionToken} from '@angular/core';
          import * as Foo from 'foo';

          export const TOKEN = new InjectionToken<Foo>('Foo');

          @Injectable()
          export class MyService {
            constructor(@Inject(TOKEN) foo: Foo) {}
          }
       `
        );

        env.driveMain();
        const jsContents = trim(env.getContents("test.js"));
        expect(jsContents).toContain("i0.ɵɵinject(TOKEN)");
        expect(jsContents).toMatch(setClassMetadataRegExp("type: undefined"));
      });

      it("should error for a namespace import as parameter type used for DI", () => {
        env.tsconfig({ strictInjectionParameters: true });
        env.write(
          `/node_modules/foo/index.d.ts`,
          `
          export = Foo;
          declare class Foo {}
          declare namespace Foo {}
        `
        );
        env.write(
          `test.ts`,
          `
          import {Injectable} from '@angular/core';
          import * as Foo from 'foo';

          @Injectable()
          export class MyService {
            constructor(foo: Foo) {}
          }
       `
        );

        const diags = env.driveDiagnostics();
        expect(diags.length).toBe(1);
        expect(diags[0].messageText).toBe(
          `No suitable injection token for parameter 'foo' of class 'MyService'.\nFound Foo`
        );
      });
    });

    it("should use `undefined` in setClassMetadata if types can't be represented as values", () => {
      env.write(
        `types.ts`,
        `
      export type MyType = Map<any, any>;
    `
      );
      env.write(
        `test.ts`,
        `
      import {Component, Inject, Injectable} from '@angular/core';
      import {MyType} from './types';

      @Component({
        selector: 'some-comp',
        template: '...',
      })
      export class SomeComp {
        constructor(@Inject('arg-token') arg: MyType) {}
      }
    `
      );

      env.driveMain();
      const jsContents = trim(env.getContents("test.js"));
      expect(jsContents).not.toContain(`import { MyType } from './types';`);
      // Note: `type: undefined` below, since MyType can't be represented as a value
      expect(jsContents).toMatch(setClassMetadataRegExp("type: undefined"));
    });

    it("should not throw in case whitespaces and HTML comments are present inside <ng-content>", () => {
      env.write(
        "test.ts",
        `
          import {Component} from '@angular/core';

          @Component({
            selector: 'cmp-a',
            template: \`
              <ng-content>
                <!-- Some comments -->
              </ng-content>
            \`,
          })
          class CmpA {}
       `
      );
      const errors = env.driveDiagnostics();
      expect(errors.length).toBe(0);
    });

    it("should compile a template using multiple directives with the same selector", () => {
      env.write(
        "test.ts",
        `
      import {Component, Directive, NgModule} from '@angular/core';

      @Directive({selector: '[test]'})
      class DirA {}

      @Directive({selector: '[test]'})
      class DirB {}

      @Component({
        template: '<div test></div>',
      })
      class Cmp {}

      @NgModule({
        declarations: [Cmp, DirA, DirB],
      })
      class Module {}
  `
      );

      env.driveMain();
      const jsContents = env.getContents("test.js");
      expect(jsContents).toMatch(/directives: \[DirA,\s+DirB\]/);
    });

    describe("cycle detection", () => {
      it("should detect a simple cycle and use remote component scoping", () => {
        env.write(
          "test.ts",
          `
        import {Component, NgModule} from '@angular/core';
        import {NormalComponent} from './cyclic';

        @Component({
          selector: 'cyclic-component',
          template: 'Importing this causes a cycle',
        })
        export class CyclicComponent {}

        @NgModule({
          declarations: [NormalComponent, CyclicComponent],
        })
        export class Module {}
      `
        );

        env.write(
          "cyclic.ts",
          `
        import {Component} from '@angular/core';

        @Component({
          selector: 'normal-component',
          template: '<cyclic-component></cyclic-component>',
        })
        export class NormalComponent {}
      `
        );

        env.driveMain();
        const jsContents = env.getContents("test.js");
        expect(jsContents).toMatch(
          /i\d\.ɵɵsetComponentScope\(NormalComponent,\s+\[NormalComponent,\s+CyclicComponent\],\s+\[\]\)/
        );
        expect(jsContents).not.toContain("/*__PURE__*/ i0.ɵɵsetComponentScope");
      });

      it("should detect a cycle added entirely during compilation", () => {
        env.write(
          "test.ts",
          `
        import {NgModule} from '@angular/core';
        import {ACmp} from './a';
        import {BCmp} from './b';

        @NgModule({declarations: [ACmp, BCmp]})
        export class Module {}
      `
        );
        env.write(
          "a.ts",
          `
        import {Component} from '@angular/core';

        @Component({
          selector: 'a-cmp',
          template: '<b-cmp></b-cmp>',
        })
        export class ACmp {}
      `
        );
        env.write(
          "b.ts",
          `
        import {Component} from '@angular/core';

        @Component({
          selector: 'b-cmp',
          template: '<a-cmp></a-cmp>',
        })
        export class BCmp {}
      `
        );
        env.driveMain();
        const aJsContents = env.getContents("a.js");
        const bJsContents = env.getContents("b.js");
        expect(aJsContents).toMatch(/import \* as i\d? from ".\/b"/);
        expect(bJsContents).not.toMatch(/import \* as i\d? from ".\/a"/);
      });

      it("should not detect a potential cycle if it doesn't actually happen", () => {
        env.write(
          "test.ts",
          `
        import {NgModule} from '@angular/core';
        import {ACmp} from './a';
        import {BCmp} from './b';

        @NgModule({declarations: [ACmp, BCmp]})
        export class Module {}
      `
        );
        env.write(
          "a.ts",
          `
        import {Component} from '@angular/core';

        @Component({
          selector: 'a-cmp',
          template: '<b-cmp></b-cmp>',
        })
        export class ACmp {}
      `
        );
        env.write(
          "b.ts",
          `
        import {Component} from '@angular/core';

        @Component({
          selector: 'b-cmp',
          template: 'does not use a-cmp',
        })
        export class BCmp {}
      `
        );
        env.driveMain();
        const jsContents = env.getContents("test.js");
        expect(jsContents).not.toContain("setComponentScope");
      });
    });

    describe("local refs", () => {
      it(
        "should not generate an error when a local ref is unresolved" +
          " (outside of template type-checking)",
        () => {
          env.write(
            "test.ts",
            `
          import {Component} from '@angular/core';

          @Component({
            template: '<div #ref="unknownTarget"></div>',
          })
          export class TestCmp {}
        `
          );
          const diags = env.driveDiagnostics();
          expect(diags.length).toBe(0);
        }
      );
    });

    describe("multiple local refs", () => {
      const getComponentScript = (template: string): string => `
      import {Component, Directive, NgModule} from '@angular/core';

      @Component({selector: 'my-cmp', template: \`${template}\`})
      class Cmp {}

      @NgModule({declarations: [Cmp]})
      class Module {}
    `;

      const cases = [
        `
        <div #ref></div>
        <div #ref></div>
      `,
        `
        <ng-container>
          <div #ref></div>
        </ng-container>
        <div #ref></div>
      `,
        `
        <ng-template>
          <div #ref></div>
        </ng-template>
        <div #ref></div>
      `,
        `
        <div *ngIf="visible" #ref></div>
        <div #ref></div>
      `,
        `
        <div *ngFor="let item of items" #ref></div>
        <div #ref></div>
      `,
      ];

      cases.forEach((template) => {
        it("should not throw", () => {
          env.write("test.ts", getComponentScript(template));
          const errors = env.driveDiagnostics();
          expect(errors.length).toBe(0);
        });
      });
    });

    it('should wrap "inputs" and "outputs" keys if they contain unsafe characters', () => {
      env.write(
        `test.ts`,
        `
      import {Directive, Input} from '@angular/core';

      @Directive({
        selector: '[somedir]',
        inputs: ['track-type', 'track-name', 'inputTrackName', 'src.xl'],
        outputs: ['output-track-type', 'output-track-name', 'outputTrackName', 'output.event']
      })
      export class SomeDir {
        @Input('track-type') trackType: string;
        @Input('track-name') trackName: string;
      }
    `
      );

      env.driveMain();
      const jsContents = env.getContents("test.js");
      const inputsAndOutputs = `
      inputs: {
        "track-type": "track-type",
        "track-name": "track-name",
        inputTrackName: "inputTrackName",
        "src.xl": "src.xl",
        trackType: ["track-type", "trackType"],
        trackName: ["track-name", "trackName"]
      },
      outputs: {
        "output-track-type": "output-track-type",
        "output-track-name": "output-track-name",
        outputTrackName: "outputTrackName",
        "output.event": "output.event"
      }
    `;
      expect(trim(jsContents)).toContain(trim(inputsAndOutputs));
    });

    it("should compile programs with typeRoots", () => {
      // Write out a custom tsconfig.json that includes 'typeRoots' and 'files'. 'files'
      // is necessary because otherwise TS picks up the testTypeRoot/test/index.d.ts
      // file into the program automatically. Shims are also turned on because the shim
      // ts.CompilerHost wrapper can break typeRoot functionality (which this test is
      // meant to detect).
      env.write(
        "tsconfig.json",
        `{
      "extends": "./tsconfig-base.json",
      "angularCompilerOptions": {
        "generateNgFactoryShims": true,
        "generateNgSummaryShims": true,
      },
      "compilerOptions": {
        "typeRoots": ["./testTypeRoot"],
      },
      "files": ["./test.ts"]
    }`
      );
      env.write(
        "test.ts",
        `
      import {Test} from 'ambient';
      console.log(Test);
    `
      );
      env.write("testTypeRoot/.exists", "");
      env.write(
        "testTypeRoot/test/index.d.ts",
        `
      declare module 'ambient' {
        export const Test = 'This is a test';
      }
    `
      );

      env.driveMain();

      // Success is enough to indicate that this passes.
    });

    describe("NgModule invalid import/export errors", () => {
      function verifyThrownError(errorCode: ErrorCode, errorMessage: string) {
        const errors = env.driveDiagnostics();
        expect(errors.length).toBe(1);
        const { code, messageText } = errors[0];
        expect(code).toBe(ngErrorCode(errorCode));
        expect(trim(messageText as string)).toContain(errorMessage);
      }

      it("should provide a hint when importing an invalid NgModule from node_modules", () => {
        env.write(
          "node_modules/external/index.d.ts",
          `
          export declare class NotAModule {}
        `
        );
        env.write(
          "test.ts",
          `
          import {NgModule} from '@angular/core';
          import {NotAModule} from 'external';

          @NgModule({
            imports: [NotAModule],
          })
          export class Module {}
        `
        );

        verifyThrownError(
          ErrorCode.NGMODULE_INVALID_IMPORT,
          "This likely means that the library (external) which declares NotAModule has not " +
            "been processed correctly by ngcc, or is not compatible with Angular Ivy."
        );
      });

      it("should provide a hint when importing an invalid NgModule from a local library", () => {
        env.write(
          "libs/external/index.d.ts",
          `
          export declare class NotAModule {}
        `
        );

        env.write(
          "test.ts",
          `
          import {NgModule} from '@angular/core';
          import {NotAModule} from './libs/external';

          @NgModule({
            imports: [NotAModule],
          })
          export class Module {}
        `
        );

        verifyThrownError(
          ErrorCode.NGMODULE_INVALID_IMPORT,
          "This likely means that the dependency which declares NotAModule has not " +
            "been processed correctly by ngcc."
        );
      });

      it("should provide a hint when importing an invalid NgModule in the current program", () => {
        env.write(
          "invalid.ts",
          `
          export class NotAModule {}
        `
        );

        env.write(
          "test.ts",
          `
          import {NgModule} from '@angular/core';
          import {NotAModule} from './invalid';

          @NgModule({
            imports: [NotAModule],
          })
          export class Module {}
        `
        );

        verifyThrownError(
          ErrorCode.NGMODULE_INVALID_IMPORT,
          "Is it missing an @NgModule annotation?"
        );
      });
    });

    describe("when processing external directives", () => {
      it("should not emit multiple references to the same directive", () => {
        env.write(
          "node_modules/external/index.d.ts",
          `
        import {ɵɵDirectiveDefWithMeta, ɵɵNgModuleDefWithMeta} from '@angular/core';

        export declare class ExternalDir {
          static ɵdir: ɵɵDirectiveDefWithMeta<ExternalDir, '[test]', never, never, never, never>;
        }

        export declare class ExternalModule {
          static ɵmod: ɵɵNgModuleDefWithMeta<ExternalModule, [typeof ExternalDir], never, [typeof ExternalDir]>;
        }
      `
        );
        env.write(
          "test.ts",
          `
        import {Component, Directive, NgModule} from '@angular/core';
        import {ExternalModule} from 'external';

        @Component({
          template: '<div test></div>',
        })
        class Cmp {}

        @NgModule({
          declarations: [Cmp],
          // Multiple imports of the same module used to result in duplicate directive references
          // in the output.
          imports: [ExternalModule, ExternalModule],
        })
        class Module {}
      `
        );

        env.driveMain();
        const jsContents = env.getContents("test.js");
        expect(jsContents).toMatch(/directives: \[i1\.ExternalDir\]/);
      });

      it("should import directives by their external name", () => {
        env.write(
          "node_modules/external/index.d.ts",
          `
        import {ɵɵDirectiveDefWithMeta, ɵɵNgModuleDefWithMeta} from '@angular/core';
        import {InternalDir} from './internal';

        export {InternalDir as ExternalDir} from './internal';

        export declare class ExternalModule {
          static ɵmod: ɵɵNgModuleDefWithMeta<ExternalModule, [typeof InternalDir], never, [typeof InternalDir]>;
        }
      `
        );
        env.write(
          "node_modules/external/internal.d.ts",
          `

        export declare class InternalDir {
          static ɵdir: ɵɵDirectiveDefWithMeta<InternalDir, '[test]', never, never, never, never>;
        }
      `
        );
        env.write(
          "test.ts",
          `
        import {Component, Directive, NgModule} from '@angular/core';
        import {ExternalModule} from 'external';

        @Component({
          template: '<div test></div>',
        })
        class Cmp {}

        @NgModule({
          declarations: [Cmp],
          imports: [ExternalModule],
        })
        class Module {}
      `
        );

        env.driveMain();
        const jsContents = env.getContents("test.js");
        expect(jsContents).toMatch(/directives: \[i1\.ExternalDir\]/);
      });
    });

    // Run checks that are present in preanalysis phase in both sync and async mode, to
    // make sure the error messages are consistently thrown from `analyzeSync` and
    // `analyzeAsync` functions.
    ["sync", "async"].forEach((mode) => {
      describe(`preanalysis phase checks [${mode}]`, () => {
        let driveDiagnostics: () => Promise<ReadonlyArray<ts.Diagnostic>>;
        beforeEach(() => {
          if (mode === "async") {
            env.enablePreloading();
            driveDiagnostics = () => env.driveDiagnosticsAsync();
          } else {
            driveDiagnostics = () => Promise.resolve(env.driveDiagnostics());
          }
        });

        it("should throw if @Component is missing a template", async () => {
          env.write(
            "test.ts",
            `
            import {Component} from '@angular/core';

            @Component({
              selector: 'test',
            })
            export class TestCmp {}
          `
          );

          const diags = await driveDiagnostics();
          expect(diags[0].messageText).toBe("component is missing a template");
          expect(diags[0].file!.fileName).toBe(absoluteFrom("/test.ts"));
        });

        it("should throw if `styleUrls` is defined incorrectly in @Component", async () => {
          env.write(
            "test.ts",
            `
            import {Component} from '@angular/core';

            @Component({
              selector: 'test',
              template: '...',
              styleUrls: '...'
            })
            export class TestCmp {}
          `
          );

          const diags = await driveDiagnostics();
          expect(diags[0].messageText).toBe(
            "styleUrls must be an array of strings"
          );
          expect(diags[0].file!.fileName).toBe(absoluteFrom("/test.ts"));
        });
      });
    });

    describe("flat module indices", () => {
      it("should generate a basic flat module index", () => {
        env.tsconfig({
          flatModuleOutFile: "flat.js",
        });
        env.write("test.ts", 'export const TEST = "this is a test";');

        env.driveMain();
        const jsContents = env.getContents("flat.js");
        expect(jsContents).toContain("export * from './test';");
      });

      it("should determine the flat module entry-point within multiple root files", () => {
        env.tsconfig({
          flatModuleOutFile: "flat.js",
        });
        env.write("ignored.ts", 'export const TEST = "this is ignored";');
        env.write("index.ts", 'export const ENTRY = "this is the entry";');

        env.driveMain();
        const jsContents = env.getContents("flat.js");
        expect(jsContents).toContain(
          "export * from './index';",
          'Should detect the "index.ts" file as flat module entry-point.'
        );
      });

      it("should generate a flat module with an id", () => {
        env.tsconfig({
          flatModuleOutFile: "flat.js",
          flatModuleId: "@mymodule",
        });
        env.write("test.ts", 'export const TEST = "this is a test";');

        env.driveMain();
        const dtsContents = env.getContents("flat.d.ts");
        expect(dtsContents).toContain('/// <amd-module name="@mymodule" />');
      });

      it("should generate a proper flat module index file when nested", () => {
        env.tsconfig({
          flatModuleOutFile: "./public-api/index.js",
        });

        env.write("test.ts", `export const SOME_EXPORT = 'some-export'`);
        env.driveMain();

        expect(env.getContents("./public-api/index.js")).toContain(
          `export * from '../test';`
        );
      });

      it('should not throw if "flatModuleOutFile" is set to null', () => {
        env.tsconfig({
          flatModuleOutFile: null,
        });

        env.write("test.ts", `export const SOME_EXPORT = 'some-export'`);
        // The "driveMain" method automatically ensures that there is no
        // exception and that the build succeeded.
        env.driveMain();
      });

      it(
        'should not throw or produce flat module index if "flatModuleOutFile" is set to ' +
          "empty string",
        () => {
          env.tsconfig({
            flatModuleOutFile: "",
          });

          env.write("test.ts", `export const SOME_EXPORT = 'some-export'`);
          // The "driveMain" method automatically ensures that there is no
          // exception and that the build succeeded.
          env.driveMain();
          // Previously ngtsc incorrectly tried generating a flat module index
          // file if the "flatModuleOutFile" was set to an empty string. ngtsc
          // just wrote the bundle file with an empty filename (just extension).
          env.assertDoesNotExist(".js");
          env.assertDoesNotExist(".d.ts");
        }
      );

      it("should report an error when a flat module index is requested but no entrypoint can be determined", () => {
        env.tsconfig({ flatModuleOutFile: "flat.js" });
        env.write("test.ts", "export class Foo {}");
        env.write("test2.ts", "export class Bar {}");

        const errors = env.driveDiagnostics();
        expect(errors.length).toBe(1);
        expect(errors[0].messageText).toBe(
          'Angular compiler option "flatModuleOutFile" requires one and only one .ts file in the "files" field.'
        );
      });

      it("should report an error when a visible directive is not exported", () => {
        env.tsconfig({ flatModuleOutFile: "flat.js" });
        env.write(
          "test.ts",
          `
        import {Directive, NgModule} from '@angular/core';

        // The directive is not exported.
        @Directive({selector: 'test'})
        class Dir {}

        // The module is, which makes the directive visible.
        @NgModule({declarations: [Dir], exports: [Dir]})
        export class Module {}
      `
        );

        const errors = env.driveDiagnostics();
        expect(errors.length).toBe(1);
        expect(errors[0].messageText).toBe(
          "Unsupported private class Dir. This class is visible " +
            "to consumers via Module -> Dir, but is not exported from the top-level library " +
            "entrypoint."
        );

        // Verify that the error is for the correct class.
        const error = errors[0] as ts.Diagnostic;
        const id = expectTokenAtPosition(
          error.file!,
          error.start!,
          ts.isIdentifier
        );
        expect(id.text).toBe("Dir");
        expect(ts.isClassDeclaration(id.parent)).toBe(true);
      });

      it("should report an error when a deeply visible directive is not exported", () => {
        env.tsconfig({ flatModuleOutFile: "flat.js" });
        env.write(
          "test.ts",
          `
        import {Directive, NgModule} from '@angular/core';

        // The directive is not exported.
        @Directive({selector: 'test'})
        class Dir {}

        // Neither is the module which declares it - meaning the directive is not visible here.
        @NgModule({declarations: [Dir], exports: [Dir]})
        class DirModule {}

        // The module is, which makes the directive visible.
        @NgModule({exports: [DirModule]})
        export class Module {}
      `
        );

        const errors = env.driveDiagnostics();
        expect(errors.length).toBe(2);
        expect(errors[0].messageText).toBe(
          "Unsupported private class DirModule. This class is " +
            "visible to consumers via Module -> DirModule, but is not exported from the top-level " +
            "library entrypoint."
        );
        expect(errors[1].messageText).toBe(
          "Unsupported private class Dir. This class is visible " +
            "to consumers via Module -> DirModule -> Dir, but is not exported from the top-level " +
            "library entrypoint."
        );
      });

      it("should report an error when a deeply visible module is not exported", () => {
        env.tsconfig({ flatModuleOutFile: "flat.js" });
        env.write(
          "test.ts",
          `
        import {Directive, NgModule} from '@angular/core';

        // The directive is exported.
        @Directive({selector: 'test'})
        export class Dir {}

        // The module which declares it is not.
        @NgModule({declarations: [Dir], exports: [Dir]})
        class DirModule {}

        // The module is, which makes the module and directive visible.
        @NgModule({exports: [DirModule]})
        export class Module {}
      `
        );

        const errors = env.driveDiagnostics();
        expect(errors.length).toBe(1);
        expect(errors[0].messageText).toBe(
          "Unsupported private class DirModule. This class is " +
            "visible to consumers via Module -> DirModule, but is not exported from the top-level " +
            "library entrypoint."
        );
      });

      it("should not report an error when a non-exported module is imported by a visible one", () => {
        env.tsconfig({ flatModuleOutFile: "flat.js" });
        env.write(
          "test.ts",
          `
        import {Directive, NgModule} from '@angular/core';

        // The directive is not exported.
        @Directive({selector: 'test'})
        class Dir {}

        // Neither is the module which declares it.
        @NgModule({declarations: [Dir], exports: [Dir]})
        class DirModule {}

        // This module is, but it doesn't re-export the module, so it doesn't make the module and
        // directive visible.
        @NgModule({imports: [DirModule]})
        export class Module {}
      `
        );

        const errors = env.driveDiagnostics();
        expect(errors.length).toBe(0);
      });

      it("should not report an error when re-exporting an external symbol", () => {
        env.tsconfig({ flatModuleOutFile: "flat.js" });
        env.write(
          "test.ts",
          `
        import {Directive, NgModule} from '@angular/core';
        import {ExternalModule} from 'external';

        // This module makes ExternalModule and ExternalDir visible.
        @NgModule({exports: [ExternalModule]})
        export class Module {}
      `
        );
        env.write(
          "node_modules/external/index.d.ts",
          `
        import {ɵɵDirectiveDefWithMeta, ɵɵNgModuleDefWithMeta} from '@angular/core';

        export declare class ExternalDir {
          static ɵdir: ɵɵDirectiveDefWithMeta<ExternalDir, '[test]', never, never, never, never>;
        }

        export declare class ExternalModule {
          static ɵmod: ɵɵNgModuleDefWithMeta<ExternalModule, [typeof ExternalDir], never, [typeof ExternalDir]>;
        }
      `
        );

        const errors = env.driveDiagnostics();
        expect(errors.length).toBe(0);
      });
    });

    describe("aliasing re-exports", () => {
      beforeEach(() => {
        env.tsconfig({
          generateDeepReexports: true,
        });
      });

      it("should re-export a directive from a different file under a private symbol name", () => {
        env.write(
          "dir.ts",
          `
          import {Directive} from '@angular/core';

          @Directive({
            selector: 'dir',
          })
          export class Dir {}
        `
        );
        env.write(
          "module.ts",
          `
          import {Directive, NgModule} from '@angular/core';
          import {Dir} from './dir';

          @Directive({selector: '[inline]'})
          export class InlineDir {}

          @NgModule({
            declarations: [Dir, InlineDir],
            exports: [Dir, InlineDir],
          })
          export class Module {}
        `
        );

        env.driveMain();
        const jsContents = env.getContents("module.js");
        const dtsContents = env.getContents("module.d.ts");

        expect(jsContents).toContain(
          'export { Dir as ɵngExportɵModuleɵDir } from "./dir";'
        );
        expect(jsContents).not.toContain("ɵngExportɵModuleɵInlineDir");
        expect(dtsContents).toContain(
          'export { Dir as ɵngExportɵModuleɵDir } from "./dir";'
        );
        expect(dtsContents).not.toContain("ɵngExportɵModuleɵInlineDir");
      });

      it("should re-export a directive from an exported NgModule under a private symbol name", () => {
        env.write(
          "dir.ts",
          `
          import {Directive, NgModule} from '@angular/core';

          @Directive({
            selector: 'dir',
          })
          export class Dir {}

          @NgModule({
            declarations: [Dir],
            exports: [Dir],
          })
          export class DirModule {}
        `
        );
        env.write(
          "module.ts",
          `
          import {NgModule} from '@angular/core';
          import {DirModule} from './dir';

          @NgModule({
            exports: [DirModule],
          })
          export class Module {}
        `
        );

        env.driveMain();
        const jsContents = env.getContents("module.js");
        const dtsContents = env.getContents("module.d.ts");

        expect(jsContents).toContain(
          'export { Dir as ɵngExportɵModuleɵDir } from "./dir";'
        );
        expect(dtsContents).toContain(
          'export { Dir as ɵngExportɵModuleɵDir } from "./dir";'
        );
      });

      it("should not re-export a directive that's not exported from the NgModule", () => {
        env.write(
          "dir.ts",
          `
             import {Directive} from '@angular/core';

             @Directive({
               selector: 'dir',
             })
             export class Dir {}
           `
        );
        env.write(
          "module.ts",
          `
             import {NgModule} from '@angular/core';
             import {Dir} from './dir';

             @NgModule({
               declarations: [Dir],
               exports: [],
             })
             export class Module {}
           `
        );

        env.driveMain();
        const jsContents = env.getContents("module.js");
        const dtsContents = env.getContents("module.d.ts");

        expect(jsContents).not.toContain("ɵngExportɵModuleɵDir");
        expect(dtsContents).not.toContain("ɵngExportɵModuleɵDir");
      });

      it("should not re-export a directive that's already exported", () => {
        env.write(
          "dir.ts",
          `
          import {Directive} from '@angular/core';

          @Directive({
            selector: 'dir',
          })
          export class Dir {}
        `
        );
        env.write(
          "module.ts",
          `
          import {NgModule} from '@angular/core';
          import {Dir} from './dir';

          @NgModule({
            declarations: [Dir],
            exports: [Dir],
          })
          export class Module {}

          export {Dir};
        `
        );

        env.driveMain();
        const jsContents = env.getContents("module.js");
        const dtsContents = env.getContents("module.d.ts");

        expect(jsContents).not.toContain("ɵngExportɵModuleɵDir");
        expect(dtsContents).not.toContain("ɵngExportɵModuleɵDir");
      });

      it("should not re-export a directive from an exported, external NgModule", () => {
        env.write(
          `node_modules/external/index.d.ts`,
          `
          import {ɵɵDirectiveDefWithMeta, ɵɵNgModuleDefWithMeta} from '@angular/core';

          export declare class ExternalDir {
            static ɵdir: ɵɵDirectiveDefWithMeta<ExternalDir, '[test]', never, never, never, never>;
          }

          export declare class ExternalModule {
            static ɵmod: ɵɵNgModuleDefWithMeta<ExternalModule, [typeof ExternalDir], never, [typeof ExternalDir]>;
          }
          `
        );
        env.write(
          "module.ts",
          `
          import {NgModule} from '@angular/core';
          import {ExternalModule} from 'external';

          @NgModule({
            exports: [ExternalModule],
          })
          export class Module {}
        `
        );

        env.driveMain();
        const jsContents = env.getContents("module.js");

        expect(jsContents).not.toContain(
          "ɵngExportɵExternalModuleɵExternalDir"
        );
      });

      it("should error when two directives with the same declared name are exported from the same NgModule", () => {
        env.write(
          "dir.ts",
          `
          import {Directive} from '@angular/core';

          @Directive({
            selector: 'dir',
          })
          export class Dir {}
        `
        );
        env.write(
          "dir2.ts",
          `
          import {Directive} from '@angular/core';

          @Directive({
            selector: 'dir',
          })
          export class Dir {}
        `
        );
        env.write(
          "module.ts",
          `
          import {NgModule} from '@angular/core';
          import {Dir} from './dir';
          import {Dir as Dir2} from './dir2';

          @NgModule({
            declarations: [Dir, Dir2],
            exports: [Dir, Dir2],
          })
          export class Module {}
        `
        );

        const diag = env.driveDiagnostics();
        expect(diag.length).toBe(1);
        expect(diag[0]!.code).toEqual(
          ngErrorCode(ErrorCode.NGMODULE_REEXPORT_NAME_COLLISION)
        );
      });

      it("should not error when two directives with the same declared name are exported from the same NgModule, but one is exported from the file directly", () => {
        env.write(
          "dir.ts",
          `
             import {Directive} from '@angular/core';

             @Directive({
               selector: 'dir',
             })
             export class Dir {}
           `
        );
        env.write(
          "dir2.ts",
          `
             import {Directive} from '@angular/core';

             @Directive({
               selector: 'dir',
             })
             export class Dir {}
           `
        );
        env.write(
          "module.ts",
          `
             import {NgModule} from '@angular/core';
             import {Dir} from './dir';
             import {Dir as Dir2} from './dir2';

             @NgModule({
               declarations: [Dir, Dir2],
               exports: [Dir, Dir2],
             })
             export class Module {}

             export {Dir} from './dir2';
           `
        );

        env.driveMain();
        const jsContents = env.getContents("module.js");
        expect(jsContents).toContain(
          'export { Dir as ɵngExportɵModuleɵDir } from "./dir";'
        );
      });

      it("should choose a re-exported symbol if one is present", () => {
        env.write(
          `node_modules/external/dir.d.ts`,
          `
          import {ɵɵDirectiveDefWithMeta} from '@angular/core';

          export declare class ExternalDir {
            static ɵdir: ɵɵDirectiveDefWithMeta<ExternalDir, '[test]', never, never, never, never>;
          }
          `
        );
        env.write(
          "node_modules/external/module.d.ts",
          `
          import {ɵɵNgModuleDefWithMeta} from '@angular/core';
          import {ExternalDir} from './dir';

          export declare class ExternalModule {
            static ɵmod: ɵɵNgModuleDefWithMeta<ExternalModule, [typeof ExternalDir], never, [typeof ExternalDir]>;
          }

          export {ExternalDir as ɵngExportɵExternalModuleɵExternalDir};
        `
        );
        env.write(
          "test.ts",
          `
          import {Component, Directive, NgModule} from '@angular/core';
          import {ExternalModule} from 'external/module';

          @Component({
            selector: 'test-cmp',
            template: '<div test></div>',
          })
          class Cmp {}

          @NgModule({
            declarations: [Cmp],
            imports: [ExternalModule],
          })
          class Module {}
        `
        );

        env.driveMain();
        const jsContents = env.getContents("test.js");
        expect(jsContents).toContain('import * as i1 from "external/module";');
        expect(jsContents).toContain(
          "directives: [i1.ɵngExportɵExternalModuleɵExternalDir]"
        );
      });

      it("should not generate re-exports when disabled", () => {
        // Return to the default configuration, which has re-exports disabled.
        env.tsconfig();

        env.write(
          "dir.ts",
          `
          import {Directive} from '@angular/core';

          @Directive({
            selector: 'dir',
          })
          export class Dir {}
        `
        );
        env.write(
          "module.ts",
          `
          import {NgModule} from '@angular/core';
          import {Dir} from './dir';

          @NgModule({
            declarations: [Dir],
            exports: [Dir],
          })
          export class Module {}
        `
        );

        env.driveMain();
        const jsContents = env.getContents("module.js");
        const dtsContents = env.getContents("module.d.ts");

        expect(jsContents).not.toContain("ɵngExportɵModuleɵDir");
        expect(dtsContents).not.toContain("ɵngExportɵModuleɵDir");
      });
    });

    it("should execute custom transformers", () => {
      let beforeCount = 0;
      let afterCount = 0;

      env.write(
        "test.ts",
        `
      import {NgModule} from '@angular/core';

      @NgModule({})
      class Module {}
    `
      );

      env.driveMain({
        beforeTs: [
          () => (sourceFile: ts.SourceFile) => {
            beforeCount++;
            return sourceFile;
          },
        ],
        afterTs: [
          () => (sourceFile: ts.SourceFile) => {
            afterCount++;
            return sourceFile;
          },
        ],
      });

      expect(beforeCount).toBe(1);
      expect(afterCount).toBe(1);
    });

    // These tests trigger the Tsickle compiler which asserts that the file-paths
    // are valid for the real OS. When on non-Windows systems it doesn't like paths
    // that start with `C:`.
    if (os !== "Windows" || platform() === "win32") {
      describe("@fileoverview Closure annotations", () => {
        it("should be produced if not present in source file", () => {
          env.tsconfig({
            annotateForClosureCompiler: true,
          });
          env.write(
            `test.ts`,
            `
        import {Component} from '@angular/core';

        @Component({
          template: '<div class="test"></div>',
        })
        export class SomeComp {}
      `
          );

          env.driveMain();
          const jsContents = env.getContents("test.js");
          const fileoverview = `
        /**
         * @fileoverview added by tsickle
         * Generated from: test.ts
         * @suppress {checkTypes,constantProperty,extraRequire,missingOverride,missingReturn,unusedPrivateMembers,uselessCode} checked by tsc
         */
      `;
          expect(trim(jsContents).startsWith(trim(fileoverview))).toBeTruthy();
        });

        it("should be produced for empty source files", () => {
          env.tsconfig({
            annotateForClosureCompiler: true,
          });
          env.write(`test.ts`, ``);

          env.driveMain();
          const jsContents = env.getContents("test.js");
          const fileoverview = `
        /**
         * @fileoverview added by tsickle
         * Generated from: test.ts
         * @suppress {checkTypes,constantProperty,extraRequire,missingOverride,missingReturn,unusedPrivateMembers,uselessCode} checked by tsc
         */
      `;
          expect(trim(jsContents).startsWith(trim(fileoverview))).toBeTruthy();
        });

        it("should be produced for generated factory files", () => {
          env.tsconfig({
            annotateForClosureCompiler: true,
            generateNgFactoryShims: true,
          });
          env.write(
            `test.ts`,
            `
            import {Component} from '@angular/core';

            @Component({
              template: '<div class="test"></div>',
            })
            export class SomeComp {}
          `
          );

          env.driveMain();
          const jsContents = env.getContents("test.ngfactory.js");
          const fileoverview = `
        /**
         * @fileoverview added by tsickle
         * Generated from: test.ngfactory.ts
         * @suppress {checkTypes,constantProperty,extraRequire,missingOverride,missingReturn,unusedPrivateMembers,uselessCode} checked by tsc
         */
      `;
          expect(trim(jsContents).startsWith(trim(fileoverview))).toBeTruthy();
        });

        it("should always be at the very beginning of a script (if placed above imports)", () => {
          env.tsconfig({
            annotateForClosureCompiler: true,
          });
          env.write(
            `test.ts`,
            `
        /**
         * @fileoverview Some Comp overview
         * @modName {some_comp}
         */

        import {Component} from '@angular/core';

        @Component({
          template: '<div class="test"></div>',
        })
        export class SomeComp {}
      `
          );

          env.driveMain();
          const jsContents = env.getContents("test.js");
          const fileoverview = `
        /**
         *
         * @fileoverview Some Comp overview
         * Generated from: test.ts
         * @modName {some_comp}
         *
         * @suppress {checkTypes,constantProperty,extraRequire,missingOverride,missingReturn,unusedPrivateMembers,uselessCode} checked by tsc
         */
      `;
          expect(trim(jsContents).startsWith(trim(fileoverview))).toBeTruthy();
        });

        it("should always be at the very beginning of a script (if placed above non-imports)", () => {
          env.tsconfig({
            annotateForClosureCompiler: true,
          });
          env.write(
            `test.ts`,
            `
        /**
         * @fileoverview Some Comp overview
         * @modName {some_comp}
         */

        const testConst = 'testConstValue';
        const testFn = function() { return true; }
      `
          );

          env.driveMain();
          const jsContents = env.getContents("test.js");
          const fileoverview = `
        /**
         *
         * @fileoverview Some Comp overview
         * Generated from: test.ts
         * @modName {some_comp}
         *
         * @suppress {checkTypes,constantProperty,extraRequire,missingOverride,missingReturn,unusedPrivateMembers,uselessCode} checked by tsc
         */
      `;
          expect(trim(jsContents).startsWith(trim(fileoverview))).toBeTruthy();
        });
      });
    }

    describe("sanitization", () => {
      it("should generate sanitizers for unsafe attributes in hostBindings fn in Directives", () => {
        env.write(
          `test.ts`,
          `
        import {Component, Directive, HostBinding} from '@angular/core';

        @Directive({
          selector: '[unsafeAttrs]'
        })
        class UnsafeAttrsDirective {
          @HostBinding('attr.href')
          attrHref: string;

          @HostBinding('attr.src')
          attrSrc: string;

          @HostBinding('attr.action')
          attrAction: string;

          @HostBinding('attr.profile')
          attrProfile: string;

          @HostBinding('attr.innerHTML')
          attrInnerHTML: string;

          @HostBinding('attr.title')
          attrSafeTitle: string;
        }

        @Component({
          selector: 'foo',
          template: '<a [unsafeAttrs]="ctxProp">Link Title</a>'
        })
        class FooCmp {}
      `
        );

        env.driveMain();
        const jsContents = env.getContents("test.js");
        const hostBindingsFn = `
        hostVars: 6,
        hostBindings: function UnsafeAttrsDirective_HostBindings(rf, ctx) {
          if (rf & 2) {
            i0.ɵɵattribute("href", ctx.attrHref, i0.ɵɵsanitizeUrlOrResourceUrl)("src", ctx.attrSrc, i0.ɵɵsanitizeUrlOrResourceUrl)("action", ctx.attrAction, i0.ɵɵsanitizeUrl)("profile", ctx.attrProfile, i0.ɵɵsanitizeResourceUrl)("innerHTML", ctx.attrInnerHTML, i0.ɵɵsanitizeHtml)("title", ctx.attrSafeTitle);
          }
        }
      `;
        expect(trim(jsContents)).toContain(trim(hostBindingsFn));
      });

      it("should generate sanitizers for unsafe properties in hostBindings fn in Directives", () => {
        env.write(
          `test.ts`,
          `
        import {Component, Directive, HostBinding} from '@angular/core';

        @Directive({
          selector: '[unsafeProps]'
        })
        class UnsafePropsDirective {
          @HostBinding('href')
          propHref: string;

          @HostBinding('src')
          propSrc: string;

          @HostBinding('action')
          propAction: string;

          @HostBinding('profile')
          propProfile: string;

          @HostBinding('innerHTML')
          propInnerHTML: string;

          @HostBinding('title')
          propSafeTitle: string;
        }

        @Component({
          selector: 'foo',
          template: '<a [unsafeProps]="ctxProp">Link Title</a>'
        })
        class FooCmp {}
      `
        );

        env.driveMain();
        const jsContents = env.getContents("test.js");
        const hostBindingsFn = `
        hostVars: 6,
        hostBindings: function UnsafePropsDirective_HostBindings(rf, ctx) {
          if (rf & 2) {
            i0.ɵɵhostProperty("href", ctx.propHref, i0.ɵɵsanitizeUrlOrResourceUrl)("src", ctx.propSrc, i0.ɵɵsanitizeUrlOrResourceUrl)("action", ctx.propAction, i0.ɵɵsanitizeUrl)("profile", ctx.propProfile, i0.ɵɵsanitizeResourceUrl)("innerHTML", ctx.propInnerHTML, i0.ɵɵsanitizeHtml)("title", ctx.propSafeTitle);
          }
        }
      `;
        expect(trim(jsContents)).toContain(trim(hostBindingsFn));
      });

      it("should not generate sanitizers for URL properties in hostBindings fn in Component", () => {
        env.write(
          `test.ts`,
          `
        import {Component} from '@angular/core';

        @Component({
          selector: 'foo',
          template: '<a href="example.com">Link Title</a>',
          host: {
            '[src]': 'srcProp',
            '[href]': 'hrefProp',
            '[title]': 'titleProp',
            '[attr.src]': 'srcAttr',
            '[attr.href]': 'hrefAttr',
            '[attr.title]': 'titleAttr',
          }
        })
        class FooCmp {}
      `
        );

        env.driveMain();
        const jsContents = env.getContents("test.js");
        const hostBindingsFn = `
        hostVars: 6,
        hostBindings: function FooCmp_HostBindings(rf, ctx) {
          if (rf & 2) {
            i0.ɵɵhostProperty("src", ctx.srcProp)("href", ctx.hrefProp)("title", ctx.titleProp);
            i0.ɵɵattribute("src", ctx.srcAttr)("href", ctx.hrefAttr)("title", ctx.titleAttr);
          }
        }
      `;
        expect(trim(jsContents)).toContain(trim(hostBindingsFn));
      });
    });

    describe("listLazyRoutes()", () => {
      // clang-format off
      const lazyRouteMatching = (
        route: string,
        fromModulePath: RegExp,
        fromModuleName: string,
        toModulePath: RegExp,
        toModuleName: string
      ) => {
        return ({
          route,
          module: jasmine.objectContaining({
            name: fromModuleName,
            filePath: jasmine.stringMatching(fromModulePath),
          }),
          referencedModule: jasmine.objectContaining({
            name: toModuleName,
            filePath: jasmine.stringMatching(toModulePath),
          }),
        } as unknown) as LazyRoute;
      };
      // clang-format on

      beforeEach(() => {
        env.write(
          "node_modules/@angular/router/index.d.ts",
          `
        import {ModuleWithProviders, ɵɵNgModuleDefWithMeta as ɵɵNgModuleDefWithMeta} from '@angular/core';

        export declare var ROUTES;
        export declare class RouterModule {
          static forRoot(arg1: any, arg2: any): ModuleWithProviders<RouterModule>;
          static forChild(arg1: any): ModuleWithProviders<RouterModule>;
          static ɵmod: ɵɵNgModuleDefWithMeta<RouterModule, never, never, never>;
        }
      `
        );
      });

      describe("when called without arguments", () => {
        it("should list all routes", () => {
          env.write(
            "test.ts",
            `
          import {NgModule} from '@angular/core';
          import {RouterModule} from '@angular/router';

          @NgModule({
            imports: [
              RouterModule.forRoot([
                {path: '1', loadChildren: './lazy/lazy-1#Lazy1Module'},
                {path: '2', loadChildren: './lazy/lazy-2#Lazy2Module'},
              ]),
            ],
          })
          export class TestModule {}
        `
          );
          env.write(
            "lazy/lazy-1.ts",
            `
          import {NgModule} from '@angular/core';

          @NgModule({})
          export class Lazy1Module {}
        `
          );
          env.write(
            "lazy/lazy-2.ts",
            `
          import {NgModule} from '@angular/core';
          import {RouterModule} from '@angular/router';

          @NgModule({
            imports: [
              RouterModule.forChild([
                {path: '3', loadChildren: './lazy-3#Lazy3Module'},
              ]),
            ],
          })
          export class Lazy2Module {}
        `
          );
          env.write(
            "lazy/lazy-3.ts",
            `
          import {NgModule} from '@angular/core';

          @NgModule({})
          export class Lazy3Module {}
        `
          );

          const routes = env.driveRoutes();
          expect(routes).toEqual([
            lazyRouteMatching(
              "./lazy-3#Lazy3Module",
              /\/lazy\/lazy-2\.ts$/,
              "Lazy2Module",
              /\/lazy\/lazy-3\.ts$/,
              "Lazy3Module"
            ),
            lazyRouteMatching(
              "./lazy/lazy-1#Lazy1Module",
              /\/test\.ts$/,
              "TestModule",
              /\/lazy\/lazy-1\.ts$/,
              "Lazy1Module"
            ),
            lazyRouteMatching(
              "./lazy/lazy-2#Lazy2Module",
              /\/test\.ts$/,
              "TestModule",
              /\/lazy\/lazy-2\.ts$/,
              "Lazy2Module"
            ),
          ]);
        });

        it("should detect lazy routes in simple children routes", () => {
          env.write(
            "test.ts",
            `
          import {NgModule} from '@angular/core';
          import {RouterModule} from '@angular/router';

          @Component({
            selector: 'foo',
            template: '<div>Foo</div>'
          })
          class FooCmp {}

          @NgModule({
            imports: [
              RouterModule.forRoot([
                {path: '', children: [
                  {path: 'foo', component: FooCmp},
                  {path: 'lazy', loadChildren: './lazy#LazyModule'}
                ]},
              ]),
            ],
          })
          export class TestModule {}
        `
          );
          env.write(
            "lazy.ts",
            `
          import {NgModule} from '@angular/core';
          import {RouterModule} from '@angular/router';

          @NgModule({})
          export class LazyModule {}
        `
          );

          const routes = env.driveRoutes();
          expect(routes).toEqual([
            lazyRouteMatching(
              "./lazy#LazyModule",
              /\/test\.ts$/,
              "TestModule",
              /\/lazy\.ts$/,
              "LazyModule"
            ),
          ]);
        });

        it("should detect lazy routes in all root directories", () => {
          env.tsconfig({}, ["./foo/other-root-dir", "./bar/other-root-dir"]);
          env.write(
            "src/test.ts",
            `
          import {NgModule} from '@angular/core';
          import {RouterModule} from '@angular/router';

          @NgModule({
            imports: [
              RouterModule.forRoot([
                {path: '', loadChildren: './lazy-foo#LazyFooModule'},
              ]),
            ],
          })
          export class TestModule {}
        `
          );
          env.write(
            "foo/other-root-dir/src/lazy-foo.ts",
            `
          import {NgModule} from '@angular/core';
          import {RouterModule} from '@angular/router';

          @NgModule({
            imports: [
              RouterModule.forChild([
                {path: '', loadChildren: './lazy-bar#LazyBarModule'},
              ]),
            ],
          })
          export class LazyFooModule {}
        `
          );
          env.write(
            "bar/other-root-dir/src/lazy-bar.ts",
            `
          import {NgModule} from '@angular/core';
          import {RouterModule} from '@angular/router';

          @NgModule({
            imports: [
              RouterModule.forChild([
                {path: '', loadChildren: './lazier-bar#LazierBarModule'},
              ]),
            ],
          })
          export class LazyBarModule {}
        `
          );
          env.write(
            "bar/other-root-dir/src/lazier-bar.ts",
            `
          import {NgModule} from '@angular/core';

          @NgModule({})
          export class LazierBarModule {}
        `
          );

          const routes = env.driveRoutes();

          expect(routes).toEqual([
            lazyRouteMatching(
              "./lazy-foo#LazyFooModule",
              /\/test\.ts$/,
              "TestModule",
              /\/foo\/other-root-dir\/src\/lazy-foo\.ts$/,
              "LazyFooModule"
            ),
            lazyRouteMatching(
              "./lazy-bar#LazyBarModule",
              /\/foo\/other-root-dir\/src\/lazy-foo\.ts$/,
              "LazyFooModule",
              /\/bar\/other-root-dir\/src\/lazy-bar\.ts$/,
              "LazyBarModule"
            ),
            lazyRouteMatching(
              "./lazier-bar#LazierBarModule",
              /\/bar\/other-root-dir\/src\/lazy-bar\.ts$/,
              "LazyBarModule",
              /\/bar\/other-root-dir\/src\/lazier-bar\.ts$/,
              "LazierBarModule"
            ),
          ]);
        });
      });

      describe("when called with entry module", () => {
        it("should throw if the entry module hasn't been analyzed", () => {
          env.write(
            "test.ts",
            `
          import {NgModule} from '@angular/core';
          import {RouterModule} from '@angular/router';

          @NgModule({
            imports: [
              RouterModule.forChild([
                {path: '', loadChildren: './lazy#LazyModule'},
              ]),
            ],
          })
          export class TestModule {}
        `
          );

          const entryModule1 = absoluteFrom("/test#TestModule");
          const entryModule2 = absoluteFrom("/not-test#TestModule");
          const entryModule3 = absoluteFrom("/test#NotTestModule");

          expect(() => env.driveRoutes(entryModule1)).not.toThrow();
          expect(() => env.driveRoutes(entryModule2)).toThrowError(
            `Failed to list lazy routes: Unknown module '${entryModule2}'.`
          );
          expect(() => env.driveRoutes(entryModule3)).toThrowError(
            `Failed to list lazy routes: Unknown module '${entryModule3}'.`
          );
        });

        it("should list all transitive lazy routes", () => {
          env.write(
            "test.ts",
            `
          import {NgModule} from '@angular/core';
          import {RouterModule} from '@angular/router';
          import {Test1Module as Test1ModuleRenamed} from './test-1';
          import {Test2Module} from './test-2';

          @NgModule({
            exports: [
              Test1ModuleRenamed,
            ],
            imports: [
              Test2Module,
              RouterModule.forRoot([
                {path: '', loadChildren: './lazy/lazy#LazyModule'},
              ]),
            ],
          })
          export class TestModule {}
        `
          );
          env.write(
            "test-1.ts",
            `
          import {NgModule} from '@angular/core';
          import {RouterModule} from '@angular/router';

          @NgModule({
            imports: [
              RouterModule.forChild([
                {path: 'one', loadChildren: './lazy-1/lazy-1#Lazy1Module'},
              ]),
            ],
          })
          export class Test1Module {}
        `
          );
          env.write(
            "test-2.ts",
            `
          import {NgModule} from '@angular/core';
          import {RouterModule} from '@angular/router';

          @NgModule({
            exports: [
              RouterModule.forChild([
                {path: 'two', loadChildren: './lazy-2/lazy-2#Lazy2Module'},
              ]),
            ],
          })
          export class Test2Module {}
        `
          );
          env.write(
            "lazy/lazy.ts",
            `
          import {NgModule} from '@angular/core';

          @NgModule({})
          export class LazyModule {}
        `
          );
          env.write(
            "lazy-1/lazy-1.ts",
            `
          import {NgModule} from '@angular/core';

          @NgModule({})
          export class Lazy1Module {}
        `
          );
          env.write(
            "lazy-2/lazy-2.ts",
            `
          import {NgModule} from '@angular/core';

          @NgModule({})
          export class Lazy2Module {}
        `
          );

          const routes = env.driveRoutes(absoluteFrom("/test#TestModule"));

          expect(routes).toEqual([
            lazyRouteMatching(
              "./lazy/lazy#LazyModule",
              /\/test\.ts$/,
              "TestModule",
              /\/lazy\/lazy\.ts$/,
              "LazyModule"
            ),
            lazyRouteMatching(
              "./lazy-1/lazy-1#Lazy1Module",
              /\/test-1\.ts$/,
              "Test1Module",
              /\/lazy-1\/lazy-1\.ts$/,
              "Lazy1Module"
            ),
            lazyRouteMatching(
              "./lazy-2/lazy-2#Lazy2Module",
              /\/test-2\.ts$/,
              "Test2Module",
              /\/lazy-2\/lazy-2\.ts$/,
              "Lazy2Module"
            ),
          ]);
        });

        it("should ignore exports that do not refer to an `NgModule`", () => {
          env.write(
            "test-1.ts",
            `
          import {NgModule} from '@angular/core';
          import {RouterModule} from '@angular/router';
          import {Test2Component, Test2Module} from './test-2';

          @NgModule({
            exports: [
              Test2Component,
              Test2Module,
            ],
            imports: [
              Test2Module,
              RouterModule.forRoot([
                {path: '', loadChildren: './lazy-1/lazy-1#Lazy1Module'},
              ]),
            ],
          })
          export class Test1Module {}
        `
          );
          env.write(
            "test-2.ts",
            `
          import {Component, NgModule} from '@angular/core';
          import {RouterModule} from '@angular/router';

          @Component({
            selector: 'test-2',
            template: '',
          })
          export class Test2Component {}

          @NgModule({
            declarations: [
              Test2Component,
            ],
            exports: [
              Test2Component,
              RouterModule.forChild([
                {path: 'two', loadChildren: './lazy-2/lazy-2#Lazy2Module'},
              ]),
            ],
          })
          export class Test2Module {}
        `
          );
          env.write(
            "lazy-1/lazy-1.ts",
            `
          import {NgModule} from '@angular/core';

          @NgModule({})
          export class Lazy1Module {}
        `
          );
          env.write(
            "lazy-2/lazy-2.ts",
            `
          import {NgModule} from '@angular/core';

          @NgModule({})
          export class Lazy2Module {}
        `
          );

          const routes = env.driveRoutes(absoluteFrom("/test-1#Test1Module"));

          expect(routes).toEqual([
            lazyRouteMatching(
              "./lazy-1/lazy-1#Lazy1Module",
              /\/test-1\.ts$/,
              "Test1Module",
              /\/lazy-1\/lazy-1\.ts$/,
              "Lazy1Module"
            ),
            lazyRouteMatching(
              "./lazy-2/lazy-2#Lazy2Module",
              /\/test-2\.ts$/,
              "Test2Module",
              /\/lazy-2\/lazy-2\.ts$/,
              "Lazy2Module"
            ),
          ]);
        });

        it("should support `ModuleWithProviders`", () => {
          env.write(
            "test.ts",
            `
          import {ModuleWithProviders, NgModule} from '@angular/core';
          import {RouterModule} from '@angular/router';

          @NgModule({
            imports: [
              RouterModule.forChild([
                {path: '', loadChildren: './lazy-2/lazy-2#Lazy2Module'},
              ]),
            ],
          })
          export class TestRoutingModule {
            static forRoot(): ModuleWithProviders<TestRoutingModule> {
              return {
                ngModule: TestRoutingModule,
                providers: [],
              };
            }
          }

          @NgModule({
            imports: [
              TestRoutingModule.forRoot(),
              RouterModule.forRoot([
                {path: '', loadChildren: './lazy-1/lazy-1#Lazy1Module'},
              ]),
            ],
          })
          export class TestModule {}
        `
          );
          env.write(
            "lazy-1/lazy-1.ts",
            `
          import {NgModule} from '@angular/core';

          @NgModule({})
          export class Lazy1Module {}
        `
          );
          env.write(
            "lazy-2/lazy-2.ts",
            `
          import {NgModule} from '@angular/core';

          @NgModule({})
          export class Lazy2Module {}
        `
          );

          const routes = env.driveRoutes(absoluteFrom("/test#TestModule"));

          expect(routes).toEqual([
            lazyRouteMatching(
              "./lazy-1/lazy-1#Lazy1Module",
              /\/test\.ts$/,
              "TestModule",
              /\/lazy-1\/lazy-1\.ts$/,
              "Lazy1Module"
            ),
            lazyRouteMatching(
              "./lazy-2/lazy-2#Lazy2Module",
              /\/test\.ts$/,
              "TestRoutingModule",
              /\/lazy-2\/lazy-2\.ts$/,
              "Lazy2Module"
            ),
          ]);
        });

        it("should only process each module once", () => {
          env.write(
            "test.ts",
            `
          import {NgModule} from '@angular/core';
          import {RouterModule} from '@angular/router';

          @NgModule({
            imports: [
              RouterModule.forChild([
                {path: '', loadChildren: './lazy/lazy#LazyModule'},
              ]),
            ],
          })
          export class SharedModule {}

          @NgModule({
            imports: [
              SharedModule,
              RouterModule.forRoot([
                {path: '', loadChildren: './lazy/lazy#LazyModule'},
              ]),
            ],
          })
          export class TestModule {}
        `
          );
          env.write(
            "lazy/lazy.ts",
            `
          import {NgModule} from '@angular/core';
          import {RouterModule} from '@angular/router';

          @NgModule({
            imports: [
              RouterModule.forChild([
                {path: '', loadChildren: '../lazier/lazier#LazierModule'},
              ]),
            ],
          })
          export class LazyModule {}
        `
          );
          env.write(
            "lazier/lazier.ts",
            `
          import {NgModule} from '@angular/core';

          @NgModule({})
          export class LazierModule {}
        `
          );

          const routes = env.driveRoutes(absoluteFrom("/test#TestModule"));

          // `LazyModule` is referenced in both `SharedModule` and `TestModule`,
          // but it is only processed once (hence one `LazierModule` entry).
          expect(routes).toEqual([
            lazyRouteMatching(
              "./lazy/lazy#LazyModule",
              /\/test\.ts$/,
              "TestModule",
              /\/lazy\/lazy\.ts$/,
              "LazyModule"
            ),
            lazyRouteMatching(
              "./lazy/lazy#LazyModule",
              /\/test\.ts$/,
              "SharedModule",
              /\/lazy\/lazy\.ts$/,
              "LazyModule"
            ),
            lazyRouteMatching(
              "../lazier/lazier#LazierModule",
              /\/lazy\/lazy\.ts$/,
              "LazyModule",
              /\/lazier\/lazier\.ts$/,
              "LazierModule"
            ),
          ]);
        });

        it("should detect lazy routes in all root directories", () => {
          env.tsconfig({}, ["./foo/other-root-dir", "./bar/other-root-dir"]);
          env.write(
            "src/test.ts",
            `
          import {NgModule} from '@angular/core';
          import {RouterModule} from '@angular/router';

          @NgModule({
            imports: [
              RouterModule.forRoot([
                {path: '', loadChildren: './lazy-foo#LazyFooModule'},
              ]),
            ],
          })
          export class TestModule {}
        `
          );
          env.write(
            "foo/other-root-dir/src/lazy-foo.ts",
            `
          import {NgModule} from '@angular/core';
          import {RouterModule} from '@angular/router';

          @NgModule({
            imports: [
              RouterModule.forChild([
                {path: '', loadChildren: './lazy-bar#LazyBarModule'},
              ]),
            ],
          })
          export class LazyFooModule {}
        `
          );
          env.write(
            "bar/other-root-dir/src/lazy-bar.ts",
            `
          import {NgModule} from '@angular/core';
          import {RouterModule} from '@angular/router';

          @NgModule({
            imports: [
              RouterModule.forChild([
                {path: '', loadChildren: './lazier-bar#LazierBarModule'},
              ]),
            ],
          })
          export class LazyBarModule {}
        `
          );
          env.write(
            "bar/other-root-dir/src/lazier-bar.ts",
            `
          import {NgModule} from '@angular/core';

          @NgModule({})
          export class LazierBarModule {}
        `
          );

          const routes = env.driveRoutes(absoluteFrom("/src/test#TestModule"));

          expect(routes).toEqual([
            lazyRouteMatching(
              "./lazy-foo#LazyFooModule",
              /\/test\.ts$/,
              "TestModule",
              /\/foo\/other-root-dir\/src\/lazy-foo\.ts$/,
              "LazyFooModule"
            ),
            lazyRouteMatching(
              "./lazy-bar#LazyBarModule",
              /\/foo\/other-root-dir\/src\/lazy-foo\.ts$/,
              "LazyFooModule",
              /\/bar\/other-root-dir\/src\/lazy-bar\.ts$/,
              "LazyBarModule"
            ),
            lazyRouteMatching(
              "./lazier-bar#LazierBarModule",
              /\/bar\/other-root-dir\/src\/lazy-bar\.ts$/,
              "LazyBarModule",
              /\/bar\/other-root-dir\/src\/lazier-bar\.ts$/,
              "LazierBarModule"
            ),
          ]);
        });

        it("should ignore modules not (transitively) referenced by the entry module", () => {
          env.write(
            "test.ts",
            `
          import {NgModule} from '@angular/core';
          import {RouterModule} from '@angular/router';

          @NgModule({
            imports: [
              RouterModule.forRoot([
                {path: '', loadChildren: './lazy/lazy#Lazy1Module'},
              ]),
            ],
          })
          export class Test1Module {}

          @NgModule({
            imports: [
              RouterModule.forRoot([
                {path: '', loadChildren: './lazy/lazy#Lazy2Module'},
              ]),
            ],
          })
          export class Test2Module {}
        `
          );
          env.write(
            "lazy/lazy.ts",
            `
          import {NgModule} from '@angular/core';

          @NgModule({})
          export class Lazy1Module {}

          @NgModule({})
          export class Lazy2Module {}
        `
          );

          const routes = env.driveRoutes(absoluteFrom("/test#Test1Module"));

          expect(routes).toEqual([
            lazyRouteMatching(
              "./lazy/lazy#Lazy1Module",
              /\/test\.ts$/,
              "Test1Module",
              /\/lazy\/lazy\.ts$/,
              "Lazy1Module"
            ),
          ]);
        });

        it("should ignore routes to unknown modules", () => {
          env.write(
            "test.ts",
            `
          import {NgModule} from '@angular/core';
          import {RouterModule} from '@angular/router';

          @NgModule({
            imports: [
              RouterModule.forRoot([
                {path: '', loadChildren: './unknown/unknown#UnknownModule'},
                {path: '', loadChildren: './lazy/lazy#LazyModule'},
              ]),
            ],
          })
          export class TestModule {}
        `
          );
          env.write(
            "lazy/lazy.ts",
            `
          import {NgModule} from '@angular/core';

          @NgModule({})
          export class LazyModule {}
        `
          );

          const routes = env.driveRoutes(absoluteFrom("/test#TestModule"));

          expect(routes).toEqual([
            lazyRouteMatching(
              "./lazy/lazy#LazyModule",
              /\/test\.ts$/,
              "TestModule",
              /\/lazy\/lazy\.ts$/,
              "LazyModule"
            ),
          ]);
        });
      });
    });

    describe("ivy switch mode", () => {
      it("should allow for symbols to be renamed when they use a SWITCH_IVY naming mechanism", () => {
        env.write(
          "test.ts",
          `
export const FooCmp__POST_R3__ = 1;
export const FooCmp__PRE_R3__ = 2;
export const FooCmp = FooCmp__PRE_R3__;`
        );
        env.driveMain();

        const source = env.getContents("test.js");
        expect(source).toContain(`export var FooCmp = FooCmp__POST_R3__`);
        expect(source).not.toContain(`export var FooCmp = FooCmp__PRE_R3__`);
      });

      it("should allow for SWITCH_IVY naming even even if it occurs outside of core", () => {
        const content = `
export const Foo__POST_R3__ = 1;
export const Foo__PRE_R3__ = 2;
export const Foo = Foo__PRE_R3__;
`;
        env.write("test_outside_angular_core.ts", content);
        env.write(
          "test_inside_angular_core.ts",
          content + "\nexport const ITS_JUST_ANGULAR = true;"
        );
        env.driveMain();

        const sourceTestOutsideAngularCore = env.getContents(
          "test_outside_angular_core.js"
        );
        const sourceTestInsideAngularCore = env.getContents(
          "test_inside_angular_core.js"
        );
        expect(sourceTestInsideAngularCore).toContain(
          sourceTestOutsideAngularCore
        );
      });
    });

    describe("NgModule export aliasing", () => {
      it("should use an alias to import a directive from a deep dependency", () => {
        env.tsconfig({ _useHostForImportGeneration: true });

        // 'alpha' declares the directive which will ultimately be imported.
        env.write(
          "alpha.d.ts",
          `
        import {ɵɵDirectiveDefWithMeta, ɵɵNgModuleDefWithMeta} from '@angular/core';

        export declare class ExternalDir {
          static ɵdir: ɵɵDirectiveDefWithMeta<ExternalDir, '[test]', never, never, never, never>;
        }

        export declare class AlphaModule {
          static ɵmod: ɵɵNgModuleDefWithMeta<AlphaModule, [typeof ExternalDir], never, [typeof ExternalDir]>;
        }
      `
        );

        // 'beta' re-exports AlphaModule from alpha.
        env.write(
          "beta.d.ts",
          `
        import {ɵɵNgModuleDefWithMeta} from '@angular/core';
        import {AlphaModule} from './alpha';

        export declare class BetaModule {
          static ɵmod: ɵɵNgModuleDefWithMeta<AlphaModule, never, never, [typeof AlphaModule]>;
        }
      `
        );

        // The application imports BetaModule from beta, gaining visibility of
        // ExternalDir from alpha.
        env.write(
          "test.ts",
          `
        import {Component, NgModule} from '@angular/core';
        import {BetaModule} from './beta';

        @Component({
          selector: 'cmp',
          template: '<div test></div>',
        })
        export class Cmp {}

        @NgModule({
          declarations: [Cmp],
          imports: [BetaModule],
        })
        export class Module {}
      `
        );
        env.driveMain();
        const jsContents = env.getContents("test.js");

        // Expect that ExternalDir from alpha is imported via the re-export from beta.
        expect(jsContents).toContain('import * as i1 from "root/beta";');
        expect(jsContents).toContain(
          "directives: [i1.\u0275ng$root$alpha$$ExternalDir]"
        );
      });

      it("should write alias ES2015 exports for NgModule exported directives", () => {
        env.tsconfig({ _useHostForImportGeneration: true });
        env.write(
          "external.d.ts",
          `
        import {ɵɵDirectiveDefWithMeta, ɵɵNgModuleDefWithMeta} from '@angular/core';
        import {LibModule} from './lib';

        export declare class ExternalDir {
          static ɵdir: ɵɵDirectiveDefWithMeta<ExternalDir, '[test]', never, never, never, never>;
        }

        export declare class ExternalModule {
          static ɵmod: ɵɵNgModuleDefWithMeta<ExternalModule, [typeof ExternalDir], never, [typeof ExternalDir, typeof LibModule]>;
        }
      `
        );
        env.write(
          "lib.d.ts",
          `
        import {ɵɵDirectiveDefWithMeta, ɵɵNgModuleDefWithMeta} from '@angular/core';

        export declare class LibDir {
          static ɵdir: ɵɵDirectiveDefWithMeta<LibDir, '[lib]', never, never, never, never>;
        }

        export declare class LibModule {
          static ɵmod: ɵɵNgModuleDefWithMeta<LibModule, [typeof LibDir], never, [typeof LibDir]>;
        }
      `
        );
        env.write(
          "foo.ts",
          `
        import {Directive, NgModule} from '@angular/core';
        import {ExternalModule} from './external';

        @Directive({selector: '[foo]'})
        export class FooDir {}

        @NgModule({
          declarations: [FooDir],
          exports: [FooDir, ExternalModule]
        })
        export class FooModule {}
      `
        );
        env.write(
          "index.ts",
          `
        import {Component, NgModule} from '@angular/core';
        import {FooModule} from './foo';

        @Component({
          selector: 'index',
          template: '<div foo test lib></div>',
        })
        export class IndexCmp {}

        @NgModule({
          declarations: [IndexCmp],
          exports: [FooModule],
        })
        export class IndexModule {}
      `
        );
        env.driveMain();
        const jsContents = env.getContents("index.js");
        expect(jsContents).toContain(
          'export { FooDir as \u0275ng$root$foo$$FooDir } from "root/foo";'
        );
      });

      it("should escape unusual characters in aliased filenames", () => {
        env.tsconfig({ _useHostForImportGeneration: true });
        env.write(
          "other._$test.ts",
          `
        import {Directive, NgModule} from '@angular/core';

        @Directive({selector: 'test'})
        export class TestDir {}

        @NgModule({
          declarations: [TestDir],
          exports: [TestDir],
        })
        export class OtherModule {}
      `
        );
        env.write(
          "index.ts",
          `
        import {NgModule} from '@angular/core';
        import {OtherModule} from './other._$test';

        @NgModule({
          exports: [OtherModule],
        })
        export class IndexModule {}
      `
        );
        env.driveMain();
        const jsContents = env.getContents("index.js");
        expect(jsContents).toContain(
          'export { TestDir as \u0275ng$root$other___test$$TestDir } from "root/other._$test";'
        );
      });
    });

    describe("disableTypeScriptVersionCheck", () => {
      afterEach(() => restoreTypeScriptVersionForTesting());

      it("produces an error when not supported and version check is enabled", () => {
        setTypeScriptVersionForTesting("3.4.0");
        env.tsconfig({ disableTypeScriptVersionCheck: false });
        env.write("empty.ts", "");

        const diags = env.driveDiagnostics();
        expect(diags.length).toBe(1);
        expect(diags[0].messageText).toContain("but 3.4.0 was found instead");
      });

      it("does not produce an error when supported and version check is enabled", () => {
        env.tsconfig({ disableTypeScriptVersionCheck: false });
        env.write("empty.ts", "");

        // The TypeScript version is not overwritten, so the version
        // that is actually used should be supported
        const diags = env.driveDiagnostics();
        expect(diags.length).toBe(0);
      });

      it("does not produce an error when not supported but version check is disabled", () => {
        setTypeScriptVersionForTesting("3.4.0");
        env.tsconfig({ disableTypeScriptVersionCheck: true });
        env.write("empty.ts", "");

        const diags = env.driveDiagnostics();
        expect(diags.length).toBe(0);
      });

      it("produces an error when not supported using default configuration", () => {
        setTypeScriptVersionForTesting("3.4.0");
        env.write("empty.ts", "");

        const diags = env.driveDiagnostics();
        expect(diags.length).toBe(1);
        expect(diags[0].messageText).toContain("but 3.4.0 was found instead");
      });
    });

    describe("inherited directives", () => {
      beforeEach(() => {
        env.write(
          "local.ts",
          `
          import {Component, Directive, ElementRef} from '@angular/core';

          export class BasePlain {}

          export class BasePlainWithBlankConstructor {
            constructor() {}
          }

          export class BasePlainWithConstructorParameters {
            constructor(elementRef: ElementRef) {}
          }

          @Component({
            selector: 'base-cmp',
            template: 'BaseCmp',
          })
          export class BaseCmp {}

          @Directive({
            selector: '[base]',
          })
          export class BaseDir {}
        `
        );

        env.write(
          "lib.d.ts",
          `
          import {ɵɵComponentDefWithMeta, ɵɵDirectiveDefWithMeta, ElementRef} from '@angular/core';

          export declare class BasePlain {}

          export declare class BasePlainWithBlankConstructor {
            constructor() {}
          }

          export declare class BasePlainWithConstructorParameters {
            constructor(elementRef: ElementRef) {}
          }

          export declare class BaseCmp {
            static ɵcmp: ɵɵComponentDefWithMeta<BaseCmp, "base-cmp", never, {}, {}, never>
          }

          export declare class BaseDir {
            static ɵdir: ɵɵDirectiveDefWithMeta<BaseDir, '[base]', never, never, never, never>;
          }
        `
        );
      });

      it("should not error when inheriting a constructor from a decorated directive class", () => {
        env.tsconfig();
        env.write(
          "test.ts",
          `
          import {Directive, Component} from '@angular/core';
          import {BaseDir, BaseCmp} from './local';

          @Directive({
            selector: '[dir]',
          })
          export class Dir extends BaseDir {}

          @Component({
            selector: 'test-cmp',
            template: 'TestCmp',
          })
          export class Cmp extends BaseCmp {}
        `
        );
        const diags = env.driveDiagnostics();
        expect(diags.length).toBe(0);
      });

      it("should not error when inheriting a constructor without parameters", () => {
        env.tsconfig();
        env.write(
          "test.ts",
          `
          import {Directive, Component} from '@angular/core';
          import {BasePlainWithBlankConstructor} from './local';

          @Directive({
            selector: '[dir]',
          })
          export class Dir extends BasePlainWithBlankConstructor {}

          @Component({
            selector: 'test-cmp',
            template: 'TestCmp',
          })
          export class Cmp extends BasePlainWithBlankConstructor {}
        `
        );
        const diags = env.driveDiagnostics();
        expect(diags.length).toBe(0);
      });

      it("should not error when inheriting from a class without a constructor", () => {
        env.tsconfig();
        env.write(
          "test.ts",
          `
          import {Directive, Component} from '@angular/core';
          import {BasePlain} from './local';

          @Directive({
            selector: '[dir]',
          })
          export class Dir extends BasePlain {}

          @Component({
            selector: 'test-cmp',
            template: 'TestCmp',
          })
          export class Cmp extends BasePlain {}
        `
        );
        const diags = env.driveDiagnostics();
        expect(diags.length).toBe(0);
      });

      it("should error when inheriting a constructor from an undecorated class", () => {
        env.tsconfig();
        env.write(
          "test.ts",
          `
          import {Directive, Component} from '@angular/core';
          import {BasePlainWithConstructorParameters} from './local';

          @Directive({
            selector: '[dir]',
          })
          export class Dir extends BasePlainWithConstructorParameters {}

          @Component({
            selector: 'test-cmp',
            template: 'TestCmp',
          })
          export class Cmp extends BasePlainWithConstructorParameters {}
        `
        );
        const diags = env.driveDiagnostics();
        expect(diags.length).toBe(2);
        expect(diags[0].messageText).toContain("Dir");
        expect(diags[0].messageText).toContain(
          "BasePlainWithConstructorParameters"
        );
        expect(diags[1].messageText).toContain("Cmp");
        expect(diags[1].messageText).toContain(
          "BasePlainWithConstructorParameters"
        );
      });

      it("should error when inheriting a constructor from undecorated grand super class", () => {
        env.tsconfig();
        env.write(
          "test.ts",
          `
          import {Directive, Component} from '@angular/core';
          import {BasePlainWithConstructorParameters} from './local';

          class Parent extends BasePlainWithConstructorParameters {}

          @Directive({
            selector: '[dir]',
          })
          export class Dir extends Parent {}

          @Component({
            selector: 'test-cmp',
            template: 'TestCmp',
          })
          export class Cmp extends Parent {}
        `
        );

        const diags = env.driveDiagnostics();
        expect(diags.length).toBe(2);
        expect(diags[0].messageText).toContain("Dir");
        expect(diags[0].messageText).toContain(
          "BasePlainWithConstructorParameters"
        );
        expect(diags[1].messageText).toContain("Cmp");
        expect(diags[1].messageText).toContain(
          "BasePlainWithConstructorParameters"
        );
      });

      it("should error when inheriting a constructor from undecorated grand grand super class", () => {
        env.tsconfig();
        env.write(
          "test.ts",
          `
              import {Directive, Component} from '@angular/core';
              import {BasePlainWithConstructorParameters} from './local';

              class GrandParent extends BasePlainWithConstructorParameters {}

              class Parent extends GrandParent {}

              @Directive({
                selector: '[dir]',
              })
              export class Dir extends Parent {}

              @Component({
                selector: 'test-cmp',
                template: 'TestCmp',
              })
              export class Cmp extends Parent {}
            `
        );

        const diags = env.driveDiagnostics();
        expect(diags.length).toBe(2);
        expect(diags[0].messageText).toContain("Dir");
        expect(diags[0].messageText).toContain(
          "BasePlainWithConstructorParameters"
        );
        expect(diags[1].messageText).toContain("Cmp");
        expect(diags[1].messageText).toContain(
          "BasePlainWithConstructorParameters"
        );
      });

      it("should not error when inheriting a constructor from decorated directive or component classes in a .d.ts file", () => {
        env.tsconfig();
        env.write(
          "test.ts",
          `
              import {Component, Directive} from '@angular/core';
              import {BaseDir, BaseCmp} from './lib';

              @Directive({
                selector: '[dir]',
              })
              export class Dir extends BaseDir {}

              @Component({
                selector: 'test-cmp',
                template: 'TestCmp',
              })
              export class Cmp extends BaseCmp {}
           `
        );
        const diags = env.driveDiagnostics();
        expect(diags.length).toBe(0);
      });

      it("should error when inheriting a constructor from an undecorated class in a .d.ts file", () => {
        env.tsconfig();
        env.write(
          "test.ts",
          `
              import {Directive} from '@angular/core';

              import {BasePlainWithConstructorParameters} from './lib';

              @Directive({
                selector: '[dir]',
              })
              export class Dir extends BasePlainWithConstructorParameters {}
            `
        );
        const diags = env.driveDiagnostics();
        expect(diags.length).toBe(1);
        expect(diags[0].messageText).toContain("Dir");
        expect(diags[0].messageText).toContain("Base");
      });
    });

    describe("inline resources", () => {
      it("should process inline <style> tags", () => {
        env.write(
          "test.ts",
          `
        import {Component} from '@angular/core';

        @Component({
          selector: 'test',
          template: '<style>h1 {font-size: larger}</style>',
          styles: ['h2 {width: 10px}']
        })
        export class TestCmp {}
      `
        );

        env.driveMain();
        const jsContents = env.getContents("test.js");
        expect(jsContents).toContain(
          'styles: ["h2[_c-%COMP%] {width: 10px}", "h1[_c-%COMP%] {font-size: larger}"]'
        );
      });

      it("should process inline <link> tags", () => {
        env.write("style.css", `h1 {font-size: larger}`);
        env.write(
          "test.ts",
          `
        import {Component} from '@angular/core';

        @Component({
          selector: 'test',
          template: '<link rel="stylesheet" href="./style.css">',
        })
        export class TestCmp {}
      `
        );

        env.driveMain();
        const jsContents = env.getContents("test.js");
        expect(jsContents).toContain(
          'styles: ["h1[_c-%COMP%] {font-size: larger}"]'
        );
      });
    });

    describe("non-exported classes", () => {
      beforeEach(() => env.tsconfig({ compileNonExportedClasses: false }));

      it("should not emit directive definitions for non-exported classes if configured", () => {
        env.write(
          "test.ts",
          `
          import {Directive} from '@angular/core';

          @Directive({
            selector: '[test]'
          })
          class TestDirective {}
        `
        );
        env.driveMain();
        const jsContents = env.getContents("test.js");

        expect(jsContents).not.toContain("defineDirective(");
        expect(jsContents).toContain("Directive({");
      });

      it("should not emit component definitions for non-exported classes if configured", () => {
        env.write(
          "test.ts",
          `
          import {Component} from '@angular/core';

          @Component({
            selector: 'test',
            template: 'hello'
          })
          class TestComponent {}
        `
        );
        env.driveMain();
        const jsContents = env.getContents("test.js");

        expect(jsContents).not.toContain("defineComponent(");
        expect(jsContents).toContain("Component({");
      });

      it("should not emit module definitions for non-exported classes if configured", () => {
        env.write(
          "test.ts",
          `
          import {NgModule} from '@angular/core';

          @NgModule({
            declarations: []
          })
          class TestModule {}
        `
        );
        env.driveMain();
        const jsContents = env.getContents("test.js");

        expect(jsContents).not.toContain("defineNgModule(");
        expect(jsContents).toContain("NgModule({");
      });
    });

    describe("undecorated providers", () => {
      it("should error when an undecorated class, with a non-trivial constructor, is provided directly in a module", () => {
        env.write(
          "test.ts",
          `
            import {NgModule, NgZone} from '@angular/core';

            class NotAService {
              constructor(ngZone: NgZone) {}
            }

            @NgModule({
              providers: [NotAService]
            })
            export class SomeModule {}
          `
        );

        const diags = env.driveDiagnostics();
        expect(diags.length).toBe(1);
        expect(diags[0].messageText).toContain(
          "cannot be created via dependency injection"
        );
      });

      it("should error when an undecorated class is provided via useClass", () => {
        env.write(
          "test.ts",
          `
          import {NgModule, Injectable, NgZone} from '@angular/core';

          @Injectable({providedIn: 'root'})
          class Service {}

          class NotAService {
            constructor(ngZone: NgZone) {}
          }

          @NgModule({
            providers: [{provide: Service, useClass: NotAService}]
          })
          export class SomeModule {}
        `
        );

        const diags = env.driveDiagnostics();
        expect(diags.length).toBe(1);
        expect(diags[0].messageText).toContain(
          "cannot be created via dependency injection"
        );
      });

      it("should not error when an undecorated class is provided via useClass with deps", () => {
        env.write(
          "test.ts",
          `
          import {NgModule, Injectable, NgZone} from '@angular/core';

          @Injectable({providedIn: 'root'})
          class Service {}

          class NotAService {
            constructor(ngZone: NgZone) {}
          }

          @NgModule({
            providers: [{provide: Service, useClass: NotAService, deps: [NgZone]}]
          })
          export class SomeModule {}
        `
        );

        const diags = env.driveDiagnostics();
        expect(diags.length).toBe(0);
      });

      it("should error when an undecorated class is provided via an array", () => {
        env.write(
          "test.ts",
          `
          import {NgModule, Injectable, NgZone} from '@angular/core';

          @Injectable({providedIn: 'root'})
          class Service {}

          class NotAService {
            constructor(ngZone: NgZone) {}
          }

          @NgModule({
            providers: [Service, [NotAService]]
          })
          export class SomeModule {}
        `
        );

        const diags = env.driveDiagnostics();
        expect(diags.length).toBe(1);
        expect(diags[0].messageText).toContain(
          "cannot be created via dependency injection"
        );
      });

      it("should error when an undecorated class is provided to a directive", () => {
        env.write(
          "test.ts",
          `
          import {NgModule, Directive, NgZone} from '@angular/core';

          class NotAService {
            constructor(ngZone: NgZone) {}
          }

          @Directive({
            selector: '[some-dir]',
            providers: [NotAService]
          })
          class SomeDirective {}

          @NgModule({
            declarations: [SomeDirective]
          })
          export class SomeModule {}
        `
        );

        const diags = env.driveDiagnostics();
        expect(diags.length).toBe(1);
        expect(diags[0].messageText).toContain(
          "cannot be created via dependency injection"
        );
      });

      it("should error when an undecorated class is provided to a component", () => {
        env.write(
          "test.ts",
          `
          import {NgModule, Component, NgZone} from '@angular/core';

          class NotAService {
            constructor(ngZone: NgZone) {}
          }

          @Component({
            selector: 'some-comp',
            template: '',
            providers: [NotAService]
          })
          class SomeComponent {}

          @NgModule({
            declarations: [SomeComponent]
          })
          export class SomeModule {}
        `
        );

        const diags = env.driveDiagnostics();
        expect(diags.length).toBe(1);
        expect(diags[0].messageText).toContain(
          "cannot be created via dependency injection"
        );
      });

      it("should error when an undecorated class is provided to a component via viewProviders", () => {
        env.write(
          "test.ts",
          `
          import {NgModule, Component, NgZone} from '@angular/core';

          class NotAService {
            constructor(ngZone: NgZone) {}
          }

          @Component({
            selector: 'some-comp',
            template: '',
            viewProviders: [NotAService]
          })
          class SomeComponent {}

          @NgModule({
            declarations: [SomeComponent]
          })
          export class SomeModule {}
        `
        );

        const diags = env.driveDiagnostics();
        expect(diags.length).toBe(1);
        expect(diags[0].messageText).toContain(
          "cannot be created via dependency injection"
        );
      });

      it("should not error when a class with a factory is provided", () => {
        env.write(
          "test.ts",
          `
          import {NgModule, Pipe} from '@angular/core';

          @Pipe({
            name: 'some-pipe'
          })
          class SomePipe {}

          @NgModule({
            declarations: [SomePipe],
            providers: [SomePipe]
          })
          export class SomeModule {}
        `
        );

        const diags = env.driveDiagnostics();
        expect(diags.length).toBe(0);
      });

      it("should not error when an NgModule is provided", () => {
        env.write(
          "test.ts",
          `
          import {Injectable, NgModule} from '@angular/core';

          @Injectable()
          export class Service {}

          @NgModule({
          })
          class SomeModule {
            constructor(dep: Service) {}
          }

          @NgModule({
            providers: [SomeModule],
          })
          export class Module {}
        `
        );

        const diags = env.driveDiagnostics();
        expect(diags.length).toBe(0);
      });

      it("should not error when an undecorated class from a declaration file is provided", () => {
        env.write(
          "node_modules/@angular/core/testing/index.d.ts",
          `
          export declare class Testability {
          }
        `
        );
        env.write(
          "test.ts",
          `
          import {NgModule} from '@angular/core';
          import {Testability} from '@angular/core/testing';

          @NgModule({
            providers: [Testability]
          })
          export class SomeModule {}
        `
        );

        const diags = env.driveDiagnostics();
        expect(diags.length).toBe(0);
      });

      it("should not error when an undecorated class without a constructor from a declaration file is provided via useClass", () => {
        env.write(
          "node_modules/@angular/core/testing/index.d.ts",
          `
            export declare class Testability {
            }
          `
        );
        env.write(
          "test.ts",
          `
            import {NgModule, Injectable} from '@angular/core';
            import {Testability} from '@angular/core/testing';

            @Injectable()
            class TestingService {}

            @NgModule({
              providers: [{provide: TestingService, useClass: Testability}]
            })
            export class SomeModule {}
          `
        );

        const diags = env.driveDiagnostics();
        expect(diags.length).toBe(0);
      });

      it("should not error if the undecorated class does not have a constructor or the constructor is blank", () => {
        env.write(
          "test.ts",
          `
          import {NgModule, NgZone} from '@angular/core';

          class NoConstructorService {
          }

          class BlankConstructorService {
          }

          @NgModule({
            providers: [NoConstructorService, BlankConstructorService]
          })
          export class SomeModule {}
        `
        );

        const diags = env.driveDiagnostics();
        expect(diags.length).toBe(0);
      });

      it("should error when an undecorated class with a non-trivial constructor in a declaration file is provided via useClass", () => {
        env.write(
          "node_modules/@angular/core/testing/index.d.ts",
          `
            export declare class NgZone {}

            export declare class Testability {
              constructor(ngZone: NgZone) {}
            }
          `
        );
        env.write(
          "test.ts",
          `
            import {NgModule, Injectable} from '@angular/core';
            import {Testability} from '@angular/core/testing';

            @Injectable()
            class TestingService {}

            @NgModule({
              providers: [{provide: TestingService, useClass: Testability}]
            })
            export class SomeModule {}
          `
        );

        const diags = env.driveDiagnostics();
        expect(diags.length).toBe(1);
        expect(diags[0].messageText).toContain(
          "cannot be created via dependency injection"
        );
      });

      it("should not error when an class with a factory definition and a non-trivial constructor in a declaration file is provided via useClass", () => {
        env.write(
          "node_modules/@angular/core/testing/index.d.ts",
          `
            import * as i0 from '@angular/core';

            export declare class NgZone {}

            export declare class Testability {
              static ɵfac: i0.ɵɵFactoryDef<Testability, never>;
              constructor(ngZone: NgZone) {}
            }
          `
        );
        env.write(
          "test.ts",
          `
            import {NgModule, Injectable} from '@angular/core';
            import {Testability} from '@angular/core/testing';

            @Injectable()
            class TestingService {}

            @NgModule({
              providers: [{provide: TestingService, useClass: Testability}]
            })
            export class SomeModule {}
          `
        );

        const diags = env.driveDiagnostics();
        expect(diags.length).toBe(0);
      });
    });
  });

  function expectTokenAtPosition<T extends ts.Node>(
    sf: ts.SourceFile,
    pos: number,
    guard: (node: ts.Node) => node is T
  ): T {
    // getTokenAtPosition is part of TypeScript's private API.
    const node = (ts as any).getTokenAtPosition(sf, pos) as ts.Node;
    expect(guard(node)).toBe(true);
    return node as T;
  }

  function normalize(input: string): string {
    return input.replace(/\s+/g, " ").trim();
  }
});<|MERGE_RESOLUTION|>--- conflicted
+++ resolved
@@ -2825,13 +2825,6 @@
       });
     });
 
-<<<<<<< HEAD
-    describe("unwrapping ModuleWithProviders functions", () => {
-      it("should extract the generic type and include it in the module's declaration", () => {
-        env.write(
-          `test.ts`,
-          `
-=======
     describe('unwrapping ModuleWithProviders functions', () => {
       it('should use a local ModuleWithProviders-annotated return type if a function is not statically analyzable',
          () => {
@@ -2874,7 +2867,6 @@
 
       it('should extract the generic type and include it in the module\'s declaration', () => {
         env.write(`test.ts`, `
->>>>>>> 243824ef
         import {NgModule} from '@angular/core';
         import {RouterModule} from 'router';
 
