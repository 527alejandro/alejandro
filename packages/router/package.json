{
  "name": "@angular/router",
  "version": "0.0.0-PLACEHOLDER",
  "description": "Angular - the routing library",
  "main": "./bundles/router.umd.js",
  "module": "./fesm5/router.js",
  "es2015": "./fesm2015/router.js",
  "esm5": "./esm5/router.js",
  "esm2015": "./esm2015/router.js",
  "fesm5": "./fesm5/router.js",
  "fesm2015": "./fesm2015/router.js",
  "typings": "./router.d.ts",
  "keywords": [
    "angular",
    "router"
  ],
  "repository": {
    "type": "git",
    "url": "git+https://github.com/angular/angular.git"
  },
  "author": "angular",
  "license": "MIT",
  "bugs": {
    "url": "https://github.com/angular/angular/issues"
  },
  "homepage": "https://github.com/angular/angular/tree/master/packages/router",
  "dependencies": {
    "tslib": "^1.9.0"
  },
  "peerDependencies": {
    "@angular/core": "0.0.0-PLACEHOLDER",
    "@angular/common": "0.0.0-PLACEHOLDER",
    "@angular/platform-browser": "0.0.0-PLACEHOLDER",
<<<<<<< HEAD
    "rxjs": "^5.6.0-forward-compat.0 || ^6.0.0-beta.0"
=======
    "rxjs": "^6.0.0"
>>>>>>> 77ff72f9
  },
  "ng-update": {
    "packageGroup": "NG_UPDATE_PACKAGE_GROUP"
  },
  "sideEffects": false
}<|MERGE_RESOLUTION|>--- conflicted
+++ resolved
@@ -31,11 +31,7 @@
     "@angular/core": "0.0.0-PLACEHOLDER",
     "@angular/common": "0.0.0-PLACEHOLDER",
     "@angular/platform-browser": "0.0.0-PLACEHOLDER",
-<<<<<<< HEAD
-    "rxjs": "^5.6.0-forward-compat.0 || ^6.0.0-beta.0"
-=======
     "rxjs": "^6.0.0"
->>>>>>> 77ff72f9
   },
   "ng-update": {
     "packageGroup": "NG_UPDATE_PACKAGE_GROUP"
