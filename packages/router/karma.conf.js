/**
 * @license
 * Copyright Google Inc. All Rights Reserved.
 *
 * Use of this source code is governed by an MIT-style license that can be
 * found in the LICENSE file at https://angular.io/license
 */

var browserProvidersConf = require('../../browser-providers.conf.js');

// Karma configuration
module.exports = function(config) {
  config.set({

    basePath: '../../',

    frameworks: ['jasmine'],

    files: [
      // Polyfills.
      'node_modules/core-js/client/core.js',
      'node_modules/reflect-metadata/Reflect.js',
      'shims_for_IE.js',

      // System.js for module loading
      'node_modules/systemjs/dist/system-polyfills.js',
      'node_modules/systemjs/dist/system.src.js',

      // Zone.js dependencies
      'node_modules/zone.js/dist/zone.js',
<<<<<<< HEAD
      'node_modules/zone.js/dist/long-stack-trace-zone.js',
      'node_modules/zone.js/dist/proxy.js',
      'node_modules/zone.js/dist/sync-test.js',
      'node_modules/zone.js/dist/jasmine-patch.js',
      'node_modules/zone.js/dist/async-test.js',
      'node_modules/zone.js/dist/fake-async-test.js',
=======
      'node_modules/zone.js/dist/zone-testing.js',
>>>>>>> 77ff72f9

      {pattern: 'node_modules/rxjs/**/*', included: false, watched: false},

      // shim
      {pattern: 'packages/router/karma-test-shim.js', included: true, watched: true},

      // Angular modules
      {pattern: 'dist/all/@angular/core/*.js', included: false, watched: false},
      {pattern: 'dist/all/@angular/core/src/**/*.js', included: false, watched: false},
      {pattern: 'dist/all/@angular/core/testing/**/*.js', included: false, watched: false},

      {pattern: 'dist/all/@angular/common/*.js', included: false, watched: false},
      {pattern: 'dist/all/@angular/common/src/**/*.js', included: false, watched: false},
      {pattern: 'dist/all/@angular/common/testing/**/*.js', included: false, watched: false},

      {pattern: 'dist/all/@angular/compiler/*.js', included: false, watched: false},
      {pattern: 'dist/all/@angular/compiler/src/**/*.js', included: false, watched: false},
      {pattern: 'dist/all/@angular/compiler/testing/**/*.js', included: false, watched: false},

      {pattern: 'dist/all/@angular/platform-browser/*.js', included: false, watched: false},
      {pattern: 'dist/all/@angular/platform-browser/src/**/*.js', included: false, watched: false},
      {
        pattern: 'dist/all/@angular/platform-browser/testing/**/*.js',
        included: false,
        watched: false,
      },

      {pattern: 'dist/all/@angular/platform-browser-dynamic/*.js', included: false, watched: false},
      {
        pattern: 'dist/all/@angular/platform-browser-dynamic/src/**/*.js',
        included: false,
        watched: false,
      },
      {
        pattern: 'dist/all/@angular/platform-browser-dynamic/testing/**/*.js',
        included: false,
        watched: false,
      },

      // Router
      {pattern: 'dist/all/@angular/router/**/*.js', included: false, watched: true}
    ],

    customLaunchers: browserProvidersConf.customLaunchers,

    plugins: [
      'karma-jasmine',
      'karma-browserstack-launcher',
      'karma-sauce-launcher',
      'karma-chrome-launcher',
      'karma-sourcemap-loader',
    ],

    preprocessors: {
      '**/*.js': ['sourcemap'],
    },

    reporters: ['dots'],
    port: 9876,
    colors: true,
    logLevel: config.LOG_INFO,
    autoWatch: true,
    browsers: ['Chrome'],
    singleRun: false,
    captureTimeout: 60000,
    browserDisconnectTimeout: 60000,
    browserDisconnectTolerance: 3,
    browserNoActivityTimeout: 60000,
  });
};<|MERGE_RESOLUTION|>--- conflicted
+++ resolved
@@ -28,16 +28,7 @@
 
       // Zone.js dependencies
       'node_modules/zone.js/dist/zone.js',
-<<<<<<< HEAD
-      'node_modules/zone.js/dist/long-stack-trace-zone.js',
-      'node_modules/zone.js/dist/proxy.js',
-      'node_modules/zone.js/dist/sync-test.js',
-      'node_modules/zone.js/dist/jasmine-patch.js',
-      'node_modules/zone.js/dist/async-test.js',
-      'node_modules/zone.js/dist/fake-async-test.js',
-=======
       'node_modules/zone.js/dist/zone-testing.js',
->>>>>>> 77ff72f9
 
       {pattern: 'node_modules/rxjs/**/*', included: false, watched: false},
 
