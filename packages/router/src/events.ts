/**
 * @license
 * Copyright Google Inc. All Rights Reserved.
 *
 * Use of this source code is governed by an MIT-style license that can be
 * found in the LICENSE file at https://angular.io/license
 */

import {Route} from './config';
import {ActivatedRouteSnapshot, RouterStateSnapshot} from './router_state';

/**
<<<<<<< HEAD
 * @whatItDoes Identifies the trigger of the navigation.
=======
 * @description
 *
 * Identifies the trigger of the navigation.
>>>>>>> 77ff72f9
 *
 * * 'imperative'--triggered by `router.navigateByUrl` or `router.navigate`.
 * * 'popstate'--triggered by a popstate event
 * * 'hashchange'--triggered by a hashchange event
 *
 * @experimental
 */
export type NavigationTrigger = 'imperative' | 'popstate' | 'hashchange';

/**
 * @description
 *
 * Base for events the Router goes through, as opposed to events tied to a specific
 * Route. `RouterEvent`s will only be fired one time for any given navigation.
 *
 * Example:
 *
 * ```
 * class MyService {
 *   constructor(public router: Router, logger: Logger) {
 *     router.events.filter(e => e instanceof RouterEvent).subscribe(e => {
 *       logger.log(e.id, e.url);
 *     });
 *   }
 * }
 * ```
 *
 * @experimental
 */
export class RouterEvent {
  constructor(
      /** @docsNotRequired */
      public id: number,
      /** @docsNotRequired */
      public url: string) {}
}

/**
 * @description
 *
 * Represents an event triggered when a navigation starts.
 *
 *
 */
export class NavigationStart extends RouterEvent {
  /**
   * Identifies the trigger of the navigation.
   *
   * * 'imperative'--triggered by `router.navigateByUrl` or `router.navigate`.
   * * 'popstate'--triggered by a popstate event
   * * 'hashchange'--triggered by a hashchange event
   */
  navigationTrigger?: 'imperative'|'popstate'|'hashchange';

  /**
   * This contains the navigation id that pushed the history record that the router navigates
   * back to. This is not null only when the navigation is triggered by a popstate event.
   *
   * The router assigns a navigationId to every router transition/navigation. Even when the user
   * clicks on the back button in the browser, a new navigation id will be created. So from
   * the perspective of the router, the router never "goes back". By using the `restoredState`
   * and its navigationId, you can implement behavior that differentiates between creating new
   * states
   * and popstate events. In the latter case you can restore some remembered state (e.g., scroll
   * position).
   */
  restoredState?: {navigationId: number}|null;

  constructor(
      /** @docsNotRequired */
      id: number,
      /** @docsNotRequired */
      url: string,
      /** @docsNotRequired */
      navigationTrigger: 'imperative'|'popstate'|'hashchange' = 'imperative',
      /** @docsNotRequired */
      restoredState: {navigationId: number}|null = null) {
    super(id, url);
    this.navigationTrigger = navigationTrigger;
    this.restoredState = restoredState;
  }

  /** @docsNotRequired */
  toString(): string { return `NavigationStart(id: ${this.id}, url: '${this.url}')`; }
}

/**
 * @description
 *
 * Represents an event triggered when a navigation ends successfully.
 *
 *
 */
export class NavigationEnd extends RouterEvent {
  constructor(
      /** @docsNotRequired */
      id: number,
      /** @docsNotRequired */
      url: string,
      /** @docsNotRequired */
      public urlAfterRedirects: string) {
    super(id, url);
  }

  /** @docsNotRequired */
  toString(): string {
    return `NavigationEnd(id: ${this.id}, url: '${this.url}', urlAfterRedirects: '${this.urlAfterRedirects}')`;
  }
}

/**
 * @description
 *
 * Represents an event triggered when a navigation is canceled.
 *
 *
 */
export class NavigationCancel extends RouterEvent {
  constructor(
      /** @docsNotRequired */
      id: number,
      /** @docsNotRequired */
      url: string,
      /** @docsNotRequired */
      public reason: string) {
    super(id, url);
  }

  /** @docsNotRequired */
  toString(): string { return `NavigationCancel(id: ${this.id}, url: '${this.url}')`; }
}

/**
 * @description
 *
 * Represents an event triggered when a navigation fails due to an unexpected error.
 *
 *
 */
export class NavigationError extends RouterEvent {
  constructor(
      /** @docsNotRequired */
      id: number,
      /** @docsNotRequired */
      url: string,
      /** @docsNotRequired */
      public error: any) {
    super(id, url);
  }

  /** @docsNotRequired */
  toString(): string {
    return `NavigationError(id: ${this.id}, url: '${this.url}', error: ${this.error})`;
  }
}

/**
 * @description
 *
 * Represents an event triggered when routes are recognized.
 *
 *
 */
export class RoutesRecognized extends RouterEvent {
  constructor(
      /** @docsNotRequired */
      id: number,
      /** @docsNotRequired */
      url: string,
      /** @docsNotRequired */
      public urlAfterRedirects: string,
      /** @docsNotRequired */
      public state: RouterStateSnapshot) {
    super(id, url);
  }

  /** @docsNotRequired */
  toString(): string {
    return `RoutesRecognized(id: ${this.id}, url: '${this.url}', urlAfterRedirects: '${this.urlAfterRedirects}', state: ${this.state})`;
  }
}

/**
 * @description
 *
 * Represents the start of the Guard phase of routing.
 *
 * @experimental
 */
export class GuardsCheckStart extends RouterEvent {
  constructor(
      /** @docsNotRequired */
      id: number,
      /** @docsNotRequired */
      url: string,
      /** @docsNotRequired */
      public urlAfterRedirects: string,
      /** @docsNotRequired */
      public state: RouterStateSnapshot) {
    super(id, url);
  }

  toString(): string {
    return `GuardsCheckStart(id: ${this.id}, url: '${this.url}', urlAfterRedirects: '${this.urlAfterRedirects}', state: ${this.state})`;
  }
}

/**
 * @description
 *
 * Represents the end of the Guard phase of routing.
 *
 * @experimental
 */
export class GuardsCheckEnd extends RouterEvent {
  constructor(
      /** @docsNotRequired */
      id: number,
      /** @docsNotRequired */
      url: string,
      /** @docsNotRequired */
      public urlAfterRedirects: string,
      /** @docsNotRequired */
      public state: RouterStateSnapshot,
      /** @docsNotRequired */
      public shouldActivate: boolean) {
    super(id, url);
  }

  toString(): string {
    return `GuardsCheckEnd(id: ${this.id}, url: '${this.url}', urlAfterRedirects: '${this.urlAfterRedirects}', state: ${this.state}, shouldActivate: ${this.shouldActivate})`;
  }
}

/**
 * @description
 *
 * Represents the start of the Resolve phase of routing. The timing of this
 * event may change, thus it's experimental. In the current iteration it will run
 * in the "resolve" phase whether there's things to resolve or not. In the future this
 * behavior may change to only run when there are things to be resolved.
 *
 * @experimental
 */
export class ResolveStart extends RouterEvent {
  constructor(
      /** @docsNotRequired */
      id: number,
      /** @docsNotRequired */
      url: string,
      /** @docsNotRequired */
      public urlAfterRedirects: string,
      /** @docsNotRequired */
      public state: RouterStateSnapshot) {
    super(id, url);
  }

  toString(): string {
    return `ResolveStart(id: ${this.id}, url: '${this.url}', urlAfterRedirects: '${this.urlAfterRedirects}', state: ${this.state})`;
  }
}

/**
 * @description
 *
 * Represents the end of the Resolve phase of routing. See note on
 * `ResolveStart` for use of this experimental API.
 *
 * @experimental
 */
export class ResolveEnd extends RouterEvent {
  constructor(
      /** @docsNotRequired */
      id: number,
      /** @docsNotRequired */
      url: string,
      /** @docsNotRequired */
      public urlAfterRedirects: string,
      /** @docsNotRequired */
      public state: RouterStateSnapshot) {
    super(id, url);
  }

  toString(): string {
    return `ResolveEnd(id: ${this.id}, url: '${this.url}', urlAfterRedirects: '${this.urlAfterRedirects}', state: ${this.state})`;
  }
}

/**
 * @description
 *
 * Represents an event triggered before lazy loading a route config.
 *
 * @experimental
 */
export class RouteConfigLoadStart {
  constructor(
      /** @docsNotRequired */
      public route: Route) {}
  toString(): string { return `RouteConfigLoadStart(path: ${this.route.path})`; }
}

/**
 * @description
 *
 * Represents an event triggered when a route has been lazy loaded.
 *
 * @experimental
 */
export class RouteConfigLoadEnd {
  constructor(
      /** @docsNotRequired */
      public route: Route) {}
  toString(): string { return `RouteConfigLoadEnd(path: ${this.route.path})`; }
}

/**
 * @description
 *
 * Represents the start of end of the Resolve phase of routing. See note on
 * `ChildActivationEnd` for use of this experimental API.
 *
 * @experimental
 */
export class ChildActivationStart {
  constructor(
      /** @docsNotRequired */
      public snapshot: ActivatedRouteSnapshot) {}
  toString(): string {
    const path = this.snapshot.routeConfig && this.snapshot.routeConfig.path || '';
    return `ChildActivationStart(path: '${path}')`;
  }
}

/**
 * @description
 *
 * Represents the start of end of the Resolve phase of routing. See note on
 * `ChildActivationStart` for use of this experimental API.
 *
 * @experimental
 */
export class ChildActivationEnd {
  constructor(
      /** @docsNotRequired */
      public snapshot: ActivatedRouteSnapshot) {}
  toString(): string {
    const path = this.snapshot.routeConfig && this.snapshot.routeConfig.path || '';
    return `ChildActivationEnd(path: '${path}')`;
  }
}

/**
 * @description
 *
 * Represents the start of end of the Resolve phase of routing. See note on
 * `ActivationEnd` for use of this experimental API.
 *
 * @experimental
 */
export class ActivationStart {
  constructor(
      /** @docsNotRequired */
      public snapshot: ActivatedRouteSnapshot) {}
  toString(): string {
    const path = this.snapshot.routeConfig && this.snapshot.routeConfig.path || '';
    return `ActivationStart(path: '${path}')`;
  }
}

/**
 * @description
 *
 * Represents the start of end of the Resolve phase of routing. See note on
 * `ActivationStart` for use of this experimental API.
 *
 * @experimental
 */
export class ActivationEnd {
  constructor(
      /** @docsNotRequired */
      public snapshot: ActivatedRouteSnapshot) {}
  toString(): string {
    const path = this.snapshot.routeConfig && this.snapshot.routeConfig.path || '';
    return `ActivationEnd(path: '${path}')`;
  }
}

/**
 * @description
 *
 * Represents a router event, allowing you to track the lifecycle of the router.
 *
 * The sequence of router events is:
 *
 * - `NavigationStart`,
 * - `RouteConfigLoadStart`,
 * - `RouteConfigLoadEnd`,
 * - `RoutesRecognized`,
 * - `GuardsCheckStart`,
 * - `ChildActivationStart`,
 * - `ActivationStart`,
 * - `GuardsCheckEnd`,
 * - `ResolveStart`,
 * - `ResolveEnd`,
 * - `ActivationEnd`
 * - `ChildActivationEnd`
 * - `NavigationEnd`,
 * - `NavigationCancel`,
 * - `NavigationError`
 *
 *
 */
export type Event = RouterEvent | RouteConfigLoadStart | RouteConfigLoadEnd | ChildActivationStart |
    ChildActivationEnd | ActivationStart | ActivationEnd;<|MERGE_RESOLUTION|>--- conflicted
+++ resolved
@@ -10,13 +10,9 @@
 import {ActivatedRouteSnapshot, RouterStateSnapshot} from './router_state';
 
 /**
-<<<<<<< HEAD
- * @whatItDoes Identifies the trigger of the navigation.
-=======
  * @description
  *
  * Identifies the trigger of the navigation.
->>>>>>> 77ff72f9
  *
  * * 'imperative'--triggered by `router.navigateByUrl` or `router.navigate`.
  * * 'popstate'--triggered by a popstate event
