--- conflicted
+++ resolved
@@ -25,19 +25,4 @@
     name = "modify_tsconfig",
     data = ["modify_tsconfig.js"],
     entry_point = "angular/packages/bazel/src/modify_tsconfig.js",
-<<<<<<< HEAD
-)
-
-nodejs_binary(
-    name = "index_bundler",
-    data = [
-        # BEGIN-INTERNAL
-        # Only needed when compiling within the Angular repo.
-        # Users will get this dependency from node_modules.
-        "//packages/compiler-cli",
-        # END-INTERNAL
-    ],
-    entry_point = "@angular/compiler-cli/src/metadata/bundle_index_main.js",
-=======
->>>>>>> 77ff72f9
 )