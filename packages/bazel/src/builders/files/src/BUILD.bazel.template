--- conflicted
+++ resolved
@@ -51,10 +51,7 @@
 
 rollup_bundle(
     name = "bundle",
-<<<<<<< HEAD
-=======
     config_file = "rollup.config.js",
->>>>>>> ae0253f3
     entry_point = ":main.prod.ts",
     deps = [
         "//src",
@@ -63,15 +60,6 @@
     ],
 )
 
-<<<<<<< HEAD
-web_package(
-    name = "prodapp",
-    assets = [
-        # do not sort
-        "@npm//node_modules/zone.js:dist/zone.min.js",
-        ":bundle.min.js",
-        ":global_stylesheet",
-=======
 terser_minified(
     name = "bundle.min",
     src = ":bundle",
@@ -91,7 +79,6 @@
         "$(execpath :global_stylesheet.css)",
         "$(execpath @npm//:node_modules/zone.js/dist/zone.min.js)",
         "bundle.min.js",
->>>>>>> ae0253f3
     ],
     data = [
         ":index.html",
@@ -142,16 +129,9 @@
         ":rxjs_umd_modules",
     ],
     static_files = [
-<<<<<<< HEAD
-        "@npm//node_modules/zone.js:dist/zone.min.js",
-        ":global_stylesheet",
-    ],
-    data = [
-=======
         "@npm//:node_modules/zone.js/dist/zone.min.js",
         ":global_stylesheet",
         ":asset_injected_index_html",
->>>>>>> ae0253f3
         "favicon.ico",
     ],
     deps = [":src"],
