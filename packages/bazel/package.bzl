--- conflicted
+++ resolved
@@ -40,14 +40,6 @@
     #############################################
     # Dependencies for generating documentation #
     #############################################
-<<<<<<< HEAD
-    # TODO(gregmagolan): update to upstream commit once https://github.com/bazelbuild/rules_sass/pull/87 lands
-    http_archive(
-        name = "io_bazel_rules_sass",
-        sha256 = "1c20d2ddc3d42712543e3b77bceac1bfea072849602569a6fc8b107e6d520ac6",
-        strip_prefix = "rules_sass-d033c0f9f7a2c75b73068f6647a5b0cc5070fd90",
-        url = "https://github.com/gregmagolan/rules_sass/archive/d033c0f9f7a2c75b73068f6647a5b0cc5070fd90.zip",
-=======
     _maybe(
         http_archive,
         name = "io_bazel_rules_sass",
@@ -57,7 +49,6 @@
             "https://github.com/bazelbuild/rules_sass/archive/1.24.0.zip",
             "https://mirror.bazel.build/github.com/bazelbuild/rules_sass/archive/1.24.0.zip",
         ],
->>>>>>> ae0253f3
     )
 
     http_archive(
