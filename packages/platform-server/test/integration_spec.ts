/**
 * @license
 * Copyright Google LLC All Rights Reserved.
 *
 * Use of this source code is governed by an MIT-style license that can be
 * found in the LICENSE file at https://angular.io/license
 */

import {
  animate,
  AnimationBuilder,
  state,
  style,
  transition,
  trigger,
} from "@angular/animations";
import {
  DOCUMENT,
  isPlatformServer,
  PlatformLocation,
  ɵgetDOM as getDOM,
} from "@angular/common";
import {
  HTTP_INTERCEPTORS,
  HttpClient,
  HttpClientModule,
  HttpEvent,
  HttpHandler,
  HttpInterceptor,
  HttpRequest,
} from "@angular/common/http";
import {
  HttpClientTestingModule,
  HttpTestingController,
} from "@angular/common/http/testing";
import {
  ApplicationRef,
  CompilerFactory,
  Component,
  destroyPlatform,
  getPlatform,
  HostListener,
  Inject,
  Injectable,
  Input,
  NgModule,
  NgZone,
  PLATFORM_ID,
  PlatformRef,
  ViewEncapsulation,
} from "@angular/core";
import { async, inject } from "@angular/core/testing";
import {
  BrowserModule,
  makeStateKey,
  Title,
  TransferState,
} from "@angular/platform-browser";
import {
  BEFORE_APP_SERIALIZED,
  INITIAL_CONFIG,
  platformDynamicServer,
  PlatformState,
  renderModule,
  renderModuleFactory,
  ServerModule,
  ServerTransferStateModule,
} from "@angular/platform-server";
import { ivyEnabled, modifiedInIvy } from "@angular/private/testing";
import { Observable } from "rxjs";
import { first } from "rxjs/operators";

@Component({ selector: "app", template: `Works!` })
class MyServerApp {}

@NgModule({
  bootstrap: [MyServerApp],
  declarations: [MyServerApp],
  imports: [ServerModule],
})
class ExampleModule {}

function getTitleRenderHook(doc: any) {
  return () => {
    // Set the title as part of the render hook.
    doc.title = "RenderHook";
  };
}

function exceptionRenderHook() {
  throw new Error("error");
}

function getMetaRenderHook(doc: any) {
  return () => {
    // Add a meta tag before rendering the document.
    const metaElement = doc.createElement("meta");
    metaElement.setAttribute("name", "description");
    doc.head.appendChild(metaElement);
  };
}

function getAsyncTitleRenderHook(doc: any) {
  return () => {
    // Async set the title as part of the render hook.
    return new Promise((resolve) => {
      setTimeout(() => {
        doc.title = "AsyncRenderHook";
        resolve();
      });
    });
  };
}

function asyncRejectRenderHook() {
  return () => {
    return new Promise((_resolve, reject) => {
      setTimeout(() => {
        reject("reject");
      });
    });
  };
}

@NgModule({
  bootstrap: [MyServerApp],
  declarations: [MyServerApp],
  imports: [
    BrowserModule.withServerTransition({ appId: "render-hook" }),
    ServerModule,
  ],
  providers: [
    {
      provide: BEFORE_APP_SERIALIZED,
      useFactory: getTitleRenderHook,
      multi: true,
      deps: [DOCUMENT],
    },
  ],
})
class RenderHookModule {}

@NgModule({
  bootstrap: [MyServerApp],
  declarations: [MyServerApp],
  imports: [
    BrowserModule.withServerTransition({ appId: "render-hook" }),
    ServerModule,
  ],
  providers: [
    {
      provide: BEFORE_APP_SERIALIZED,
      useFactory: getTitleRenderHook,
      multi: true,
      deps: [DOCUMENT],
    },
    {
      provide: BEFORE_APP_SERIALIZED,
      useValue: exceptionRenderHook,
      multi: true,
    },
    {
      provide: BEFORE_APP_SERIALIZED,
      useFactory: getMetaRenderHook,
      multi: true,
      deps: [DOCUMENT],
    },
  ],
})
class MultiRenderHookModule {}

@NgModule({
  bootstrap: [MyServerApp],
  declarations: [MyServerApp],
  imports: [
    BrowserModule.withServerTransition({ appId: "render-hook" }),
    ServerModule,
  ],
  providers: [
    {
      provide: BEFORE_APP_SERIALIZED,
      useFactory: getAsyncTitleRenderHook,
      multi: true,
      deps: [DOCUMENT],
    },
  ],
})
class AsyncRenderHookModule {}
@NgModule({
  bootstrap: [MyServerApp],
  declarations: [MyServerApp],
  imports: [
    BrowserModule.withServerTransition({ appId: "render-hook" }),
    ServerModule,
  ],
  providers: [
    {
      provide: BEFORE_APP_SERIALIZED,
      useFactory: getMetaRenderHook,
      multi: true,
      deps: [DOCUMENT],
    },
    {
      provide: BEFORE_APP_SERIALIZED,
      useFactory: getAsyncTitleRenderHook,
      multi: true,
      deps: [DOCUMENT],
    },
    {
      provide: BEFORE_APP_SERIALIZED,
      useFactory: asyncRejectRenderHook,
      multi: true,
    },
  ],
})
class AsyncMultiRenderHookModule {}

@Component({ selector: "app", template: `Works too!` })
class MyServerApp2 {}

@NgModule({
  declarations: [MyServerApp2],
  imports: [ServerModule],
  bootstrap: [MyServerApp2],
})
class ExampleModule2 {}

@Component({ selector: "app", template: `` })
class TitleApp {
  constructor(private title: Title) {}
  ngOnInit() {
    this.title.setTitle("Test App Title");
  }
}

@NgModule({
  declarations: [TitleApp],
  imports: [ServerModule],
  bootstrap: [TitleApp],
})
class TitleAppModule {}

@Component({
  selector: "app",
  template: '{{text}}<h1 [textContent]="h1"></h1>',
})
class MyAsyncServerApp {
  text = "";
  h1 = "";

  @HostListener("window:scroll")
  track() {
    console.error("scroll");
  }

  ngOnInit() {
    Promise.resolve(null).then(() =>
      setTimeout(() => {
        this.text = "Works!";
        this.h1 = "fine";
      }, 10)
    );
  }
}

@NgModule({
  declarations: [MyAsyncServerApp],
  imports: [
    BrowserModule.withServerTransition({ appId: "async-server" }),
    ServerModule,
  ],
  bootstrap: [MyAsyncServerApp],
})
class AsyncServerModule {}

@Component({
  selector: "app",
  template: '<svg><use xlink:href="#clear"></use></svg>',
})
class SVGComponent {}

@NgModule({
  declarations: [SVGComponent],
  imports: [
    BrowserModule.withServerTransition({ appId: "svg-server" }),
    ServerModule,
  ],
  bootstrap: [SVGComponent],
})
class SVGServerModule {}

@Component({
  selector: "app",
  template: `<div [@myAnimation]="state">{{ text }}</div>`,
  animations: [
    trigger("myAnimation", [
      state("void", style({ opacity: "0" })),
      state(
        "active",
        style({
          opacity: "1", // simple supported property
          "font-weight": "bold", // property with dashed name
          transform: "translate3d(0, 0, 0)", // not natively supported by Domino
        })
      ),
      transition("void => *", [animate("0ms")]),
    ]),
  ],
})
class MyAnimationApp {
  state = "active";
  constructor(private builder: AnimationBuilder) {}

  text = "Works!";
}

@NgModule({
  declarations: [MyAnimationApp],
  imports: [
    BrowserModule.withServerTransition({ appId: "anim-server" }),
    ServerModule,
  ],
  bootstrap: [MyAnimationApp],
})
class AnimationServerModule {}

@Component({
  selector: "app",
  template: `<div>Works!</div>`,
  styles: ["div {color: blue; } :host { color: red; }"],
})
class MyStylesApp {}

@NgModule({
  declarations: [MyStylesApp],
  imports: [
    BrowserModule.withServerTransition({ appId: "example-styles" }),
    ServerModule,
  ],
  bootstrap: [MyStylesApp],
})
class ExampleStylesModule {}

@NgModule({
  bootstrap: [MyServerApp],
  declarations: [MyServerApp],
  imports: [ServerModule, HttpClientModule, HttpClientTestingModule],
})
export class HttpClientExampleModule {}

@Injectable()
export class MyHttpInterceptor implements HttpInterceptor {
  constructor(private http: HttpClient) {}

  intercept(
    req: HttpRequest<any>,
    next: HttpHandler
  ): Observable<HttpEvent<any>> {
    return next.handle(req);
  }
}

@NgModule({
  bootstrap: [MyServerApp],
  declarations: [MyServerApp],
  imports: [ServerModule, HttpClientModule, HttpClientTestingModule],
  providers: [
    { provide: HTTP_INTERCEPTORS, multi: true, useClass: MyHttpInterceptor },
  ],
})
export class HttpInterceptorExampleModule {}

@Component({ selector: "app", template: `<img [src]="'link'" />` })
class ImageApp {}

@NgModule({
  declarations: [ImageApp],
  imports: [ServerModule],
  bootstrap: [ImageApp],
})
class ImageExampleModule {}

@Component({
  selector: "app",
  template: "Native works",
  encapsulation: ViewEncapsulation.Native,
  styles: [":host { color: red; }"],
})
class NativeEncapsulationApp {}

@NgModule({
  declarations: [NativeEncapsulationApp],
  imports: [
    BrowserModule.withServerTransition({ appId: "test" }),
    ServerModule,
  ],
  bootstrap: [NativeEncapsulationApp],
})
class NativeExampleModule {}

@Component({ selector: "my-child", template: "Works!" })
class MyChildComponent {
  // TODO(issue/24571): remove '!'.
  @Input() public attr!: boolean;
}

@Component({
  selector: "app",
  template: '<my-child [attr]="false"></my-child>',
})
class MyHostComponent {}

@NgModule({
  declarations: [MyHostComponent, MyChildComponent],
  bootstrap: [MyHostComponent],
  imports: [
    ServerModule,
    BrowserModule.withServerTransition({ appId: "false-attributes" }),
  ],
})
class FalseAttributesModule {}

@Component({ selector: "app", template: '<div [innerText]="foo"></div>' })
class InnerTextComponent {
  foo = "Some text";
}

@NgModule({
  declarations: [InnerTextComponent],
  bootstrap: [InnerTextComponent],
  imports: [
    ServerModule,
    BrowserModule.withServerTransition({ appId: "inner-text" }),
  ],
})
class InnerTextModule {}

@Component({ selector: "app", template: '<input [name]="name">' })
class MyInputComponent {
  @Input() name = "";
}

@NgModule({
  declarations: [MyInputComponent],
  bootstrap: [MyInputComponent],
  imports: [
    ServerModule,
    BrowserModule.withServerTransition({ appId: "name-attributes" }),
  ],
})
class NameModule {}

@Component({ selector: "app", template: '<div [innerHTML]="html"></div>' })
class HTMLTypesApp {
  html = "<b>foo</b> bar";
  constructor(@Inject(DOCUMENT) doc: Document) {}
}

@NgModule({
  declarations: [HTMLTypesApp],
  imports: [
    BrowserModule.withServerTransition({ appId: "inner-html" }),
    ServerModule,
  ],
  bootstrap: [HTMLTypesApp],
})
class HTMLTypesModule {}

const TEST_KEY = makeStateKey<number>("test");
const STRING_KEY = makeStateKey<string>("testString");

@Component({ selector: "app", template: "Works!" })
class TransferComponent {
  constructor(private transferStore: TransferState) {}
  ngOnInit() {
    this.transferStore.set(TEST_KEY, 10);
  }
}

@Component({ selector: "esc-app", template: "Works!" })
class EscapedComponent {
  constructor(private transferStore: TransferState) {}
  ngOnInit() {
    this.transferStore.set(
      STRING_KEY,
      "</script><script>alert('Hello&' + \"World\");"
    );
  }
}

@NgModule({
  bootstrap: [TransferComponent],
  declarations: [TransferComponent],
  imports: [
    BrowserModule.withServerTransition({ appId: "transfer" }),
    ServerModule,
    ServerTransferStateModule,
  ],
})
class TransferStoreModule {}

@NgModule({
  bootstrap: [EscapedComponent],
  declarations: [EscapedComponent],
  imports: [
    BrowserModule.withServerTransition({ appId: "transfer" }),
    ServerModule,
    ServerTransferStateModule,
  ],
})
class EscapedTransferStoreModule {}

@Component({
  selector: "app",
  template: '<input [hidden]="true"><input [hidden]="false">',
})
class MyHiddenComponent {
  @Input() name = "";
}

@NgModule({
  declarations: [MyHiddenComponent],
  bootstrap: [MyHiddenComponent],
  imports: [
    ServerModule,
    BrowserModule.withServerTransition({ appId: "hidden-attributes" }),
  ],
})
class HiddenModule {}

(function () {
  if (getDOM().supportsDOMEvents()) return; // NODE only

  describe("platform-server integration", () => {
    beforeEach(() => {
      if (getPlatform()) destroyPlatform();
    });

    it("should bootstrap", async(() => {
      const platform = platformDynamicServer([
        { provide: INITIAL_CONFIG, useValue: { document: "<app></app>" } },
      ]);

      platform.bootstrapModule(ExampleModule).then((moduleRef) => {
        expect(isPlatformServer(moduleRef.injector.get(PLATFORM_ID))).toBe(
          true
        );
        const doc = moduleRef.injector.get(DOCUMENT);

        expect(doc.head).toBe(doc.querySelector("head")!);
        expect(doc.body).toBe(doc.querySelector("body")!);

        expect(doc.documentElement.textContent).toEqual("Works!");

        platform.destroy();
      });
    }));

    it("should allow multiple platform instances", async(() => {
      const platform = platformDynamicServer([
        { provide: INITIAL_CONFIG, useValue: { document: "<app></app>" } },
      ]);

      const platform2 = platformDynamicServer([
        { provide: INITIAL_CONFIG, useValue: { document: "<app></app>" } },
      ]);

      platform.bootstrapModule(ExampleModule).then((moduleRef) => {
        const doc = moduleRef.injector.get(DOCUMENT);
        expect(doc.documentElement.textContent).toEqual("Works!");
        platform.destroy();
      });

      platform2.bootstrapModule(ExampleModule2).then((moduleRef) => {
        const doc = moduleRef.injector.get(DOCUMENT);
        expect(doc.documentElement.textContent).toEqual("Works too!");
        platform2.destroy();
      });
    }));

    it("adds title to the document using Title service", async(() => {
      const platform = platformDynamicServer([
        {
          provide: INITIAL_CONFIG,
          useValue: {
            document:
              "<html><head><title></title></head><body><app></app></body></html>",
          },
        },
      ]);
      platform.bootstrapModule(TitleAppModule).then((ref) => {
        const state = ref.injector.get(PlatformState);
        const doc = ref.injector.get(DOCUMENT);
        const title = doc.querySelector("title")!;
        expect(title.textContent).toBe("Test App Title");
        expect(state.renderToString()).toContain(
          "<title>Test App Title</title>"
        );
      });
    }));

    it("should get base href from document", async(() => {
      const platform = platformDynamicServer([
        {
          provide: INITIAL_CONFIG,
          useValue: {
            document:
              '<html><head><base href="/"></head><body><app></app></body></html>',
          },
        },
      ]);
      platform.bootstrapModule(ExampleModule).then((moduleRef) => {
        const location = moduleRef.injector.get(PlatformLocation);
        expect(location.getBaseHrefFromDOM()).toEqual("/");
        platform.destroy();
      });
    }));

    it("adds styles with ng-transition attribute", async(() => {
      const platform = platformDynamicServer([
        {
          provide: INITIAL_CONFIG,
          useValue: {
            document: "<html><head></head><body><app></app></body></html>",
          },
        },
      ]);
      platform.bootstrapModule(ExampleStylesModule).then((ref) => {
        const doc = ref.injector.get(DOCUMENT);
        const head = doc.getElementsByTagName("head")[0];
        const styles: any[] = head.children as any;
        expect(styles.length).toBe(1);
        expect(styles[0].textContent).toContain("color: red");
        expect(styles[0].getAttribute("ng-transition")).toBe("example-styles");
      });
    }));

    it("copies known properties to attributes", async(() => {
      const platform = platformDynamicServer([
        { provide: INITIAL_CONFIG, useValue: { document: "<app></app>" } },
      ]);
      platform.bootstrapModule(ImageExampleModule).then((ref) => {
        const appRef: ApplicationRef = ref.injector.get(ApplicationRef);
        const app = appRef.components[0].location.nativeElement;
        const img = app.getElementsByTagName("img")[0] as any;
        expect(img.attributes["src"].value).toEqual("link");
      });
    }));

    describe("PlatformLocation", () => {
      it("is injectable", async(() => {
        const platform = platformDynamicServer([
          { provide: INITIAL_CONFIG, useValue: { document: "<app></app>" } },
        ]);
        platform.bootstrapModule(ExampleModule).then((appRef) => {
          const location: PlatformLocation = appRef.injector.get(
            PlatformLocation
          );
          expect(location.pathname).toBe("/");
          platform.destroy();
        });
      }));
      it("is configurable via INITIAL_CONFIG", () => {
        platformDynamicServer([
          {
            provide: INITIAL_CONFIG,
            useValue: {
              document: "<app></app>",
              url: "http://test.com/deep/path?query#hash",
            },
          },
        ])
          .bootstrapModule(ExampleModule)
          .then((appRef) => {
            const location: PlatformLocation = appRef.injector.get(
              PlatformLocation
            );
            expect(location.pathname).toBe("/deep/path");
            expect(location.search).toBe("?query");
            expect(location.hash).toBe("#hash");
          });
      });
      it("parses component pieces of a URL", () => {
        platformDynamicServer([
          {
            provide: INITIAL_CONFIG,
            useValue: {
              document: "<app></app>",
              url: "http://test.com:80/deep/path?query#hash",
            },
          },
        ])
          .bootstrapModule(ExampleModule)
          .then((appRef) => {
            const location: PlatformLocation = appRef.injector.get(
              PlatformLocation
            );
            expect(location.hostname).toBe("test.com");
            expect(location.protocol).toBe("http:");
            expect(location.port).toBe("80");
            expect(location.pathname).toBe("/deep/path");
            expect(location.search).toBe("?query");
            expect(location.hash).toBe("#hash");
          });
      });
      it("handles empty search and hash portions of the url", () => {
        platformDynamicServer([
          {
            provide: INITIAL_CONFIG,
            useValue: {
              document: "<app></app>",
              url: "http://test.com/deep/path",
            },
          },
        ])
          .bootstrapModule(ExampleModule)
          .then((appRef) => {
            const location: PlatformLocation = appRef.injector.get(
              PlatformLocation
            );
            expect(location.pathname).toBe("/deep/path");
            expect(location.search).toBe("");
            expect(location.hash).toBe("");
          });
      });
      it("pushState causes the URL to update", async(() => {
        const platform = platformDynamicServer([
          { provide: INITIAL_CONFIG, useValue: { document: "<app></app>" } },
        ]);
        platform.bootstrapModule(ExampleModule).then((appRef) => {
          const location: PlatformLocation = appRef.injector.get(
            PlatformLocation
          );
          location.pushState(null, "Test", "/foo#bar");
          expect(location.pathname).toBe("/foo");
          expect(location.hash).toBe("#bar");
          platform.destroy();
        });
      }));
      it("allows subscription to the hash state", (done) => {
        const platform = platformDynamicServer([
          { provide: INITIAL_CONFIG, useValue: { document: "<app></app>" } },
        ]);
        platform.bootstrapModule(ExampleModule).then((appRef) => {
          const location: PlatformLocation = appRef.injector.get(
            PlatformLocation
          );
          expect(location.pathname).toBe("/");
          location.onHashChange((e: any) => {
            expect(e.type).toBe("hashchange");
            expect(e.oldUrl).toBe("/");
            expect(e.newUrl).toBe("/foo#bar");
            platform.destroy();
            done();
          });
          location.pushState(null, "Test", "/foo#bar");
        });
      });
    });

    describe("render", () => {
      let doc: string;
      let called: boolean;
      let expectedOutput =
        '<html><head></head><body><app ng-version="0.0.0-PLACEHOLDER">Works!<h1 textcontent="fine">fine</h1></app></body></html>';

      beforeEach(() => {
        // PlatformConfig takes in a parsed document so that it can be cached across requests.
        doc = "<html><head></head><body><app></app></body></html>";
        called = false;
        // We use `window` and `document` directly in some parts of render3 for ivy
        // Only set it to undefined for legacy
        if (!ivyEnabled) {
          (global as any)["window"] = undefined;
          (global as any)["document"] = undefined;
        }
      });
      afterEach(() => {
        expect(called).toBe(true);
      });

      it("using long form should work", async(() => {
        const platform = platformDynamicServer([
          { provide: INITIAL_CONFIG, useValue: { document: doc } },
        ]);

        platform
          .bootstrapModule(AsyncServerModule)
          .then((moduleRef) => {
            const applicationRef: ApplicationRef = moduleRef.injector.get(
              ApplicationRef
            );
            return applicationRef.isStable
              .pipe(first((isStable: boolean) => isStable))
              .toPromise();
          })
          .then((b) => {
            expect(platform.injector.get(PlatformState).renderToString()).toBe(
              expectedOutput
            );
            platform.destroy();
            called = true;
          });
      }));

      it("using renderModule should work", async(() => {
        renderModule(AsyncServerModule, { document: doc }).then((output) => {
          expect(output).toBe(expectedOutput);
          called = true;
        });
      }));

      modifiedInIvy(
        "Will not support binding to innerText in Ivy since domino does not"
      ).it(
        "should support binding to innerText",
        async(() => {
          renderModule(InnerTextModule, { document: doc }).then((output) => {
            expect(output).toBe(
              '<html><head></head><body><app ng-version="0.0.0-PLACEHOLDER"><div innertext="Some text">Some text</div></app></body></html>'
            );
            called = true;
          });
        })
      );

      it("using renderModuleFactory should work", async(
        inject([PlatformRef], (defaultPlatform: PlatformRef) => {
          const compilerFactory: CompilerFactory = defaultPlatform.injector.get(
            CompilerFactory,
            null
          )!;
          const moduleFactory = compilerFactory
            .createCompiler()
            .compileModuleSync(AsyncServerModule);
          renderModuleFactory(moduleFactory, { document: doc }).then(
            (output) => {
              expect(output).toBe(expectedOutput);
              called = true;
            }
          );
        })
      ));

      it("works with SVG elements", async(() => {
        renderModule(SVGServerModule, { document: doc }).then((output) => {
          expect(output).toBe(
            '<html><head></head><body><app ng-version="0.0.0-PLACEHOLDER">' +
              '<svg><use xlink:href="#clear"></use></svg></app></body></html>'
          );
          called = true;
        });
      }));

      it("works with animation", async(() => {
        renderModule(AnimationServerModule, { document: doc }).then(
          (output) => {
            expect(output).toContain("Works!");
            expect(output).toContain("ng-trigger-myAnimation");
            expect(output).toContain("opacity:1;");
            expect(output).toContain("transform:translate3d(0 , 0 , 0);");
            expect(output).toContain("font-weight:bold;");
            called = true;
          }
        );
      }));

      it("should handle ViewEncapsulation.Native", async(() => {
        renderModule(NativeExampleModule, { document: doc }).then((output) => {
          expect(output).not.toBe("");
          expect(output).toContain("color: red");
          called = true;
        });
      }));

      it("sets a prefix for the _h and _c attributes", async(() => {
        renderModule(ExampleStylesModule, { document: doc }).then((output) => {
          expect(output).toMatch(
            /<html><head><style ng-transition="example-styles">div\[_c-sc\d+\] {color: blue; } \[_h-sc\d+\] { color: red; }<\/style><\/head><body><app _h-sc\d+="" ng-version="0.0.0-PLACEHOLDER"><div _c-sc\d+="">Works!<\/div><\/app><\/body><\/html>/
          );
          called = true;
        });
      }));

      it("should handle false values on attributes", async(() => {
        renderModule(FalseAttributesModule, { document: doc }).then(
          (output) => {
            expect(output).toBe(
              '<html><head></head><body><app ng-version="0.0.0-PLACEHOLDER">' +
                '<my-child ng-reflect-attr="false">Works!</my-child></app></body></html>'
            );
            called = true;
          }
        );
      }));

      it('should handle element property "name"', async(() => {
        renderModule(NameModule, { document: doc }).then((output) => {
          expect(output).toBe(
            '<html><head></head><body><app ng-version="0.0.0-PLACEHOLDER">' +
              '<input name=""></app></body></html>'
          );
          called = true;
        });
      }));

      it('should work with sanitizer to handle "innerHTML"', async(() => {
        // Clear out any global states. These should be set when platform-server
        // is initialized.
        (global as any).Node = undefined;
        (global as any).Document = undefined;
        renderModule(HTMLTypesModule, { document: doc }).then((output) => {
          expect(output).toBe(
            '<html><head></head><body><app ng-version="0.0.0-PLACEHOLDER">' +
              "<div><b>foo</b> bar</div></app></body></html>"
          );
          called = true;
        });
      }));

      it('should handle element property "hidden"', async(() => {
        renderModule(HiddenModule, { document: doc }).then((output) => {
          expect(output).toBe(
            '<html><head></head><body><app ng-version="0.0.0-PLACEHOLDER">' +
              '<input hidden=""><input></app></body></html>'
          );
          called = true;
        });
      }));

      it("should call render hook", async(() => {
        renderModule(RenderHookModule, { document: doc }).then((output) => {
          // title should be added by the render hook.
          expect(output).toBe(
            "<html><head><title>RenderHook</title></head><body>" +
              '<app ng-version="0.0.0-PLACEHOLDER">Works!</app></body></html>'
          );
          called = true;
        });
      }));

      it("should call multiple render hooks", async(() => {
        const consoleSpy = spyOn(console, "warn");
        renderModule(MultiRenderHookModule, { document: doc }).then(
          (output) => {
            // title should be added by the render hook.
            expect(output).toBe(
              '<html><head><title>RenderHook</title><meta name="description"></head>' +
                '<body><app ng-version="0.0.0-PLACEHOLDER">Works!</app></body></html>'
            );
            expect(consoleSpy).toHaveBeenCalled();
            called = true;
          }
        );
      }));

      it("should call async render hooks", async(() => {
        renderModule(AsyncRenderHookModule, { document: doc }).then(
          (output) => {
            // title should be added by the render hook.
            expect(output).toBe(
              "<html><head><title>AsyncRenderHook</title></head><body>" +
                '<app ng-version="0.0.0-PLACEHOLDER">Works!</app></body></html>'
            );
            called = true;
          }
        );
      }));

      it("should call multiple async and sync render hooks", async(() => {
        const consoleSpy = spyOn(console, "warn");
        renderModule(AsyncMultiRenderHookModule, { document: doc }).then(
          (output) => {
            // title should be added by the render hook.
            expect(output).toBe(
              '<html><head><meta name="description"><title>AsyncRenderHook</title></head>' +
                '<body><app ng-version="0.0.0-PLACEHOLDER">Works!</app></body></html>'
            );
            expect(consoleSpy).toHaveBeenCalled();
            called = true;
          }
        );
      }));
    });

    describe("HttpClient", () => {
      it("can inject HttpClient", async(() => {
        const platform = platformDynamicServer([
          { provide: INITIAL_CONFIG, useValue: { document: "<app></app>" } },
        ]);
        platform.bootstrapModule(HttpClientExampleModule).then((ref) => {
          expect(
            ref.injector.get(HttpClient) instanceof HttpClient
          ).toBeTruthy();
        });
      }));

      it("can make HttpClient requests", async(() => {
        const platform = platformDynamicServer([
          { provide: INITIAL_CONFIG, useValue: { document: "<app></app>" } },
        ]);
        platform.bootstrapModule(HttpClientExampleModule).then((ref) => {
          const mock = ref.injector.get(
            HttpTestingController
          ) as HttpTestingController;
          const http = ref.injector.get(HttpClient);
          ref.injector.get<NgZone>(NgZone).run(() => {
            http
              .get<string>("http://localhost/testing")
              .subscribe((body: string) => {
                NgZone.assertInAngularZone();
                expect(body).toEqual("success!");
              });
            mock.expectOne("http://localhost/testing").flush("success!");
          });
        });
      }));

      it("can make relative HttpClient requests", async () => {
        const platform = platformDynamicServer([
          {
            provide: INITIAL_CONFIG,
            useValue: { document: "<app></app>", url: "http://localhost" },
          },
        ]);
        const ref = await platform.bootstrapModule(HttpClientExampleModule);
        const mock = ref.injector.get(
          HttpTestingController
        ) as HttpTestingController;
        const http = ref.injector.get(HttpClient);
        ref.injector.get(NgZone).run(() => {
          http.get<string>("/testing").subscribe((body: string) => {
            NgZone.assertInAngularZone();
            expect(body).toEqual("success!");
          });
          mock.expectOne("http://localhost/testing").flush("success!");
        });
      });

      it("can make relative HttpClient requests two slashes", async () => {
        const platform = platformDynamicServer([
          {
            provide: INITIAL_CONFIG,
            useValue: { document: "<app></app>", url: "http://localhost/" },
          },
        ]);
        const ref = await platform.bootstrapModule(HttpClientExampleModule);
        const mock = ref.injector.get(
          HttpTestingController
        ) as HttpTestingController;
        const http = ref.injector.get(HttpClient);
        ref.injector.get(NgZone).run(() => {
          http.get<string>("/testing").subscribe((body: string) => {
            NgZone.assertInAngularZone();
            expect(body).toEqual("success!");
          });
          mock.expectOne("http://localhost/testing").flush("success!");
        });
      });

<<<<<<< HEAD
      it("can make relative HttpClient requests no slashes", async () => {
        const platform = platformDynamicServer([
          {
            provide: INITIAL_CONFIG,
            useValue: { document: "<app></app>", url: "http://localhost" },
          },
        ]);
        const ref = await platform.bootstrapModule(HttpClientExampleModule);
        const mock = ref.injector.get(
          HttpTestingController
        ) as HttpTestingController;
=======
    it('can make relative HttpClient requests no slashes longer url', async () => {
      const platform = platformDynamicServer([{
        provide: INITIAL_CONFIG,
        useValue: {document: '<app></app>', url: 'http://localhost/path/page'}
      }]);
      const ref = await platform.bootstrapModule(HttpClientExampleModule);
      const mock = ref.injector.get(HttpTestingController) as HttpTestingController;
      const http = ref.injector.get(HttpClient);
      ref.injector.get(NgZone).run(() => {
        http.get<string>('testing').subscribe((body: string) => {
          NgZone.assertInAngularZone();
          expect(body).toEqual('success!');
        });
        mock.expectOne('http://localhost/path/testing').flush('success!');
      });
    });

    it('can make relative HttpClient requests slashes longer url', async () => {
      const platform = platformDynamicServer([{
        provide: INITIAL_CONFIG,
        useValue: {document: '<app></app>', url: 'http://localhost/path/page'}
      }]);
      const ref = await platform.bootstrapModule(HttpClientExampleModule);
      const mock = ref.injector.get(HttpTestingController) as HttpTestingController;
      const http = ref.injector.get(HttpClient);
      ref.injector.get(NgZone).run(() => {
        http.get<string>('/testing').subscribe((body: string) => {
          NgZone.assertInAngularZone();
          expect(body).toEqual('success!');
        });
        mock.expectOne('http://localhost/testing').flush('success!');
      });
    });

    it('can make relative HttpClient requests slashes longer url with base href', async () => {
      const platform = platformDynamicServer([{
        provide: INITIAL_CONFIG,
        useValue:
            {document: '<base href="http://other"><app></app>', url: 'http://localhost/path/page'}
      }]);
      const ref = await platform.bootstrapModule(HttpClientExampleModule);
      const mock = ref.injector.get(HttpTestingController) as HttpTestingController;
      const http = ref.injector.get(HttpClient);
      ref.injector.get(NgZone).run(() => {
        http.get<string>('/testing').subscribe((body: string) => {
          NgZone.assertInAngularZone();
          expect(body).toEqual('success!');
        });
        mock.expectOne('http://other/testing').flush('success!');
      });
    });

    it('requests are macrotasks', async(() => {
         const platform = platformDynamicServer(
             [{provide: INITIAL_CONFIG, useValue: {document: '<app></app>'}}]);
         platform.bootstrapModule(HttpClientExampleModule).then(ref => {
           const mock = ref.injector.get(HttpTestingController) as HttpTestingController;
           const http = ref.injector.get(HttpClient);
           ref.injector.get(NgZone).run(() => {
             http.get<string>('http://localhost/testing').subscribe((body: string) => {
               expect(body).toEqual('success!');
             });
             expect(ref.injector.get<NgZone>(NgZone).hasPendingMacrotasks).toBeTruthy();
             mock.expectOne('http://localhost/testing').flush('success!');
             expect(ref.injector.get<NgZone>(NgZone).hasPendingMacrotasks).toBeFalsy();
           });
         });
       }));

    it('can use HttpInterceptor that injects HttpClient', () => {
      const platform =
          platformDynamicServer([{provide: INITIAL_CONFIG, useValue: {document: '<app></app>'}}]);
      platform.bootstrapModule(HttpInterceptorExampleModule).then(ref => {
        const mock = ref.injector.get(HttpTestingController) as HttpTestingController;
>>>>>>> 243824ef
        const http = ref.injector.get(HttpClient);
        ref.injector.get(NgZone).run(() => {
          http.get<string>("testing").subscribe((body: string) => {
            NgZone.assertInAngularZone();
            expect(body).toEqual("success!");
          });
          mock.expectOne("http://localhost/testing").flush("success!");
        });
      });

      it("requests are macrotasks", async(() => {
        const platform = platformDynamicServer([
          { provide: INITIAL_CONFIG, useValue: { document: "<app></app>" } },
        ]);
        platform.bootstrapModule(HttpClientExampleModule).then((ref) => {
          const mock = ref.injector.get(
            HttpTestingController
          ) as HttpTestingController;
          const http = ref.injector.get(HttpClient);
          ref.injector.get(NgZone).run(() => {
            http
              .get<string>("http://localhost/testing")
              .subscribe((body: string) => {
                expect(body).toEqual("success!");
              });
            expect(
              ref.injector.get<NgZone>(NgZone).hasPendingMacrotasks
            ).toBeTruthy();
            mock.expectOne("http://localhost/testing").flush("success!");
            expect(
              ref.injector.get<NgZone>(NgZone).hasPendingMacrotasks
            ).toBeFalsy();
          });
        });
      }));

      it("can use HttpInterceptor that injects HttpClient", () => {
        const platform = platformDynamicServer([
          { provide: INITIAL_CONFIG, useValue: { document: "<app></app>" } },
        ]);
        platform.bootstrapModule(HttpInterceptorExampleModule).then((ref) => {
          const mock = ref.injector.get(
            HttpTestingController
          ) as HttpTestingController;
          const http = ref.injector.get(HttpClient);
          ref.injector.get(NgZone).run(() => {
            http
              .get<string>("http://localhost/testing")
              .subscribe((body: string) => {
                NgZone.assertInAngularZone();
                expect(body).toEqual("success!");
              });
            mock.expectOne("http://localhost/testing").flush("success!");
          });
        });
      });
    });

    describe("ServerTransferStoreModule", () => {
      let called = false;
      const defaultExpectedOutput =
        '<html><head></head><body><app ng-version="0.0.0-PLACEHOLDER">Works!</app><script id="transfer-state" type="application/json">{&q;test&q;:10}</script></body></html>';

      beforeEach(() => {
        called = false;
      });
      afterEach(() => {
        expect(called).toBe(true);
      });

      it("adds transfer script tag when using renderModule", async(() => {
        renderModule(TransferStoreModule, { document: "<app></app>" }).then(
          (output) => {
            expect(output).toBe(defaultExpectedOutput);
            called = true;
          }
        );
      }));

      it("adds transfer script tag when using renderModuleFactory", async(
        inject([PlatformRef], (defaultPlatform: PlatformRef) => {
          const compilerFactory: CompilerFactory = defaultPlatform.injector.get(
            CompilerFactory,
            null
          )!;
          const moduleFactory = compilerFactory
            .createCompiler()
            .compileModuleSync(TransferStoreModule);
          renderModuleFactory(moduleFactory, { document: "<app></app>" }).then(
            (output) => {
              expect(output).toBe(defaultExpectedOutput);
              called = true;
            }
          );
        })
      ));

      it("cannot break out of <script> tag in serialized output", async(() => {
        renderModule(EscapedTransferStoreModule, {
          document: "<esc-app></esc-app>",
        }).then((output) => {
          expect(output).toBe(
            '<html><head></head><body><esc-app ng-version="0.0.0-PLACEHOLDER">Works!</esc-app>' +
              '<script id="transfer-state" type="application/json">' +
              "{&q;testString&q;:&q;&l;/script&g;&l;script&g;" +
              "alert(&s;Hello&a;&s; + \\&q;World\\&q;);&q;}</script></body></html>"
          );
          called = true;
        });
      }));
    });
  });
})();<|MERGE_RESOLUTION|>--- conflicted
+++ resolved
@@ -1057,20 +1057,7 @@
           mock.expectOne("http://localhost/testing").flush("success!");
         });
       });
-
-<<<<<<< HEAD
-      it("can make relative HttpClient requests no slashes", async () => {
-        const platform = platformDynamicServer([
-          {
-            provide: INITIAL_CONFIG,
-            useValue: { document: "<app></app>", url: "http://localhost" },
-          },
-        ]);
-        const ref = await platform.bootstrapModule(HttpClientExampleModule);
-        const mock = ref.injector.get(
-          HttpTestingController
-        ) as HttpTestingController;
-=======
+      
     it('can make relative HttpClient requests no slashes longer url', async () => {
       const platform = platformDynamicServer([{
         provide: INITIAL_CONFIG,
@@ -1145,7 +1132,6 @@
           platformDynamicServer([{provide: INITIAL_CONFIG, useValue: {document: '<app></app>'}}]);
       platform.bootstrapModule(HttpInterceptorExampleModule).then(ref => {
         const mock = ref.injector.get(HttpTestingController) as HttpTestingController;
->>>>>>> 243824ef
         const http = ref.injector.get(HttpClient);
         ref.injector.get(NgZone).run(() => {
           http.get<string>("testing").subscribe((body: string) => {
