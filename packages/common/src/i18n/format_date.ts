/**
 * @license
 * Copyright Google Inc. All Rights Reserved.
 *
 * Use of this source code is governed by an MIT-style license that can be
 * found in the LICENSE file at https://angular.io/license
 */

import {FormStyle, FormatWidth, NumberSymbol, Time, TranslationWidth, getLocaleDateFormat, getLocaleDateTimeFormat, getLocaleDayNames, getLocaleDayPeriods, getLocaleEraNames, getLocaleExtraDayPeriodRules, getLocaleExtraDayPeriods, getLocaleId, getLocaleMonthNames, getLocaleNumberSymbol, getLocaleTimeFormat} from './locale_data_api';

export const ISO8601_DATE_REGEX =
    /^(\d{4})-?(\d\d)-?(\d\d)(?:T(\d\d)(?::?(\d\d)(?::?(\d\d)(?:\.(\d+))?)?)?(Z|([+-])(\d\d):?(\d\d))?)?$/;
//    1        2       3         4          5          6          7          8  9     10      11
const NAMED_FORMATS: {[localeId: string]: {[format: string]: string}} = {};
const DATE_FORMATS_SPLIT =
    /((?:[^GyMLwWdEabBhHmsSzZO']+)|(?:'(?:[^']|'')*')|(?:G{1,5}|y{1,4}|M{1,5}|L{1,5}|w{1,2}|W{1}|d{1,2}|E{1,6}|a{1,5}|b{1,5}|B{1,5}|h{1,2}|H{1,2}|m{1,2}|s{1,2}|S{1,3}|z{1,4}|Z{1,5}|O{1,4}))([\s\S]*)/;

enum ZoneWidth {
  Short,
  ShortGMT,
  Long,
  Extended
}

enum DateType {
  FullYear,
  Month,
  Date,
  Hours,
  Minutes,
  Seconds,
  Milliseconds,
  Day
}

enum TranslationType {
  DayPeriods,
  Days,
  Months,
  Eras
}

/**
 * @ngModule CommonModule
<<<<<<< HEAD
 * @whatItDoes Formats a date according to locale rules.
 * @description
 *
 * Where:
 * - `value` is a Date, a number (milliseconds since UTC epoch) or an ISO string
 *   (https://www.w3.org/TR/NOTE-datetime).
 * - `format` indicates which date/time components to include. See {@link DatePipe} for more
 *   details.
 * - `locale` is a `string` defining the locale to use.
 * - `timezone` to be used for formatting. It understands UTC/GMT and the continental US time zone
 *   abbreviations, but for general use, use a time zone offset (e.g. `'+0430'`).
 *   If not specified, host system settings are used.
 *
 * See {@link DatePipe} for more details.
 *
 * @stable
=======
 * @description
 *
 * Formats a date according to locale rules.
 *
 * Where:
 * - `value` is a Date, a number (milliseconds since UTC epoch) or an ISO string
 *   (https://www.w3.org/TR/NOTE-datetime).
 * - `format` indicates which date/time components to include. See {@link DatePipe} for more
 *   details.
 * - `locale` is a `string` defining the locale to use.
 * - `timezone` to be used for formatting. It understands UTC/GMT and the continental US time zone
 *   abbreviations, but for general use, use a time zone offset (e.g. `'+0430'`).
 *   If not specified, host system settings are used.
 *
 * See {@link DatePipe} for more details.
 *
 *
>>>>>>> 77ff72f9
 */
export function formatDate(
    value: string | number | Date, format: string, locale: string, timezone?: string): string {
  let date = toDate(value);
  const namedFormat = getNamedFormat(locale, format);
  format = namedFormat || format;

  let parts: string[] = [];
  let match;
  while (format) {
    match = DATE_FORMATS_SPLIT.exec(format);
    if (match) {
      parts = parts.concat(match.slice(1));
      const part = parts.pop();
      if (!part) {
        break;
      }
      format = part;
    } else {
      parts.push(format);
      break;
    }
  }

  let dateTimezoneOffset = date.getTimezoneOffset();
  if (timezone) {
    dateTimezoneOffset = timezoneToOffset(timezone, dateTimezoneOffset);
    date = convertTimezoneToLocal(date, timezone, true);
  }

  let text = '';
  parts.forEach(value => {
    const dateFormatter = getDateFormatter(value);
    text += dateFormatter ?
        dateFormatter(date, locale, dateTimezoneOffset) :
        value === '\'\'' ? '\'' : value.replace(/(^'|'$)/g, '').replace(/''/g, '\'');
  });

  return text;
}

function getNamedFormat(locale: string, format: string): string {
  const localeId = getLocaleId(locale);
  NAMED_FORMATS[localeId] = NAMED_FORMATS[localeId] || {};

  if (NAMED_FORMATS[localeId][format]) {
    return NAMED_FORMATS[localeId][format];
  }

  let formatValue = '';
  switch (format) {
    case 'shortDate':
      formatValue = getLocaleDateFormat(locale, FormatWidth.Short);
      break;
    case 'mediumDate':
      formatValue = getLocaleDateFormat(locale, FormatWidth.Medium);
      break;
    case 'longDate':
      formatValue = getLocaleDateFormat(locale, FormatWidth.Long);
      break;
    case 'fullDate':
      formatValue = getLocaleDateFormat(locale, FormatWidth.Full);
      break;
    case 'shortTime':
      formatValue = getLocaleTimeFormat(locale, FormatWidth.Short);
      break;
    case 'mediumTime':
      formatValue = getLocaleTimeFormat(locale, FormatWidth.Medium);
      break;
    case 'longTime':
      formatValue = getLocaleTimeFormat(locale, FormatWidth.Long);
      break;
    case 'fullTime':
      formatValue = getLocaleTimeFormat(locale, FormatWidth.Full);
      break;
    case 'short':
      const shortTime = getNamedFormat(locale, 'shortTime');
      const shortDate = getNamedFormat(locale, 'shortDate');
      formatValue = formatDateTime(
          getLocaleDateTimeFormat(locale, FormatWidth.Short), [shortTime, shortDate]);
      break;
    case 'medium':
      const mediumTime = getNamedFormat(locale, 'mediumTime');
      const mediumDate = getNamedFormat(locale, 'mediumDate');
      formatValue = formatDateTime(
          getLocaleDateTimeFormat(locale, FormatWidth.Medium), [mediumTime, mediumDate]);
      break;
    case 'long':
      const longTime = getNamedFormat(locale, 'longTime');
      const longDate = getNamedFormat(locale, 'longDate');
      formatValue =
          formatDateTime(getLocaleDateTimeFormat(locale, FormatWidth.Long), [longTime, longDate]);
      break;
    case 'full':
      const fullTime = getNamedFormat(locale, 'fullTime');
      const fullDate = getNamedFormat(locale, 'fullDate');
      formatValue =
          formatDateTime(getLocaleDateTimeFormat(locale, FormatWidth.Full), [fullTime, fullDate]);
      break;
  }
  if (formatValue) {
    NAMED_FORMATS[localeId][format] = formatValue;
  }
  return formatValue;
}

function formatDateTime(str: string, opt_values: string[]) {
  if (opt_values) {
    str = str.replace(/\{([^}]+)}/g, function(match, key) {
      return (opt_values != null && key in opt_values) ? opt_values[key] : match;
    });
  }
  return str;
}

function padNumber(
    num: number, digits: number, minusSign = '-', trim?: boolean, negWrap?: boolean): string {
  let neg = '';
  if (num < 0 || (negWrap && num <= 0)) {
    if (negWrap) {
      num = -num + 1;
    } else {
      num = -num;
      neg = minusSign;
    }
  }
  let strNum = String(num);
  while (strNum.length < digits) {
    strNum = '0' + strNum;
  }
  if (trim) {
    strNum = strNum.substr(strNum.length - digits);
  }
  return neg + strNum;
}

/**
 * Returns a date formatter that transforms a date into its locale digit representation
 */
function dateGetter(
    name: DateType, size: number, offset: number = 0, trim = false,
    negWrap = false): DateFormatter {
  return function(date: Date, locale: string): string {
    let part = getDatePart(name, date, size);
    if (offset > 0 || part > -offset) {
      part += offset;
    }
    if (name === DateType.Hours && part === 0 && offset === -12) {
      part = 12;
    }
    return padNumber(
        part, size, getLocaleNumberSymbol(locale, NumberSymbol.MinusSign), trim, negWrap);
  };
}

function getDatePart(name: DateType, date: Date, size: number): number {
  switch (name) {
    case DateType.FullYear:
      return date.getFullYear();
    case DateType.Month:
      return date.getMonth();
    case DateType.Date:
      return date.getDate();
    case DateType.Hours:
      return date.getHours();
    case DateType.Minutes:
      return date.getMinutes();
    case DateType.Seconds:
      return date.getSeconds();
    case DateType.Milliseconds:
      const div = size === 1 ? 100 : (size === 2 ? 10 : 1);
      return Math.round(date.getMilliseconds() / div);
    case DateType.Day:
      return date.getDay();
    default:
      throw new Error(`Unknown DateType value "${name}".`);
  }
}

/**
 * Returns a date formatter that transforms a date into its locale string representation
 */
function dateStrGetter(
    name: TranslationType, width: TranslationWidth, form: FormStyle = FormStyle.Format,
    extended = false): DateFormatter {
  return function(date: Date, locale: string): string {
    return getDateTranslation(date, locale, name, width, form, extended);
  };
}

/**
 * Returns the locale translation of a date for a given form, type and width
 */
function getDateTranslation(
    date: Date, locale: string, name: TranslationType, width: TranslationWidth, form: FormStyle,
    extended: boolean) {
  switch (name) {
    case TranslationType.Months:
      return getLocaleMonthNames(locale, form, width)[date.getMonth()];
    case TranslationType.Days:
      return getLocaleDayNames(locale, form, width)[date.getDay()];
    case TranslationType.DayPeriods:
      const currentHours = date.getHours();
      const currentMinutes = date.getMinutes();
      if (extended) {
        const rules = getLocaleExtraDayPeriodRules(locale);
        const dayPeriods = getLocaleExtraDayPeriods(locale, form, width);
        let result;
        rules.forEach((rule: Time | [Time, Time], index: number) => {
          if (Array.isArray(rule)) {
            // morning, afternoon, evening, night
            const {hours: hoursFrom, minutes: minutesFrom} = rule[0];
            const {hours: hoursTo, minutes: minutesTo} = rule[1];
            if (currentHours >= hoursFrom && currentMinutes >= minutesFrom &&
                (currentHours < hoursTo ||
                 (currentHours === hoursTo && currentMinutes < minutesTo))) {
              result = dayPeriods[index];
            }
          } else {  // noon or midnight
            const {hours, minutes} = rule;
            if (hours === currentHours && minutes === currentMinutes) {
              result = dayPeriods[index];
            }
          }
        });
        if (result) {
          return result;
        }
      }
      // if no rules for the day periods, we use am/pm by default
      return getLocaleDayPeriods(locale, form, <TranslationWidth>width)[currentHours < 12 ? 0 : 1];
    case TranslationType.Eras:
      return getLocaleEraNames(locale, <TranslationWidth>width)[date.getFullYear() <= 0 ? 0 : 1];
    default:
      // This default case is not needed by TypeScript compiler, as the switch is exhaustive.
      // However Closure Compiler does not understand that and reports an error in typed mode.
      // The `throw new Error` below works around the problem, and the unexpected: never variable
      // makes sure tsc still checks this code is unreachable.
      const unexpected: never = name;
      throw new Error(`unexpected translation type ${unexpected}`);
  }
}

/**
 * Returns a date formatter that transforms a date and an offset into a timezone with ISO8601 or
 * GMT format depending on the width (eg: short = +0430, short:GMT = GMT+4, long = GMT+04:30,
 * extended = +04:30)
 */
function timeZoneGetter(width: ZoneWidth): DateFormatter {
  return function(date: Date, locale: string, offset: number) {
    const zone = -1 * offset;
    const minusSign = getLocaleNumberSymbol(locale, NumberSymbol.MinusSign);
    const hours = zone > 0 ? Math.floor(zone / 60) : Math.ceil(zone / 60);
    switch (width) {
      case ZoneWidth.Short:
        return ((zone >= 0) ? '+' : '') + padNumber(hours, 2, minusSign) +
            padNumber(Math.abs(zone % 60), 2, minusSign);
      case ZoneWidth.ShortGMT:
        return 'GMT' + ((zone >= 0) ? '+' : '') + padNumber(hours, 1, minusSign);
      case ZoneWidth.Long:
        return 'GMT' + ((zone >= 0) ? '+' : '') + padNumber(hours, 2, minusSign) + ':' +
            padNumber(Math.abs(zone % 60), 2, minusSign);
      case ZoneWidth.Extended:
        if (offset === 0) {
          return 'Z';
        } else {
          return ((zone >= 0) ? '+' : '') + padNumber(hours, 2, minusSign) + ':' +
              padNumber(Math.abs(zone % 60), 2, minusSign);
        }
      default:
        throw new Error(`Unknown zone width "${width}"`);
    }
  };
}

const JANUARY = 0;
const THURSDAY = 4;
function getFirstThursdayOfYear(year: number) {
  const firstDayOfYear = (new Date(year, JANUARY, 1)).getDay();
  return new Date(
      year, 0, 1 + ((firstDayOfYear <= THURSDAY) ? THURSDAY : THURSDAY + 7) - firstDayOfYear);
}

function getThursdayThisWeek(datetime: Date) {
  return new Date(
      datetime.getFullYear(), datetime.getMonth(),
      datetime.getDate() + (THURSDAY - datetime.getDay()));
}

function weekGetter(size: number, monthBased = false): DateFormatter {
  return function(date: Date, locale: string) {
    let result;
    if (monthBased) {
      const nbDaysBefore1stDayOfMonth =
          new Date(date.getFullYear(), date.getMonth(), 1).getDay() - 1;
      const today = date.getDate();
      result = 1 + Math.floor((today + nbDaysBefore1stDayOfMonth) / 7);
    } else {
      const firstThurs = getFirstThursdayOfYear(date.getFullYear());
      const thisThurs = getThursdayThisWeek(date);
      const diff = thisThurs.getTime() - firstThurs.getTime();
      result = 1 + Math.round(diff / 6.048e8);  // 6.048e8 ms per week
    }

    return padNumber(result, size, getLocaleNumberSymbol(locale, NumberSymbol.MinusSign));
  };
}

type DateFormatter = (date: Date, locale: string, offset?: number) => string;

const DATE_FORMATS: {[format: string]: DateFormatter} = {};

// Based on CLDR formats:
// See complete list: http://www.unicode.org/reports/tr35/tr35-dates.html#Date_Field_Symbol_Table
// See also explanations: http://cldr.unicode.org/translation/date-time
// TODO(ocombe): support all missing cldr formats: Y, U, Q, D, F, e, c, j, J, C, A, v, V, X, x
function getDateFormatter(format: string): DateFormatter|null {
  if (DATE_FORMATS[format]) {
    return DATE_FORMATS[format];
  }
  let formatter;
  switch (format) {
    // Era name (AD/BC)
    case 'G':
    case 'GG':
    case 'GGG':
      formatter = dateStrGetter(TranslationType.Eras, TranslationWidth.Abbreviated);
      break;
    case 'GGGG':
      formatter = dateStrGetter(TranslationType.Eras, TranslationWidth.Wide);
      break;
    case 'GGGGG':
      formatter = dateStrGetter(TranslationType.Eras, TranslationWidth.Narrow);
      break;

    // 1 digit representation of the year, e.g. (AD 1 => 1, AD 199 => 199)
    case 'y':
      formatter = dateGetter(DateType.FullYear, 1, 0, false, true);
      break;
    // 2 digit representation of the year, padded (00-99). (e.g. AD 2001 => 01, AD 2010 => 10)
    case 'yy':
      formatter = dateGetter(DateType.FullYear, 2, 0, true, true);
      break;
    // 3 digit representation of the year, padded (000-999). (e.g. AD 2001 => 01, AD 2010 => 10)
    case 'yyy':
      formatter = dateGetter(DateType.FullYear, 3, 0, false, true);
      break;
    // 4 digit representation of the year (e.g. AD 1 => 0001, AD 2010 => 2010)
    case 'yyyy':
      formatter = dateGetter(DateType.FullYear, 4, 0, false, true);
      break;

    // Month of the year (1-12), numeric
    case 'M':
    case 'L':
      formatter = dateGetter(DateType.Month, 1, 1);
      break;
    case 'MM':
    case 'LL':
      formatter = dateGetter(DateType.Month, 2, 1);
      break;

    // Month of the year (January, ...), string, format
    case 'MMM':
      formatter = dateStrGetter(TranslationType.Months, TranslationWidth.Abbreviated);
      break;
    case 'MMMM':
      formatter = dateStrGetter(TranslationType.Months, TranslationWidth.Wide);
      break;
    case 'MMMMM':
      formatter = dateStrGetter(TranslationType.Months, TranslationWidth.Narrow);
      break;

    // Month of the year (January, ...), string, standalone
    case 'LLL':
      formatter =
          dateStrGetter(TranslationType.Months, TranslationWidth.Abbreviated, FormStyle.Standalone);
      break;
    case 'LLLL':
      formatter =
          dateStrGetter(TranslationType.Months, TranslationWidth.Wide, FormStyle.Standalone);
      break;
    case 'LLLLL':
      formatter =
          dateStrGetter(TranslationType.Months, TranslationWidth.Narrow, FormStyle.Standalone);
      break;

    // Week of the year (1, ... 52)
    case 'w':
      formatter = weekGetter(1);
      break;
    case 'ww':
      formatter = weekGetter(2);
      break;

    // Week of the month (1, ...)
    case 'W':
      formatter = weekGetter(1, true);
      break;

    // Day of the month (1-31)
    case 'd':
      formatter = dateGetter(DateType.Date, 1);
      break;
    case 'dd':
      formatter = dateGetter(DateType.Date, 2);
      break;

    // Day of the Week
    case 'E':
    case 'EE':
    case 'EEE':
      formatter = dateStrGetter(TranslationType.Days, TranslationWidth.Abbreviated);
      break;
    case 'EEEE':
      formatter = dateStrGetter(TranslationType.Days, TranslationWidth.Wide);
      break;
    case 'EEEEE':
      formatter = dateStrGetter(TranslationType.Days, TranslationWidth.Narrow);
      break;
    case 'EEEEEE':
      formatter = dateStrGetter(TranslationType.Days, TranslationWidth.Short);
      break;

    // Generic period of the day (am-pm)
    case 'a':
    case 'aa':
    case 'aaa':
      formatter = dateStrGetter(TranslationType.DayPeriods, TranslationWidth.Abbreviated);
      break;
    case 'aaaa':
      formatter = dateStrGetter(TranslationType.DayPeriods, TranslationWidth.Wide);
      break;
    case 'aaaaa':
      formatter = dateStrGetter(TranslationType.DayPeriods, TranslationWidth.Narrow);
      break;

    // Extended period of the day (midnight, at night, ...), standalone
    case 'b':
    case 'bb':
    case 'bbb':
      formatter = dateStrGetter(
          TranslationType.DayPeriods, TranslationWidth.Abbreviated, FormStyle.Standalone, true);
      break;
    case 'bbbb':
      formatter = dateStrGetter(
          TranslationType.DayPeriods, TranslationWidth.Wide, FormStyle.Standalone, true);
      break;
    case 'bbbbb':
      formatter = dateStrGetter(
          TranslationType.DayPeriods, TranslationWidth.Narrow, FormStyle.Standalone, true);
      break;

    // Extended period of the day (midnight, night, ...), standalone
    case 'B':
    case 'BB':
    case 'BBB':
      formatter = dateStrGetter(
          TranslationType.DayPeriods, TranslationWidth.Abbreviated, FormStyle.Format, true);
      break;
    case 'BBBB':
      formatter =
          dateStrGetter(TranslationType.DayPeriods, TranslationWidth.Wide, FormStyle.Format, true);
      break;
    case 'BBBBB':
      formatter = dateStrGetter(
          TranslationType.DayPeriods, TranslationWidth.Narrow, FormStyle.Format, true);
      break;

    // Hour in AM/PM, (1-12)
    case 'h':
      formatter = dateGetter(DateType.Hours, 1, -12);
      break;
    case 'hh':
      formatter = dateGetter(DateType.Hours, 2, -12);
      break;

    // Hour of the day (0-23)
    case 'H':
      formatter = dateGetter(DateType.Hours, 1);
      break;
    // Hour in day, padded (00-23)
    case 'HH':
      formatter = dateGetter(DateType.Hours, 2);
      break;

    // Minute of the hour (0-59)
    case 'm':
      formatter = dateGetter(DateType.Minutes, 1);
      break;
    case 'mm':
      formatter = dateGetter(DateType.Minutes, 2);
      break;

    // Second of the minute (0-59)
    case 's':
      formatter = dateGetter(DateType.Seconds, 1);
      break;
    case 'ss':
      formatter = dateGetter(DateType.Seconds, 2);
      break;

    // Fractional second padded (0-9)
    case 'S':
      formatter = dateGetter(DateType.Milliseconds, 1);
      break;
    case 'SS':
      formatter = dateGetter(DateType.Milliseconds, 2);
      break;
    // = millisecond
    case 'SSS':
      formatter = dateGetter(DateType.Milliseconds, 3);
      break;


    // Timezone ISO8601 short format (-0430)
    case 'Z':
    case 'ZZ':
    case 'ZZZ':
      formatter = timeZoneGetter(ZoneWidth.Short);
      break;
    // Timezone ISO8601 extended format (-04:30)
    case 'ZZZZZ':
      formatter = timeZoneGetter(ZoneWidth.Extended);
      break;

    // Timezone GMT short format (GMT+4)
    case 'O':
    case 'OO':
    case 'OOO':
    // Should be location, but fallback to format O instead because we don't have the data yet
    case 'z':
    case 'zz':
    case 'zzz':
      formatter = timeZoneGetter(ZoneWidth.ShortGMT);
      break;
    // Timezone GMT long format (GMT+0430)
    case 'OOOO':
    case 'ZZZZ':
    // Should be location, but fallback to format O instead because we don't have the data yet
    case 'zzzz':
      formatter = timeZoneGetter(ZoneWidth.Long);
      break;
    default:
      return null;
  }
  DATE_FORMATS[format] = formatter;
  return formatter;
}

function timezoneToOffset(timezone: string, fallback: number): number {
  // Support: IE 9-11 only, Edge 13-15+
  // IE/Edge do not "understand" colon (`:`) in timezone
  timezone = timezone.replace(/:/g, '');
  const requestedTimezoneOffset = Date.parse('Jan 01, 1970 00:00:00 ' + timezone) / 60000;
  return isNaN(requestedTimezoneOffset) ? fallback : requestedTimezoneOffset;
}

function addDateMinutes(date: Date, minutes: number) {
  date = new Date(date.getTime());
  date.setMinutes(date.getMinutes() + minutes);
  return date;
}

function convertTimezoneToLocal(date: Date, timezone: string, reverse: boolean): Date {
  const reverseValue = reverse ? -1 : 1;
  const dateTimezoneOffset = date.getTimezoneOffset();
  const timezoneOffset = timezoneToOffset(timezone, dateTimezoneOffset);
  return addDateMinutes(date, reverseValue * (timezoneOffset - dateTimezoneOffset));
}

/**
 * Converts a value to date.
 *
 * Supported input formats:
 * - `Date`
 * - number: timestamp
 * - string: numeric (e.g. "1234"), ISO and date strings in a format supported by
 *   [Date.parse()](https://developer.mozilla.org/en-US/docs/Web/JavaScript/Reference/Global_Objects/Date/parse).
 *   Note: ISO strings without time return a date without timeoffset.
 *
 * Throws if unable to convert to a date.
 */
export function toDate(value: string | number | Date): Date {
  if (isDate(value)) {
    return value;
  }

  if (typeof value === 'number' && !isNaN(value)) {
    return new Date(value);
  }

  if (typeof value === 'string') {
    value = value.trim();

    const parsedNb = parseFloat(value);

    // any string that only contains numbers, like "1234" but not like "1234hello"
    if (!isNaN(value as any - parsedNb)) {
      return new Date(parsedNb);
    }

    if (/^(\d{4}-\d{1,2}-\d{1,2})$/.test(value)) {
      /* For ISO Strings without time the day, month and year must be extracted from the ISO String
      before Date creation to avoid time offset and errors in the new Date.
      If we only replace '-' with ',' in the ISO String ("2015,01,01"), and try to create a new
      date, some browsers (e.g. IE 9) will throw an invalid Date error.
      If we leave the '-' ("2015-01-01") and try to create a new Date("2015-01-01") the timeoffset
      is applied.
      Note: ISO months are 0 for January, 1 for February, ... */
      const [y, m, d] = value.split('-').map((val: string) => +val);
      return new Date(y, m - 1, d);
    }

    let match: RegExpMatchArray|null;
    if (match = value.match(ISO8601_DATE_REGEX)) {
      return isoStringToDate(match);
    }
  }

  const date = new Date(value as any);
  if (!isDate(date)) {
    throw new Error(`Unable to convert "${value}" into a date`);
  }
  return date;
}

/**
 * Converts a date in ISO8601 to a Date.
 * Used instead of `Date.parse` because of browser discrepancies.
 */
export function isoStringToDate(match: RegExpMatchArray): Date {
  const date = new Date(0);
  let tzHour = 0;
  let tzMin = 0;

  // match[8] means that the string contains "Z" (UTC) or a timezone like "+01:00" or "+0100"
  const dateSetter = match[8] ? date.setUTCFullYear : date.setFullYear;
  const timeSetter = match[8] ? date.setUTCHours : date.setHours;

  // if there is a timezone defined like "+01:00" or "+0100"
  if (match[9]) {
    tzHour = Number(match[9] + match[10]);
    tzMin = Number(match[9] + match[11]);
  }
  dateSetter.call(date, Number(match[1]), Number(match[2]) - 1, Number(match[3]));
  const h = Number(match[4] || 0) - tzHour;
  const m = Number(match[5] || 0) - tzMin;
  const s = Number(match[6] || 0);
  const ms = Math.round(parseFloat('0.' + (match[7] || 0)) * 1000);
  timeSetter.call(date, h, m, s, ms);
  return date;
}

export function isDate(value: any): value is Date {
  return value instanceof Date && !isNaN(value.valueOf());
}<|MERGE_RESOLUTION|>--- conflicted
+++ resolved
@@ -42,24 +42,6 @@
 
 /**
  * @ngModule CommonModule
-<<<<<<< HEAD
- * @whatItDoes Formats a date according to locale rules.
- * @description
- *
- * Where:
- * - `value` is a Date, a number (milliseconds since UTC epoch) or an ISO string
- *   (https://www.w3.org/TR/NOTE-datetime).
- * - `format` indicates which date/time components to include. See {@link DatePipe} for more
- *   details.
- * - `locale` is a `string` defining the locale to use.
- * - `timezone` to be used for formatting. It understands UTC/GMT and the continental US time zone
- *   abbreviations, but for general use, use a time zone offset (e.g. `'+0430'`).
- *   If not specified, host system settings are used.
- *
- * See {@link DatePipe} for more details.
- *
- * @stable
-=======
  * @description
  *
  * Formats a date according to locale rules.
@@ -77,7 +59,6 @@
  * See {@link DatePipe} for more details.
  *
  *
->>>>>>> 77ff72f9
  */
 export function formatDate(
     value: string | number | Date, format: string, locale: string, timezone?: string): string {
