/**
 * @license
 * Copyright Google Inc. All Rights Reserved.
 *
 * Use of this source code is governed by an MIT-style license that can be
 * found in the LICENSE file at https://angular.io/license
 */

// THIS CODE IS GENERATED - DO NOT MODIFY
// See angular/tools/gulp-tasks/cldr/extract.js

<<<<<<< HEAD
=======
const u = undefined;

>>>>>>> 77ff72f9
function plural(n: number): number {
  if (n === 1) return 1;
  return 5;
}

export default [
  'ps', [['غ.م.', 'غ.و.'], u, u], u,
  [
    ['S', 'M', 'T', 'W', 'T', 'F', 'S'],
    ['يونۍ', 'دونۍ', 'درېنۍ', 'څلرنۍ', 'پينځنۍ', 'جمعه', 'اونۍ'], u,
    u
  ],
  u,
  [
    ['ج', 'ف', 'م', 'ا', 'م', 'ج', 'ج', 'ا', 'س', 'ا', 'ن', 'د'],
    [
      'جنوري', 'فبروري', 'مارچ', 'اپریل', 'مۍ', 'جون', 'جولای',
      'اگست', 'سېپتمبر', 'اکتوبر', 'نومبر', 'دسمبر'
    ],
    u
  ],
  [
    ['1', '2', '3', '4', '5', '6', '7', '8', '9', '10', '11', '12'],
    [
      'جنوري', 'فبروري', 'مارچ', 'اپریل', 'مۍ', 'جون', 'جولای',
      'اگست', 'سپتمبر', 'اکتوبر', 'نومبر', 'دسمبر'
    ],
    [
      'جنوري', 'فېبروري', 'مارچ', 'اپریل', 'مۍ', 'جون', 'جولای',
      'اگست', 'سپتمبر', 'اکتوبر', 'نومبر', 'دسمبر'
    ]
  ],
<<<<<<< HEAD
  [
    ['له میلاد وړاندې', 'م.'], ,
    ['له میلاد څخه وړاندې', 'له میلاد څخه وروسته']
  ],
  6, [4, 5], ['y/M/d', 'y MMM d', 'د y د MMMM d', 'EEEE د y د MMMM d'],
  ['H:mm', 'H:mm:ss', 'H:mm:ss (z)', 'H:mm:ss (zzzz)'],
=======
>>>>>>> 77ff72f9
  [
    ['له میلاد وړاندې', 'م.'], u,
    ['له میلاد څخه وړاندې', 'له میلاد څخه وروسته']
  ],
<<<<<<< HEAD
=======
  6, [4, 5], ['y/M/d', 'y MMM d', 'د y د MMMM d', 'EEEE د y د MMMM d'],
  ['H:mm', 'H:mm:ss', 'H:mm:ss (z)', 'H:mm:ss (zzzz)'], ['{1} {0}', u, u, u],
>>>>>>> 77ff72f9
  [',', '.', ';', '%', '\u200e+', '\u200e−', 'E', '×', '‰', '∞', 'NaN', ':'],
  ['#,##0.###', '#,##0%', '#,##0.00 ¤', '#E0'], '؋', 'افغانۍ',
  {'AFN': ['؋'], 'JPY': ['JP¥', '¥'], 'USD': ['US$', '$']}, plural
];<|MERGE_RESOLUTION|>--- conflicted
+++ resolved
@@ -9,11 +9,8 @@
 // THIS CODE IS GENERATED - DO NOT MODIFY
 // See angular/tools/gulp-tasks/cldr/extract.js
 
-<<<<<<< HEAD
-=======
 const u = undefined;
 
->>>>>>> 77ff72f9
 function plural(n: number): number {
   if (n === 1) return 1;
   return 5;
@@ -46,24 +43,12 @@
       'اگست', 'سپتمبر', 'اکتوبر', 'نومبر', 'دسمبر'
     ]
   ],
-<<<<<<< HEAD
-  [
-    ['له میلاد وړاندې', 'م.'], ,
-    ['له میلاد څخه وړاندې', 'له میلاد څخه وروسته']
-  ],
-  6, [4, 5], ['y/M/d', 'y MMM d', 'د y د MMMM d', 'EEEE د y د MMMM d'],
-  ['H:mm', 'H:mm:ss', 'H:mm:ss (z)', 'H:mm:ss (zzzz)'],
-=======
->>>>>>> 77ff72f9
   [
     ['له میلاد وړاندې', 'م.'], u,
     ['له میلاد څخه وړاندې', 'له میلاد څخه وروسته']
   ],
-<<<<<<< HEAD
-=======
   6, [4, 5], ['y/M/d', 'y MMM d', 'د y د MMMM d', 'EEEE د y د MMMM d'],
   ['H:mm', 'H:mm:ss', 'H:mm:ss (z)', 'H:mm:ss (zzzz)'], ['{1} {0}', u, u, u],
->>>>>>> 77ff72f9
   [',', '.', ';', '%', '\u200e+', '\u200e−', 'E', '×', '‰', '∞', 'NaN', ':'],
   ['#,##0.###', '#,##0%', '#,##0.00 ¤', '#E0'], '؋', 'افغانۍ',
   {'AFN': ['؋'], 'JPY': ['JP¥', '¥'], 'USD': ['US$', '$']}, plural
