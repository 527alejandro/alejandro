/**
 * @license
 * Copyright Google Inc. All Rights Reserved.
 *
 * Use of this source code is governed by an MIT-style license that can be
 * found in the LICENSE file at https://angular.io/license
 */

// THIS CODE IS GENERATED - DO NOT MODIFY
// See angular/tools/gulp-tasks/cldr/extract.js

const u = undefined;

export default [
  [
    [
      'полунощ', 'сутринта', 'на обед', 'следобед', 'вечерта',
      'през нощта'
    ],
<<<<<<< HEAD
    ,
    [
      'полунощ', 'сутринта', 'на обяд', 'следобед', 'вечерта',
      'през нощта'
    ]
  ],
  [
    [
      'полунощ', 'сутринта', 'наобед', 'следобед', 'вечерта',
      'през нощта'
    ],
    [
      'полунощ', 'сутринта', 'на обед', 'следобед', 'вечерта',
      'през нощта'
    ],
=======
    u,
    [
      'полунощ', 'сутринта', 'на обяд', 'следобед', 'вечерта',
      'през нощта'
    ]
  ],
  [
    [
      'полунощ', 'сутринта', 'наобед', 'следобед', 'вечерта',
      'през нощта'
    ],
    [
      'полунощ', 'сутринта', 'на обед', 'следобед', 'вечерта',
      'през нощта'
    ],
    u
>>>>>>> 77ff72f9
  ],
  [
    '00:00', ['04:00', '11:00'], ['11:00', '14:00'], ['14:00', '18:00'], ['18:00', '22:00'],
    ['22:00', '04:00']
  ]
];<|MERGE_RESOLUTION|>--- conflicted
+++ resolved
@@ -17,23 +17,6 @@
       'полунощ', 'сутринта', 'на обед', 'следобед', 'вечерта',
       'през нощта'
     ],
-<<<<<<< HEAD
-    ,
-    [
-      'полунощ', 'сутринта', 'на обяд', 'следобед', 'вечерта',
-      'през нощта'
-    ]
-  ],
-  [
-    [
-      'полунощ', 'сутринта', 'наобед', 'следобед', 'вечерта',
-      'през нощта'
-    ],
-    [
-      'полунощ', 'сутринта', 'на обед', 'следобед', 'вечерта',
-      'през нощта'
-    ],
-=======
     u,
     [
       'полунощ', 'сутринта', 'на обяд', 'следобед', 'вечерта',
@@ -50,7 +33,6 @@
       'през нощта'
     ],
     u
->>>>>>> 77ff72f9
   ],
   [
     '00:00', ['04:00', '11:00'], ['11:00', '14:00'], ['14:00', '18:00'], ['18:00', '22:00'],
