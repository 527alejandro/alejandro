/**
 * @license
 * Copyright Google Inc. All Rights Reserved.
 *
 * Use of this source code is governed by an MIT-style license that can be
 * found in the LICENSE file at https://angular.io/license
 */

// THIS CODE IS GENERATED - DO NOT MODIFY
// See angular/tools/gulp-tasks/cldr/extract.js

<<<<<<< HEAD
=======
const u = undefined;

>>>>>>> 77ff72f9
function plural(n: number): number {
  if (n === 0) return 0;
  if (n === 1) return 1;
  if (n === 2) return 2;
  if (n % 100 === Math.floor(n % 100) && n % 100 >= 3 && n % 100 <= 10) return 3;
  if (n % 100 === Math.floor(n % 100) && n % 100 >= 11 && n % 100 <= 99) return 4;
  return 5;
}

export default [
  'ar-JO', [['ص', 'م'], u, u], [['ص', 'م'], u, ['صباحًا', 'مساءً']],
  [
    ['ح', 'ن', 'ث', 'ر', 'خ', 'ج', 'س'],
    [
      'الأحد', 'الاثنين', 'الثلاثاء', 'الأربعاء', 'الخميس',
      'الجمعة', 'السبت'
    ],
<<<<<<< HEAD
    , ['أحد', 'إثنين', 'ثلاثاء', 'أربعاء', 'خميس', 'جمعة', 'سبت']
=======
    u, ['أحد', 'إثنين', 'ثلاثاء', 'أربعاء', 'خميس', 'جمعة', 'سبت']
>>>>>>> 77ff72f9
  ],
  u,
  [
    ['ك', 'ش', 'آ', 'ن', 'أ', 'ح', 'ت', 'آ', 'أ', 'ت', 'ت', 'ك'],
    [
      'كانون الثاني', 'شباط', 'آذار', 'نيسان', 'أيار', 'حزيران',
      'تموز', 'آب', 'أيلول', 'تشرين الأول', 'تشرين الثاني',
      'كانون الأول'
    ],
    u
  ],
<<<<<<< HEAD
  , [['ق.م', 'م'], , ['قبل الميلاد', 'ميلادي']], 6, [5, 6],
  ['d\u200f/M\u200f/y', 'dd\u200f/MM\u200f/y', 'd MMMM y', 'EEEE، d MMMM y'],
  ['h:mm a', 'h:mm:ss a', 'h:mm:ss a z', 'h:mm:ss a zzzz'],
=======
  u, [['ق.م', 'م'], u, ['قبل الميلاد', 'ميلادي']], 6, [5, 6],
  ['d\u200f/M\u200f/y', 'dd\u200f/MM\u200f/y', 'd MMMM y', 'EEEE، d MMMM y'],
  ['h:mm a', 'h:mm:ss a', 'h:mm:ss a z', 'h:mm:ss a zzzz'], ['{1} {0}', u, u, u],
>>>>>>> 77ff72f9
  [
    '.', ',', ';', '\u200e%\u200e', '\u200e+', '\u200e-', 'E', '×', '‰', '∞',
    'ليس رقمًا', ':'
  ],
<<<<<<< HEAD
  [
    '.', ',', ';', '\u200e%\u200e', '\u200e+', '\u200e-', 'E', '×', '‰', '∞',
    'ليس رقمًا', ':'
  ],
  ['#,##0.###', '#,##0%', '¤ #,##0.00', '#E0'], 'د.أ.\u200f', 'دينار أردني', {
    'AED': ['د.إ.\u200f'],
    'ARS': [, 'AR$'],
    'AUD': ['AU$'],
    'BBD': [, 'BB$'],
    'BHD': ['د.ب.\u200f'],
    'BMD': [, 'BM$'],
    'BND': [, 'BN$'],
    'BSD': [, 'BS$'],
    'BZD': [, 'BZ$'],
    'CAD': ['CA$'],
    'CLP': [, 'CL$'],
    'CNY': ['CN¥'],
    'COP': [, 'CO$'],
    'CUP': [, 'CU$'],
    'DOP': [, 'DO$'],
    'DZD': ['د.ج.\u200f'],
    'EGP': ['ج.م.\u200f', 'E£'],
    'FJD': [, 'FJ$'],
    'GBP': ['£', 'UK£'],
    'GYD': [, 'GY$'],
    'HKD': ['HK$'],
    'IQD': ['د.ع.\u200f'],
    'IRR': ['ر.إ.'],
    'JMD': [, 'JM$'],
    'JOD': ['د.أ.\u200f'],
    'JPY': ['JP¥'],
    'KWD': ['د.ك.\u200f'],
    'KYD': [, 'KY$'],
=======
  ['#,##0.###', '#,##0%', '¤ #,##0.00', '#E0'], 'د.أ.\u200f', 'دينار أردني', {
    'AED': ['د.إ.\u200f'],
    'ARS': [u, 'AR$'],
    'AUD': ['AU$'],
    'BBD': [u, 'BB$'],
    'BHD': ['د.ب.\u200f'],
    'BMD': [u, 'BM$'],
    'BND': [u, 'BN$'],
    'BSD': [u, 'BS$'],
    'BZD': [u, 'BZ$'],
    'CAD': ['CA$'],
    'CLP': [u, 'CL$'],
    'CNY': ['CN¥'],
    'COP': [u, 'CO$'],
    'CUP': [u, 'CU$'],
    'DOP': [u, 'DO$'],
    'DZD': ['د.ج.\u200f'],
    'EGP': ['ج.م.\u200f', 'E£'],
    'FJD': [u, 'FJ$'],
    'GBP': ['£', 'UK£'],
    'GYD': [u, 'GY$'],
    'HKD': ['HK$'],
    'IQD': ['د.ع.\u200f'],
    'IRR': ['ر.إ.'],
    'JMD': [u, 'JM$'],
    'JOD': ['د.أ.\u200f'],
    'JPY': ['JP¥'],
    'KWD': ['د.ك.\u200f'],
    'KYD': [u, 'KY$'],
>>>>>>> 77ff72f9
    'LBP': ['ل.ل.\u200f', 'L£'],
    'LYD': ['د.ل.\u200f'],
    'MAD': ['د.م.\u200f'],
    'MRO': ['أ.م.\u200f'],
    'MXN': ['MX$'],
    'NZD': ['NZ$'],
    'OMR': ['ر.ع.\u200f'],
    'QAR': ['ر.ق.\u200f'],
    'SAR': ['ر.س.\u200f'],
<<<<<<< HEAD
    'SBD': [, 'SB$'],
    'SDD': ['د.س.\u200f'],
    'SDG': ['ج.س.'],
    'SRD': [, 'SR$'],
    'SYP': ['ل.س.\u200f', '£'],
    'THB': ['฿'],
    'TND': ['د.ت.\u200f'],
    'TTD': [, 'TT$'],
    'TWD': ['NT$'],
    'USD': ['US$'],
    'UYU': [, 'UY$'],
=======
    'SBD': [u, 'SB$'],
    'SDD': ['د.س.\u200f'],
    'SDG': ['ج.س.'],
    'SRD': [u, 'SR$'],
    'SYP': ['ل.س.\u200f', '£'],
    'THB': ['฿'],
    'TND': ['د.ت.\u200f'],
    'TTD': [u, 'TT$'],
    'TWD': ['NT$'],
    'USD': ['US$'],
    'UYU': [u, 'UY$'],
>>>>>>> 77ff72f9
    'XXX': ['***'],
    'YER': ['ر.ي.\u200f']
  },
  plural
];<|MERGE_RESOLUTION|>--- conflicted
+++ resolved
@@ -9,11 +9,8 @@
 // THIS CODE IS GENERATED - DO NOT MODIFY
 // See angular/tools/gulp-tasks/cldr/extract.js
 
-<<<<<<< HEAD
-=======
 const u = undefined;
 
->>>>>>> 77ff72f9
 function plural(n: number): number {
   if (n === 0) return 0;
   if (n === 1) return 1;
@@ -31,11 +28,7 @@
       'الأحد', 'الاثنين', 'الثلاثاء', 'الأربعاء', 'الخميس',
       'الجمعة', 'السبت'
     ],
-<<<<<<< HEAD
-    , ['أحد', 'إثنين', 'ثلاثاء', 'أربعاء', 'خميس', 'جمعة', 'سبت']
-=======
     u, ['أحد', 'إثنين', 'ثلاثاء', 'أربعاء', 'خميس', 'جمعة', 'سبت']
->>>>>>> 77ff72f9
   ],
   u,
   [
@@ -47,54 +40,13 @@
     ],
     u
   ],
-<<<<<<< HEAD
-  , [['ق.م', 'م'], , ['قبل الميلاد', 'ميلادي']], 6, [5, 6],
-  ['d\u200f/M\u200f/y', 'dd\u200f/MM\u200f/y', 'd MMMM y', 'EEEE، d MMMM y'],
-  ['h:mm a', 'h:mm:ss a', 'h:mm:ss a z', 'h:mm:ss a zzzz'],
-=======
   u, [['ق.م', 'م'], u, ['قبل الميلاد', 'ميلادي']], 6, [5, 6],
   ['d\u200f/M\u200f/y', 'dd\u200f/MM\u200f/y', 'd MMMM y', 'EEEE، d MMMM y'],
   ['h:mm a', 'h:mm:ss a', 'h:mm:ss a z', 'h:mm:ss a zzzz'], ['{1} {0}', u, u, u],
->>>>>>> 77ff72f9
   [
     '.', ',', ';', '\u200e%\u200e', '\u200e+', '\u200e-', 'E', '×', '‰', '∞',
     'ليس رقمًا', ':'
   ],
-<<<<<<< HEAD
-  [
-    '.', ',', ';', '\u200e%\u200e', '\u200e+', '\u200e-', 'E', '×', '‰', '∞',
-    'ليس رقمًا', ':'
-  ],
-  ['#,##0.###', '#,##0%', '¤ #,##0.00', '#E0'], 'د.أ.\u200f', 'دينار أردني', {
-    'AED': ['د.إ.\u200f'],
-    'ARS': [, 'AR$'],
-    'AUD': ['AU$'],
-    'BBD': [, 'BB$'],
-    'BHD': ['د.ب.\u200f'],
-    'BMD': [, 'BM$'],
-    'BND': [, 'BN$'],
-    'BSD': [, 'BS$'],
-    'BZD': [, 'BZ$'],
-    'CAD': ['CA$'],
-    'CLP': [, 'CL$'],
-    'CNY': ['CN¥'],
-    'COP': [, 'CO$'],
-    'CUP': [, 'CU$'],
-    'DOP': [, 'DO$'],
-    'DZD': ['د.ج.\u200f'],
-    'EGP': ['ج.م.\u200f', 'E£'],
-    'FJD': [, 'FJ$'],
-    'GBP': ['£', 'UK£'],
-    'GYD': [, 'GY$'],
-    'HKD': ['HK$'],
-    'IQD': ['د.ع.\u200f'],
-    'IRR': ['ر.إ.'],
-    'JMD': [, 'JM$'],
-    'JOD': ['د.أ.\u200f'],
-    'JPY': ['JP¥'],
-    'KWD': ['د.ك.\u200f'],
-    'KYD': [, 'KY$'],
-=======
   ['#,##0.###', '#,##0%', '¤ #,##0.00', '#E0'], 'د.أ.\u200f', 'دينار أردني', {
     'AED': ['د.إ.\u200f'],
     'ARS': [u, 'AR$'],
@@ -124,7 +76,6 @@
     'JPY': ['JP¥'],
     'KWD': ['د.ك.\u200f'],
     'KYD': [u, 'KY$'],
->>>>>>> 77ff72f9
     'LBP': ['ل.ل.\u200f', 'L£'],
     'LYD': ['د.ل.\u200f'],
     'MAD': ['د.م.\u200f'],
@@ -134,19 +85,6 @@
     'OMR': ['ر.ع.\u200f'],
     'QAR': ['ر.ق.\u200f'],
     'SAR': ['ر.س.\u200f'],
-<<<<<<< HEAD
-    'SBD': [, 'SB$'],
-    'SDD': ['د.س.\u200f'],
-    'SDG': ['ج.س.'],
-    'SRD': [, 'SR$'],
-    'SYP': ['ل.س.\u200f', '£'],
-    'THB': ['฿'],
-    'TND': ['د.ت.\u200f'],
-    'TTD': [, 'TT$'],
-    'TWD': ['NT$'],
-    'USD': ['US$'],
-    'UYU': [, 'UY$'],
-=======
     'SBD': [u, 'SB$'],
     'SDD': ['د.س.\u200f'],
     'SDG': ['ج.س.'],
@@ -158,7 +96,6 @@
     'TWD': ['NT$'],
     'USD': ['US$'],
     'UYU': [u, 'UY$'],
->>>>>>> 77ff72f9
     'XXX': ['***'],
     'YER': ['ر.ي.\u200f']
   },
