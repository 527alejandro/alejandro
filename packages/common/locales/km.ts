/**
 * @license
 * Copyright Google Inc. All Rights Reserved.
 *
 * Use of this source code is governed by an MIT-style license that can be
 * found in the LICENSE file at https://angular.io/license
 */

// THIS CODE IS GENERATED - DO NOT MODIFY
// See angular/tools/gulp-tasks/cldr/extract.js

<<<<<<< HEAD
=======
const u = undefined;

>>>>>>> 77ff72f9
function plural(n: number): number {
  return 5;
}

export default [
  'km', [['a', 'p'], ['AM', 'PM'], u], [['AM', 'PM'], u, u],
  [
    ['អ', 'ច', 'អ', 'ព', 'ព', 'ស', 'ស'],
    [
      'អាទិត្យ', 'ច័ន្ទ', 'អង្គារ', 'ពុធ',
      'ព្រហស្បតិ៍', 'សុក្រ', 'សៅរ៍'
    ],
    u, ['អា', 'ច', 'អ', 'ពុ', 'ព្រ', 'សុ', 'ស']
  ],
<<<<<<< HEAD
  [
    ['អ', 'ច', 'អ', 'ព', 'ព', 'ស', 'ស'],
    [
      'អាទិត្យ', 'ច័ន្ទ', 'អង្គារ', 'ពុធ',
      'ព្រហស្បតិ៍', 'សុក្រ', 'សៅរ៍'
    ],
    , ['អា', 'ច', 'អ', 'ពុ', 'ព្រ', 'សុ', 'ស']
  ],
  ,
  [
    ['ម', 'ក', 'ម', 'ម', 'ឧ', 'ម', 'ក', 'ស', 'ក', 'ត', 'វ', 'ធ'],
    [
      'មករា', 'កុម្ភៈ', 'មីនា', 'មេសា', 'ឧសភា',
      'មិថុនា', 'កក្កដា', 'សីហា', 'កញ្ញា', 'តុលា',
      'វិច្ឆិកា', 'ធ្នូ'
    ],
  ],
  ,
  [
    ['មុន គ.ស.', 'គ.ស.'], ,
    ['មុន​គ្រិស្តសករាជ', 'គ្រិស្តសករាជ']
  ],
  0, [6, 0], ['d/M/yy', 'd MMM y', 'd MMMM y', 'EEEE d MMMM y'],
  ['h:mm a', 'h:mm:ss a', 'h:mm:ss a z', 'h:mm:ss a zzzz'],
=======
  u,
  [
    ['ម', 'ក', 'ម', 'ម', 'ឧ', 'ម', 'ក', 'ស', 'ក', 'ត', 'វ', 'ធ'],
    [
      'មករា', 'កុម្ភៈ', 'មីនា', 'មេសា', 'ឧសភា',
      'មិថុនា', 'កក្កដា', 'សីហា', 'កញ្ញា', 'តុលា',
      'វិច្ឆិកា', 'ធ្នូ'
    ],
    u
  ],
  u,
>>>>>>> 77ff72f9
  [
    ['មុន គ.ស.', 'គ.ស.'], u,
    ['មុន​គ្រិស្តសករាជ', 'គ្រិស្តសករាជ']
  ],
  0, [6, 0], ['d/M/yy', 'd MMM y', 'd MMMM y', 'EEEE d MMMM y'],
  ['h:mm a', 'h:mm:ss a', 'h:mm:ss a z', 'h:mm:ss a zzzz'],
  ['{1}, {0}', u, '{1} នៅ​ម៉ោង {0}', u],
  [',', '.', ';', '%', '+', '-', 'E', '×', '‰', '∞', 'NaN', ':'],
  ['#,##0.###', '#,##0%', '#,##0.00¤', '#E0'], '៛', 'រៀល​កម្ពុជា',
  {'JPY': ['JP¥', '¥'], 'KHR': ['៛'], 'THB': ['฿'], 'TWD': ['NT$']}, plural
];<|MERGE_RESOLUTION|>--- conflicted
+++ resolved
@@ -9,11 +9,8 @@
 // THIS CODE IS GENERATED - DO NOT MODIFY
 // See angular/tools/gulp-tasks/cldr/extract.js
 
-<<<<<<< HEAD
-=======
 const u = undefined;
 
->>>>>>> 77ff72f9
 function plural(n: number): number {
   return 5;
 }
@@ -28,32 +25,6 @@
     ],
     u, ['អា', 'ច', 'អ', 'ពុ', 'ព្រ', 'សុ', 'ស']
   ],
-<<<<<<< HEAD
-  [
-    ['អ', 'ច', 'អ', 'ព', 'ព', 'ស', 'ស'],
-    [
-      'អាទិត្យ', 'ច័ន្ទ', 'អង្គារ', 'ពុធ',
-      'ព្រហស្បតិ៍', 'សុក្រ', 'សៅរ៍'
-    ],
-    , ['អា', 'ច', 'អ', 'ពុ', 'ព្រ', 'សុ', 'ស']
-  ],
-  ,
-  [
-    ['ម', 'ក', 'ម', 'ម', 'ឧ', 'ម', 'ក', 'ស', 'ក', 'ត', 'វ', 'ធ'],
-    [
-      'មករា', 'កុម្ភៈ', 'មីនា', 'មេសា', 'ឧសភា',
-      'មិថុនា', 'កក្កដា', 'សីហា', 'កញ្ញា', 'តុលា',
-      'វិច្ឆិកា', 'ធ្នូ'
-    ],
-  ],
-  ,
-  [
-    ['មុន គ.ស.', 'គ.ស.'], ,
-    ['មុន​គ្រិស្តសករាជ', 'គ្រិស្តសករាជ']
-  ],
-  0, [6, 0], ['d/M/yy', 'd MMM y', 'd MMMM y', 'EEEE d MMMM y'],
-  ['h:mm a', 'h:mm:ss a', 'h:mm:ss a z', 'h:mm:ss a zzzz'],
-=======
   u,
   [
     ['ម', 'ក', 'ម', 'ម', 'ឧ', 'ម', 'ក', 'ស', 'ក', 'ត', 'វ', 'ធ'],
@@ -65,7 +36,6 @@
     u
   ],
   u,
->>>>>>> 77ff72f9
   [
     ['មុន គ.ស.', 'គ.ស.'], u,
     ['មុន​គ្រិស្តសករាជ', 'គ្រិស្តសករាជ']
