--- conflicted
+++ resolved
@@ -9,11 +9,8 @@
 // THIS CODE IS GENERATED - DO NOT MODIFY
 // See angular/tools/gulp-tasks/cldr/extract.js
 
-<<<<<<< HEAD
-=======
 const u = undefined;
 
->>>>>>> 77ff72f9
 function plural(n: number): number {
   if (n % 10 === 1 && !(n % 100 === 11 || n % 100 === 71 || n % 100 === 91)) return 1;
   if (n % 10 === 2 && !(n % 100 === 12 || n % 100 === 72 || n % 100 === 92)) return 2;
@@ -51,24 +48,6 @@
   [',', ' ', ';', '%', '+', '-', 'E', '×', '‰', '∞', 'NaN', ':'],
   ['#,##0.###', '#,##0 %', '#,##0.00 ¤', '#E0'], '€', 'euro', {
     'AUD': ['$A', '$'],
-<<<<<<< HEAD
-    'BRL': [, 'R$'],
-    'CAD': ['$CA', '$'],
-    'CNY': [, '¥'],
-    'EGP': [, '£ E'],
-    'GBP': ['£ RU', '£'],
-    'HKD': ['$ HK', '$'],
-    'ILS': [, '₪'],
-    'JPY': [, '¥'],
-    'KRW': [, '₩'],
-    'LBP': [, '£L'],
-    'NZD': ['$ ZN', '$'],
-    'TOP': [, '$ T'],
-    'TWD': [, '$'],
-    'USD': ['$ SU', '$'],
-    'VND': [, '₫'],
-    'XCD': [, '$']
-=======
     'BRL': [u, 'R$'],
     'CAD': ['$CA', '$'],
     'CNY': [u, '¥'],
@@ -85,7 +64,6 @@
     'USD': ['$ SU', '$'],
     'VND': [u, '₫'],
     'XCD': [u, '$']
->>>>>>> 77ff72f9
   },
   plural
 ];