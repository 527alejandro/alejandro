--- conflicted
+++ resolved
@@ -9,11 +9,8 @@
 // THIS CODE IS GENERATED - DO NOT MODIFY
 // See angular/tools/gulp-tasks/cldr/extract.js
 
-<<<<<<< HEAD
-=======
 const u = undefined;
 
->>>>>>> 77ff72f9
 function plural(n: number): number {
   let i = Math.floor(Math.abs(n));
   if (i === 0 || i === 1) return 1;
@@ -50,42 +47,15 @@
   ['#,##0.###', '#,##0 %', '#,##0.00 ¤', '#E0'], '$', 'dollar canadien', {
     'AUD': ['$ AU', '$'],
     'BEF': ['FB'],
-<<<<<<< HEAD
-    'BYN': [, 'Br'],
-    'CAD': ['$'],
-    'CYP': ['£CY'],
-    'EGP': [, '£E'],
-=======
     'BYN': [u, 'Br'],
     'CAD': ['$'],
     'CYP': ['£CY'],
     'EGP': [u, '£E'],
->>>>>>> 77ff72f9
     'FRF': ['F'],
     'GEL': [],
     'HKD': ['$ HK', '$'],
     'IEP': ['£IE'],
     'ILP': ['£IL'],
-<<<<<<< HEAD
-    'ILS': [, '₪'],
-    'INR': [, '₹'],
-    'ITL': ['₤IT'],
-    'KRW': [, '₩'],
-    'LBP': [, '£L'],
-    'MTP': ['£MT'],
-    'MXN': [, '$'],
-    'NZD': ['$ NZ', '$'],
-    'RHD': ['$RH'],
-    'RON': [, 'L'],
-    'RWF': [, 'FR'],
-    'SGD': ['$ SG', '$'],
-    'TWD': [, 'NT$'],
-    'USD': ['$ US', '$'],
-    'VND': [, '₫'],
-    'WST': ['WS$'],
-    'XAF': [],
-    'XCD': [, '$'],
-=======
     'ILS': [u, '₪'],
     'INR': [u, '₹'],
     'ITL': ['₤IT'],
@@ -104,7 +74,6 @@
     'WST': ['WS$'],
     'XAF': [],
     'XCD': [u, '$'],
->>>>>>> 77ff72f9
     'XOF': [],
     'XPF': []
   },
