--- conflicted
+++ resolved
@@ -9,11 +9,8 @@
 // THIS CODE IS GENERATED - DO NOT MODIFY
 // See angular/tools/gulp-tasks/cldr/extract.js
 
-<<<<<<< HEAD
-=======
 const u = undefined;
 
->>>>>>> 77ff72f9
 function plural(n: number): number {
   let i = Math.floor(Math.abs(n)), v = n.toString().replace(/^[^.]*\.?/, '').length;
   if (i === 1 && v === 0) return 1;
@@ -57,30 +54,17 @@
   [',', '.', ';', '%', '+', '-', 'E', '×', '‰', '∞', 'NaN', ':'],
   ['#,##0.###', '#,##0%', '#,##0.00 ¤', '#E0'], '€', 'euro', {
     'AUD': ['AU$', '$'],
-<<<<<<< HEAD
-    'BRL': [, 'R$'],
-    'CAD': [, '$'],
-=======
     'BRL': [u, 'R$'],
     'CAD': [u, '$'],
->>>>>>> 77ff72f9
     'CNY': ['¥'],
     'ESP': ['₧'],
     'FRF': ['F'],
     'JPY': ['JP¥', '¥'],
-<<<<<<< HEAD
-    'MXN': [, '$'],
-    'THB': ['฿'],
-    'USD': [, '$'],
-    'VEF': [],
-    'XCD': [, '$']
-=======
     'MXN': [u, '$'],
     'THB': ['฿'],
     'USD': [u, '$'],
     'VEF': [],
     'XCD': [u, '$']
->>>>>>> 77ff72f9
   },
   plural
 ];