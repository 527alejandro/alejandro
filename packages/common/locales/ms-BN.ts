/**
 * @license
 * Copyright Google Inc. All Rights Reserved.
 *
 * Use of this source code is governed by an MIT-style license that can be
 * found in the LICENSE file at https://angular.io/license
 */

// THIS CODE IS GENERATED - DO NOT MODIFY
// See angular/tools/gulp-tasks/cldr/extract.js

<<<<<<< HEAD
=======
const u = undefined;

>>>>>>> 77ff72f9
function plural(n: number): number {
  return 5;
}

export default [
  'ms-BN', [['a', 'p'], ['PG', 'PTG'], u], u,
  [
    ['A', 'I', 'S', 'R', 'K', 'J', 'S'], ['Ahd', 'Isn', 'Sel', 'Rab', 'Kha', 'Jum', 'Sab'],
    ['Ahad', 'Isnin', 'Selasa', 'Rabu', 'Khamis', 'Jumaat', 'Sabtu'],
    ['Ah', 'Is', 'Se', 'Ra', 'Kh', 'Ju', 'Sa']
  ],
  u,
  [
    ['J', 'F', 'M', 'A', 'M', 'J', 'J', 'O', 'S', 'O', 'N', 'D'],
    ['Jan', 'Feb', 'Mac', 'Apr', 'Mei', 'Jun', 'Jul', 'Ogo', 'Sep', 'Okt', 'Nov', 'Dis'],
    [
      'Januari', 'Februari', 'Mac', 'April', 'Mei', 'Jun', 'Julai', 'Ogos', 'September', 'Oktober',
      'November', 'Disember'
    ]
  ],
  u, [['S.M.', 'TM'], u, u], 1, [6, 0], ['d/MM/yy', 'd MMM y', 'd MMMM y', 'dd MMMM y'],
  ['h:mm a', 'h:mm:ss a', 'h:mm:ss a z', 'h:mm:ss a zzzz'], ['{1}, {0}', u, '{1} {0}', u],
  [',', '.', ';', '%', '+', '-', 'E', '×', '‰', '∞', 'NaN', ':'],
  ['#,##0.###', '#,##0%', '¤ #,##0.00', '#E0'], '$', 'Dolar Brunei', {
    'BND': ['$'],
<<<<<<< HEAD
    'CAD': [, '$'],
    'JPY': ['JP¥', '¥'],
    'MXN': [, '$'],
    'MYR': ['RM'],
    'TWD': ['NT$'],
    'USD': [, '$']
=======
    'CAD': [u, '$'],
    'JPY': ['JP¥', '¥'],
    'MXN': [u, '$'],
    'MYR': ['RM'],
    'TWD': ['NT$'],
    'USD': [u, '$']
>>>>>>> 77ff72f9
  },
  plural
];<|MERGE_RESOLUTION|>--- conflicted
+++ resolved
@@ -9,11 +9,8 @@
 // THIS CODE IS GENERATED - DO NOT MODIFY
 // See angular/tools/gulp-tasks/cldr/extract.js
 
-<<<<<<< HEAD
-=======
 const u = undefined;
 
->>>>>>> 77ff72f9
 function plural(n: number): number {
   return 5;
 }
@@ -39,21 +36,12 @@
   [',', '.', ';', '%', '+', '-', 'E', '×', '‰', '∞', 'NaN', ':'],
   ['#,##0.###', '#,##0%', '¤ #,##0.00', '#E0'], '$', 'Dolar Brunei', {
     'BND': ['$'],
-<<<<<<< HEAD
-    'CAD': [, '$'],
-    'JPY': ['JP¥', '¥'],
-    'MXN': [, '$'],
-    'MYR': ['RM'],
-    'TWD': ['NT$'],
-    'USD': [, '$']
-=======
     'CAD': [u, '$'],
     'JPY': ['JP¥', '¥'],
     'MXN': [u, '$'],
     'MYR': ['RM'],
     'TWD': ['NT$'],
     'USD': [u, '$']
->>>>>>> 77ff72f9
   },
   plural
 ];