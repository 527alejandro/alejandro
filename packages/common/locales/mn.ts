/**
 * @license
 * Copyright Google Inc. All Rights Reserved.
 *
 * Use of this source code is governed by an MIT-style license that can be
 * found in the LICENSE file at https://angular.io/license
 */

// THIS CODE IS GENERATED - DO NOT MODIFY
// See angular/tools/gulp-tasks/cldr/extract.js

<<<<<<< HEAD
=======
const u = undefined;

>>>>>>> 77ff72f9
function plural(n: number): number {
  if (n === 1) return 1;
  return 5;
}

export default [
  'mn', [['үө', 'үх'], ['ҮӨ', 'ҮХ'], ['ү.ө', 'ү.х']], [['ҮӨ', 'ҮХ'], u, u],
  [
<<<<<<< HEAD
    ['Ня', 'Да', 'Мя', 'Лх', 'Пү', 'Ба', 'Бя'], ,
=======
    ['Ня', 'Да', 'Мя', 'Лх', 'Пү', 'Ба', 'Бя'], u,
>>>>>>> 77ff72f9
    [
      'ням', 'даваа', 'мягмар', 'лхагва', 'пүрэв', 'баасан',
      'бямба'
    ],
    ['Ня', 'Да', 'Мя', 'Лх', 'Пү', 'Ба', 'Бя']
  ],
  u,
  [
    ['I', 'II', 'III', 'IV', 'V', 'VI', 'VII', 'VIII', 'IX', 'X', 'XI', 'XII'],
    [
      '1-р сар', '2-р сар', '3-р сар', '4-р сар', '5-р сар', '6-р сар',
      '7-р сар', '8-р сар', '9-р сар', '10-р сар', '11-р сар', '12-р сар'
    ],
    [
      'Нэгдүгээр сар', 'Хоёрдугаар сар', 'Гуравдугаар сар',
      'Дөрөвдүгээр сар', 'Тавдугаар сар',
      'Зургаадугаар сар', 'Долдугаар сар', 'Наймдугаар сар',
      'Есдүгээр сар', 'Аравдугаар сар',
      'Арван нэгдүгээр сар', 'Арван хоёрдугаар сар'
    ]
  ],
<<<<<<< HEAD
  , [['МЭӨ', 'МЭ'], , ['манай эриний өмнөх', 'манай эриний']], 1,
  [6, 0],
  ['y.MM.dd', , 'y \'оны\' MMM\'ын\' d', 'y \'оны\' MMM\'ын\' d. EEEE \'гараг\'.'],
  ['HH:mm', 'HH:mm:ss', 'HH:mm:ss (z)', 'HH:mm:ss (zzzz)'],
  [
    '{1} {0}',
    ,
    ,
  ],
  ['.', ',', ';', '%', '+', '-', 'E', '×', '‰', '∞', 'NaN', ':'],
  ['#,##0.###', '#,##0%', '¤ #,##0.00', '#E0'], '₮', 'төгрөг',
  {'JPY': ['JP¥', '¥'], 'MNT': ['₮'], 'SEK': [, 'кр'], 'THB': ['฿'], 'TWD': ['NT$']}, plural
=======
  u, [['МЭӨ', 'МЭ'], u, ['манай эриний өмнөх', 'манай эриний']], 1,
  [6, 0], ['y.MM.dd', u, u, 'y.MM.dd, EEEE'],
  ['HH:mm', 'HH:mm:ss', 'HH:mm:ss (z)', 'HH:mm:ss (zzzz)'], ['{1} {0}', u, u, u],
  ['.', ',', ';', '%', '+', '-', 'E', '×', '‰', '∞', 'NaN', ':'],
  ['#,##0.###', '#,##0%', '¤ #,##0.00', '#E0'], '₮', 'төгрөг',
  {'JPY': ['JP¥', '¥'], 'MNT': ['₮'], 'SEK': [u, 'кр'], 'THB': ['฿'], 'TWD': ['NT$']},
  plural
>>>>>>> 77ff72f9
];<|MERGE_RESOLUTION|>--- conflicted
+++ resolved
@@ -9,11 +9,8 @@
 // THIS CODE IS GENERATED - DO NOT MODIFY
 // See angular/tools/gulp-tasks/cldr/extract.js
 
-<<<<<<< HEAD
-=======
 const u = undefined;
 
->>>>>>> 77ff72f9
 function plural(n: number): number {
   if (n === 1) return 1;
   return 5;
@@ -22,11 +19,7 @@
 export default [
   'mn', [['үө', 'үх'], ['ҮӨ', 'ҮХ'], ['ү.ө', 'ү.х']], [['ҮӨ', 'ҮХ'], u, u],
   [
-<<<<<<< HEAD
-    ['Ня', 'Да', 'Мя', 'Лх', 'Пү', 'Ба', 'Бя'], ,
-=======
     ['Ня', 'Да', 'Мя', 'Лх', 'Пү', 'Ба', 'Бя'], u,
->>>>>>> 77ff72f9
     [
       'ням', 'даваа', 'мягмар', 'лхагва', 'пүрэв', 'баасан',
       'бямба'
@@ -48,20 +41,6 @@
       'Арван нэгдүгээр сар', 'Арван хоёрдугаар сар'
     ]
   ],
-<<<<<<< HEAD
-  , [['МЭӨ', 'МЭ'], , ['манай эриний өмнөх', 'манай эриний']], 1,
-  [6, 0],
-  ['y.MM.dd', , 'y \'оны\' MMM\'ын\' d', 'y \'оны\' MMM\'ын\' d. EEEE \'гараг\'.'],
-  ['HH:mm', 'HH:mm:ss', 'HH:mm:ss (z)', 'HH:mm:ss (zzzz)'],
-  [
-    '{1} {0}',
-    ,
-    ,
-  ],
-  ['.', ',', ';', '%', '+', '-', 'E', '×', '‰', '∞', 'NaN', ':'],
-  ['#,##0.###', '#,##0%', '¤ #,##0.00', '#E0'], '₮', 'төгрөг',
-  {'JPY': ['JP¥', '¥'], 'MNT': ['₮'], 'SEK': [, 'кр'], 'THB': ['฿'], 'TWD': ['NT$']}, plural
-=======
   u, [['МЭӨ', 'МЭ'], u, ['манай эриний өмнөх', 'манай эриний']], 1,
   [6, 0], ['y.MM.dd', u, u, 'y.MM.dd, EEEE'],
   ['HH:mm', 'HH:mm:ss', 'HH:mm:ss (z)', 'HH:mm:ss (zzzz)'], ['{1} {0}', u, u, u],
@@ -69,5 +48,4 @@
   ['#,##0.###', '#,##0%', '¤ #,##0.00', '#E0'], '₮', 'төгрөг',
   {'JPY': ['JP¥', '¥'], 'MNT': ['₮'], 'SEK': [u, 'кр'], 'THB': ['฿'], 'TWD': ['NT$']},
   plural
->>>>>>> 77ff72f9
 ];