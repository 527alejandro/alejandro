--- conflicted
+++ resolved
@@ -9,11 +9,8 @@
 // THIS CODE IS GENERATED - DO NOT MODIFY
 // See angular/tools/gulp-tasks/cldr/extract.js
 
-<<<<<<< HEAD
-=======
 const u = undefined;
 
->>>>>>> 77ff72f9
 function plural(n: number): number {
   let i = Math.floor(Math.abs(n));
   if (i === 0 || i === 1) return 1;
@@ -53,68 +50,35 @@
     'BZD': ['$BZ', '$'],
     'CAD': ['$CA', '$'],
     'CLP': ['$CL', '$'],
-<<<<<<< HEAD
-    'CNY': [, '¥'],
-    'COP': ['$CO', '$'],
-    'CYP': ['£CY'],
-    'EGP': [, '£E'],
-=======
     'CNY': [u, '¥'],
     'COP': ['$CO', '$'],
     'CYP': ['£CY'],
     'EGP': [u, '£E'],
->>>>>>> 77ff72f9
     'FJD': ['$FJ', '$'],
     'FKP': ['£FK', '£'],
     'FRF': ['F'],
     'GBP': ['£GB', '£'],
     'GIP': ['£GI', '£'],
-<<<<<<< HEAD
-    'HKD': [, '$'],
-    'IEP': ['£IE'],
-    'ILP': ['£IL'],
-    'ITL': ['₤IT'],
-    'JPY': [, '¥'],
-    'KMF': [, 'FC'],
-=======
     'HKD': [u, '$'],
     'IEP': ['£IE'],
     'ILP': ['£IL'],
     'ITL': ['₤IT'],
     'JPY': [u, '¥'],
     'KMF': [u, 'FC'],
->>>>>>> 77ff72f9
     'LBP': ['£LB', '£L'],
     'MGA': ['Ar'],
     'MTP': ['£MT'],
     'MXN': ['$MX', '$'],
     'NAD': ['$NA', '$'],
-<<<<<<< HEAD
-    'NIO': [, '$C'],
-    'NZD': ['$NZ', '$'],
-    'RHD': ['$RH'],
-    'RON': [, 'L'],
-    'RWF': [, 'FR'],
-=======
     'NIO': [u, '$C'],
     'NZD': ['$NZ', '$'],
     'RHD': ['$RH'],
     'RON': [u, 'L'],
     'RWF': [u, 'FR'],
->>>>>>> 77ff72f9
     'SBD': ['$SB', '$'],
     'SGD': ['$SG', '$'],
     'SRD': ['$SR', '$'],
     'TTD': ['$TT', '$'],
-<<<<<<< HEAD
-    'TWD': [, 'NT$'],
-    'USD': ['$US', '$'],
-    'UYU': ['$UY', '$'],
-    'WST': ['WS$'],
-    'XCD': [, '$'],
-    'XPF': ['FCFP'],
-    'ZMW': [, 'Kw']
-=======
     'TWD': [u, 'NT$'],
     'USD': ['$US', '$'],
     'UYU': ['$UY', '$'],
@@ -122,7 +86,6 @@
     'XCD': [u, '$'],
     'XPF': ['FCFP'],
     'ZMW': [u, 'Kw']
->>>>>>> 77ff72f9
   },
   plural
 ];