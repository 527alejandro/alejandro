/**
 * @license
 * Copyright Google LLC All Rights Reserved.
 *
 * Use of this source code is governed by an MIT-style license that can be
 * found in the LICENSE file at https://angular.io/license
 */

import {CurrencyPipe, DecimalPipe, PercentPipe} from '@angular/common';
import localeAr from '@angular/common/locales/ar';
import localeDa from '@angular/common/locales/da';
import localeDeAt from '@angular/common/locales/de-AT';
import localeEn from '@angular/common/locales/en';
import localeEsUS from '@angular/common/locales/es-US';
import localeFr from '@angular/common/locales/fr';
import {Component, ɵregisterLocaleData, ɵunregisterLocaleData} from '@angular/core';
import {TestBed} from '@angular/core/testing';

describe('Number pipes', () => {
  beforeAll(() => {
    ɵregisterLocaleData(localeEn);
    ɵregisterLocaleData(localeEsUS);
    ɵregisterLocaleData(localeFr);
    ɵregisterLocaleData(localeAr);
    ɵregisterLocaleData(localeDeAt);
    ɵregisterLocaleData(localeDa);
  });

  afterAll(() => ɵunregisterLocaleData());

  describe('DecimalPipe', () => {
    describe('transform', () => {
      let pipe: DecimalPipe;
      beforeEach(() => {
        pipe = new DecimalPipe('en-US');
      });

      it('should return correct value for numbers', () => {
        expect(pipe.transform(12345)).toEqual('12,345');
        expect(pipe.transform(1.123456, '3.4-5')).toEqual('001.12346');
      });

      it('should support strings', () => {
        expect(pipe.transform('12345')).toEqual('12,345');
        expect(pipe.transform('123', '.2')).toEqual('123.00');
        expect(pipe.transform('1', '3.')).toEqual('001');
        expect(pipe.transform('1.1', '3.4-5')).toEqual('001.1000');
        expect(pipe.transform('1.123456', '3.4-5')).toEqual('001.12346');
        expect(pipe.transform('1.1234')).toEqual('1.123');
        expect(pipe.transform('123456789.123456789', '0.0-9')).toEqual('123,456,789.123456789');
        expect(pipe.transform('123456789.123456789', '0.0-1')).toEqual('123,456,789.1');
        expect(pipe.transform('123456789.123456789', '0.0-0')).toEqual('123,456,789');
      });

      it('should return null for NaN', () => {
        expect(pipe.transform(Number.NaN)).toEqual(null);
      });

      it('should return null for null', () => {
        expect(pipe.transform(null)).toEqual(null);
      });

      it('should return null for undefined', () => {
        expect(pipe.transform(undefined)).toEqual(null);
      });

      it('should not support other objects', () => {
<<<<<<< HEAD
        expect(() => pipe.transform({} as any))
            .toThrowError(
                `NG02100: InvalidPipeArgument: '[object Object] is not a number' for pipe 'DecimalPipe'`);
        expect(() => pipe.transform('123abc'))
            .toThrowError(
                `NG02100: InvalidPipeArgument: '123abc is not a number' for pipe 'DecimalPipe'`);
        expect(() => pipe.transform('123.456.789'))
            .toThrowError(
                `NG02100: InvalidPipeArgument: '123.456.789 is not a number' for pipe 'DecimalPipe'`);
        expect(() => pipe.transform('123.abc'))
            .toThrowError(
                `NG02100: InvalidPipeArgument: '123.abc is not a number' for pipe 'DecimalPipe'`);
=======
        expect(() => pipe.transform({} as any)).toThrowError(
          `NG02100: InvalidPipeArgument: '[object Object] is not a number' for pipe 'DecimalPipe'`,
        );
        expect(() => pipe.transform('123abc')).toThrowError(
          `NG02100: InvalidPipeArgument: '123abc is not a number' for pipe 'DecimalPipe'`,
        );
>>>>>>> d9a1a7dd
      });
    });

    describe('transform with custom locales', () => {
      it('should return the correct format for es-US', () => {
        const pipe = new DecimalPipe('es-US');
        expect(pipe.transform('9999999.99', '1.2-2')).toEqual('9,999,999.99');
      });
    });

    it('should be available as a standalone pipe', () => {
      @Component({
        selector: 'test-component',
        imports: [DecimalPipe],
        template: '{{ value | number }}',
        standalone: true,
      })
      class TestComponent {
        value = 12345;
      }

      const fixture = TestBed.createComponent(TestComponent);
      fixture.detectChanges();

      const content = fixture.nativeElement.textContent;
      expect(content).toBe('12,345');
    });
  });

  describe('PercentPipe', () => {
    let pipe: PercentPipe;

    beforeEach(() => {
      pipe = new PercentPipe('en-US');
    });

    describe('transform', () => {
      it('should return correct value for numbers', () => {
        expect(pipe.transform(1.23)).toEqual('123%');
        expect(pipe.transform(1.234)).toEqual('123%');
        expect(pipe.transform(1.236)).toEqual('124%');
        expect(pipe.transform(12.3456, '0.0-10')).toEqual('1,234.56%');
      });

      it('should return null for NaN', () => {
        expect(pipe.transform(Number.NaN)).toEqual(null);
      });

      it('should return null for null', () => {
        expect(pipe.transform(null)).toEqual(null);
      });

      it('should return null for undefined', () => {
        expect(pipe.transform(undefined)).toEqual(null);
      });

      it('should not support other objects', () => {
        expect(() => pipe.transform({} as any)).toThrowError(
          `NG02100: InvalidPipeArgument: '[object Object] is not a number' for pipe 'PercentPipe'`,
        );
      });
    });

    it('should be available as a standalone pipe', () => {
      @Component({
        selector: 'test-component',
        imports: [PercentPipe],
        template: '{{ value | percent }}',
        standalone: true,
      })
      class TestComponent {
        value = 15;
      }

      const fixture = TestBed.createComponent(TestComponent);
      fixture.detectChanges();

      const content = fixture.nativeElement.textContent;
      expect(content).toBe('1,500%');
    });
  });

  describe('CurrencyPipe', () => {
    let pipe: CurrencyPipe;

    beforeEach(() => {
      pipe = new CurrencyPipe('en-US', 'USD');
    });

    describe('transform', () => {
      it('should return correct value for numbers', () => {
        expect(pipe.transform(123)).toEqual('$123.00');
        expect(pipe.transform(12, 'EUR', 'code', '.1')).toEqual('EUR12.0');
        expect(pipe.transform(5.1234, 'USD', 'code', '.0-3')).toEqual('USD5.123');
        expect(pipe.transform(5.1234, 'USD', 'code')).toEqual('USD5.12');
        expect(pipe.transform(5.1234, 'USD', '')).toEqual('5.12');
        expect(pipe.transform(5.1234, 'USD', 'symbol')).toEqual('$5.12');
        expect(pipe.transform(5.1234, 'CAD', 'symbol')).toEqual('CA$5.12');
        expect(pipe.transform(5.1234, 'CAD', 'symbol-narrow')).toEqual('$5.12');
        expect(pipe.transform(5.1234, 'CAD', 'symbol-narrow', '5.2-2')).toEqual('$00,005.12');
        expect(pipe.transform(5.1234, 'CAD', 'symbol-narrow', '5.2-2', 'fr')).toEqual(
          '00\u202f005,12 $',
        );
        expect(pipe.transform(5, 'USD', 'symbol', '', 'fr')).toEqual('5,00 $US');
        expect(pipe.transform(123456789, 'EUR', 'symbol', '', 'de-at')).toEqual('€ 123.456.789,00');
        expect(pipe.transform(5.1234, 'EUR', '', '', 'de-at')).toEqual('5,12');
        expect(pipe.transform(5.1234, 'DKK', '', '', 'da')).toEqual('5,12');
      });

      it('should use the injected default currency code if none is provided', () => {
        const clpPipe = new CurrencyPipe('en-US', 'CLP');
        expect(clpPipe.transform(1234)).toEqual('CLP1,234');
      });

      it('should support any currency code name', () => {
        // currency code is unknown, default formatting options will be used
        expect(pipe.transform(5.1234, 'unexisting_ISO_code', 'symbol')).toEqual(
          'unexisting_ISO_code5.12',
        );
        // currency code is USD, the pipe will format based on USD but will display "Custom name"
        expect(pipe.transform(5.1234, 'USD', 'Custom name')).toEqual('Custom name5.12');
      });

      it('should return null for NaN', () => {
        expect(pipe.transform(Number.NaN)).toEqual(null);
      });

      it('should return null for null', () => {
        expect(pipe.transform(null)).toEqual(null);
      });

      it('should return null for undefined', () => {
        expect(pipe.transform(undefined)).toEqual(null);
      });

      it('should not support other objects', () => {
        expect(() => pipe.transform({} as any)).toThrowError(
          `NG02100: InvalidPipeArgument: '[object Object] is not a number' for pipe 'CurrencyPipe'`,
        );
      });

      it('should warn if you are using the v4 signature', () => {
        const warnSpy = spyOn(console, 'warn');
        pipe.transform(123, 'USD', true);
        expect(warnSpy).toHaveBeenCalledWith(
          `Warning: the currency pipe has been changed in Angular v5. The symbolDisplay option (third parameter) is now a string instead of a boolean. The accepted values are "code", "symbol" or "symbol-narrow".`,
        );
      });
    });

    it('should be available as a standalone pipe', () => {
      @Component({
        selector: 'test-component',
        imports: [CurrencyPipe],
        template: '{{ value | currency }}',
        standalone: true,
      })
      class TestComponent {
        value = 15;
      }

      const fixture = TestBed.createComponent(TestComponent);
      fixture.detectChanges();

      const content = fixture.nativeElement.textContent;
      expect(content).toBe('$15.00');
    });
  });
});<|MERGE_RESOLUTION|>--- conflicted
+++ resolved
@@ -65,27 +65,18 @@
       });
 
       it('should not support other objects', () => {
-<<<<<<< HEAD
-        expect(() => pipe.transform({} as any))
-            .toThrowError(
-                `NG02100: InvalidPipeArgument: '[object Object] is not a number' for pipe 'DecimalPipe'`);
-        expect(() => pipe.transform('123abc'))
-            .toThrowError(
-                `NG02100: InvalidPipeArgument: '123abc is not a number' for pipe 'DecimalPipe'`);
-        expect(() => pipe.transform('123.456.789'))
-            .toThrowError(
-                `NG02100: InvalidPipeArgument: '123.456.789 is not a number' for pipe 'DecimalPipe'`);
-        expect(() => pipe.transform('123.abc'))
-            .toThrowError(
-                `NG02100: InvalidPipeArgument: '123.abc is not a number' for pipe 'DecimalPipe'`);
-=======
         expect(() => pipe.transform({} as any)).toThrowError(
           `NG02100: InvalidPipeArgument: '[object Object] is not a number' for pipe 'DecimalPipe'`,
         );
         expect(() => pipe.transform('123abc')).toThrowError(
           `NG02100: InvalidPipeArgument: '123abc is not a number' for pipe 'DecimalPipe'`,
         );
->>>>>>> d9a1a7dd
+        expect(() => pipe.transform('123.456.789')).toThrowError(
+          `NG02100: InvalidPipeArgument: '123.456.789 is not a number' for pipe 'DecimalPipe'`
+        );
+        expect(() => pipe.transform('123.abc')).toThrowError(
+          `NG02100: InvalidPipeArgument: '123.abc is not a number' for pipe 'DecimalPipe'`
+        );
       });
     });
 
