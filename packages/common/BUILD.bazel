--- conflicted
+++ resolved
@@ -26,11 +26,8 @@
         "//packages/common/testing:package.json",
     ],
     entry_point = "packages/common/index.js",
-<<<<<<< HEAD
-=======
     packages = ["//packages/common/locales:package"],
     tags = ["release-with-framework"],
->>>>>>> 77ff72f9
     deps = [
         "//packages/common",
         "//packages/common/http",
