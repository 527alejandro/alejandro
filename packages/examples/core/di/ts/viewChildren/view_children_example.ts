--- conflicted
+++ resolved
@@ -27,12 +27,9 @@
   `,
 })
 export class ViewChildrenComp implements AfterViewInit {
-<<<<<<< HEAD
   // TODO(issue/24571): remove '!'.
   @ViewChildren(Pane, { static: false }) panes !: QueryList<Pane>;
-=======
-  @ViewChildren(Pane) panes !: QueryList<Pane>;
->>>>>>> 40039d80
+
   serializedPanes: string = '';
 
   shouldShow = false;
