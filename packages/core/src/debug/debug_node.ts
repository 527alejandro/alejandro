--- conflicted
+++ resolved
@@ -293,15 +293,11 @@
       return attributes;
     }
 
-<<<<<<< HEAD
-    const context = loadLContext(element);
-=======
     const context = loadLContext(element, false);
     if (context == null) {
       return {};
     }
 
->>>>>>> ae0253f3
     const lView = context.lView;
     const tNodeAttrs = (lView[TVIEW].data[context.nodeIndex] as TNode).attrs;
     const lowercaseTNodeAttrs: string[] = [];
@@ -327,26 +323,8 @@
         lowercaseTNodeAttrs.push(attrName.toLowerCase());
 
         i += 2;
-<<<<<<< HEAD
-      }
-    }
-
-    const eAttrs = element.attributes;
-    for (let i = 0; i < eAttrs.length; i++) {
-      const attr = eAttrs[i];
-      // Make sure that we don't assign the same attribute both in its
-      // case-sensitive form and the lower-cased one from the browser.
-      if (lowercaseTNodeAttrs.indexOf(attr.name) === -1) {
-        attributes[attr.name] = attr.value;
-      }
-    }
-
-    return attributes;
-  }
-=======
-      }
-    }
->>>>>>> ae0253f3
+      }
+    }
 
     const eAttrs = element.attributes;
     for (let i = 0; i < eAttrs.length; i++) {
