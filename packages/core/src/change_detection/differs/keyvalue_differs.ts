--- conflicted
+++ resolved
@@ -118,11 +118,7 @@
  */
 export class KeyValueDiffers {
   /** @nocollapse */
-<<<<<<< HEAD
-  static ngInjectableDef = ɵɵdefineInjectable({
-=======
   static ɵprov = ɵɵdefineInjectable({
->>>>>>> ae0253f3
     token: KeyValueDiffers,
     providedIn: 'root',
     factory: () => new KeyValueDiffers([new DefaultKeyValueDifferFactory()])
