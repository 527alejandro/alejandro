--- conflicted
+++ resolved
@@ -45,13 +45,6 @@
   token: unknown;
 
   /**
-   * The token to which this definition belongs.
-   *
-   * Note that this may not be the same as the type that the `factory` will create.
-   */
-  token: unknown;
-
-  /**
    * Factory method to execute to create an instance of the injectable.
    */
   factory: (t?: Type<any>) => T;
@@ -147,11 +140,7 @@
  */
 export function ɵɵdefineInjectable<T>(opts: {
   token: unknown,
-<<<<<<< HEAD
-  providedIn?: Type<any>| 'root' | 'any' | null,
-=======
   providedIn?: Type<any>| 'root' | 'platform' | 'any' | null,
->>>>>>> ae0253f3
   factory: () => T,
 }): never {
   return ({
@@ -201,20 +190,8 @@
  * @param type A type which may have its own (non-inherited) `ɵprov`.
  */
 export function getInjectableDef<T>(type: any): ɵɵInjectableDef<T>|null {
-<<<<<<< HEAD
-  const def = type[NG_INJECTABLE_DEF] as ɵɵInjectableDef<T>;
-  // The definition read above may come from a base class. `hasOwnProperty` is not sufficient to
-  // distinguish this case, as in older browsers (e.g. IE10) static property inheritance is
-  // implemented by copying the properties.
-  //
-  // Instead, the ngInjectableDef's token is compared to the type, and if they don't match then the
-  // property was not defined directly on the type itself, and was likely inherited. The definition
-  // is only returned if the type matches the def.token.
-  return def && def.token === type ? def : null;
-=======
   return getOwnDefinition(type, type[NG_PROV_DEF]) ||
       getOwnDefinition(type, type[NG_INJECTABLE_DEF]);
->>>>>>> ae0253f3
 }
 
 /**
