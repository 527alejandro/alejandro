--- conflicted
+++ resolved
@@ -12,7 +12,6 @@
  * Configures the `Injector` to return a value for a token.
  *
  * For more details, see the ["Dependency Injection Guide"](guide/dependency-injection).
-<<<<<<< HEAD
  *
  * @usageNotes
  * ### Example
@@ -29,45 +28,6 @@
 }
 
 /**
-<<<<<<< HEAD
- * @usageNotes
- * ```
- * @Injectable(SomeModule, {useValue: 'someValue'})
- * class SomeClass {}
- * ```
- *
- * @description
- * For more details, see the {@linkDocs guide/dependency-injection "Dependency Injection Guide"}.
-=======
->>>>>>> 6a797d54
- *
- * @usageNotes
- * ### Example
- *
- * {@example core/di/ts/provider_spec.ts region='ValueSansProvider'}
- *
- * @experimental
- */
-export interface ValueSansProvider {
-  /**
-   * The value to inject.
-   */
-  useValue: any;
-}
-
-/**
-<<<<<<< HEAD
- * @whatItDoes Configures the {@link Injector} to return a value for a token.
- * @howToUse
- * ```
- * const provider: ValueProvider = {provide: 'someToken', useValue: 'someValue'};
- * ```
- *
- * @description
-=======
->>>>>>> 6a797d540169ce979048e30abc619d4c6eaf7b1d
-=======
->>>>>>> 6a797d54
  * Configures the `Injector` to return a value for a token.
  *
  * For more details, see the ["Dependency Injection Guide"](guide/dependency-injection).
@@ -98,7 +58,6 @@
  * Configures the `Injector` to return an instance of `useClass` for a token.
  *
  * For more details, see the ["Dependency Injection Guide"](guide/dependency-injection).
-<<<<<<< HEAD
  *
  * @usageNotes
  * ### Example
@@ -122,55 +81,6 @@
 }
 
 /**
-<<<<<<< HEAD
- * @usageNotes
- * ```
- * @Injectable(SomeModule, {useClass: MyService, deps: []})
- * class MyService {}
- * ```
- *
- * @description
- * For more details, see the {@linkDocs guide/dependency-injection "Dependency Injection Guide"}.
-=======
->>>>>>> 6a797d54
- *
- * @usageNotes
- * ### Example
- *
- * {@example core/di/ts/provider_spec.ts region='StaticClassSansProvider'}
- *
- * @experimental
- */
-export interface StaticClassSansProvider {
-  /**
-   * An optional class to instantiate for the `token`. (If not provided `provide` is assumed to be a
-   * class to instantiate)
-   */
-  useClass: Type<any>;
-
-  /**
-   * A list of `token`s which need to be resolved by the injector. The list of values is then
-   * used as arguments to the `useClass` constructor.
-   */
-  deps: any[];
-}
-
-/**
-<<<<<<< HEAD
- * @whatItDoes Configures the {@link Injector} to return an instance of `useClass` for a token.
- * @howToUse
- * ```
- * @Injectable()
- * class MyService {}
- *
- * const provider: ClassProvider = {provide: 'someToken', useClass: MyService, deps: []};
- * ```
- *
- * @description
-=======
->>>>>>> 6a797d540169ce979048e30abc619d4c6eaf7b1d
-=======
->>>>>>> 6a797d54
  * Configures the `Injector` to return an instance of `useClass` for a token.
  *
  * For more details, see the ["Dependency Injection Guide"](guide/dependency-injection).
@@ -203,7 +113,6 @@
 
 /**
  * Configures the `Injector` to return an instance of a token.
-<<<<<<< HEAD
  *
  * For more details, see the ["Dependency Injection Guide"](guide/dependency-injection).
  *
@@ -226,54 +135,6 @@
 }
 
 /**
-<<<<<<< HEAD
- * @usageNotes
- * ```
- * @Injectable(SomeModule, {deps: []})
- * class MyService {}
- * ```
- *
- * @description
- * For more details, see the {@linkDocs guide/dependency-injection "Dependency Injection Guide"}.
-=======
- *
- * For more details, see the ["Dependency Injection Guide"](guide/dependency-injection).
->>>>>>> 6a797d54
- *
- * @usageNotes
- * ### Example
- *
- * ```
- * @Injectable(SomeModule, {deps: []})
- * class MyService {}
- * ```
- *
- * @experimental
- */
-export interface ConstructorSansProvider {
-  /**
-   * A list of `token`s which need to be resolved by the injector. The list of values is then
-   * used as arguments to the `useClass` constructor.
-   */
-  deps?: any[];
-}
-
-/**
-<<<<<<< HEAD
- * @whatItDoes Configures the {@link Injector} to return an instance of a token.
- * @howToUse
- * ```
- * @Injectable()
- * class MyService {}
- *
- * const provider: ClassProvider = {provide: MyClass, deps: []};
- * ```
- *
- * @description
-=======
->>>>>>> 6a797d540169ce979048e30abc619d4c6eaf7b1d
-=======
->>>>>>> 6a797d54
  * Configures the `Injector` to return an instance of a token.
  *
  * For more details, see the ["Dependency Injection Guide"](guide/dependency-injection).
@@ -304,7 +165,6 @@
  * Configures the `Injector` to return a value of another `useExisting` token.
  *
  * For more details, see the ["Dependency Injection Guide"](guide/dependency-injection).
-<<<<<<< HEAD
  *
  * @usageNotes
  * ### Example
@@ -319,48 +179,6 @@
 }
 
 /**
-<<<<<<< HEAD
- * @usageNotes
- * ```
- * @Injectable(SomeModule, {useExisting: 'someOtherToken'})
- * class SomeClass {}
- * ```
- *
- * @description
- * For more details, see the {@linkDocs guide/dependency-injection "Dependency Injection Guide"}.
-=======
->>>>>>> 6a797d54
- *
- * @usageNotes
- * ### Example
- *
- * {@example core/di/ts/provider_spec.ts region='ExistingSansProvider'}
-<<<<<<< HEAD
- *
- * @stable
-=======
->>>>>>> 6a797d54
- */
-export interface ExistingSansProvider {
-  /**
-   * Existing `token` to return. (equivalent to `injector.get(useExisting)`)
-   */
-  useExisting: any;
-}
-
-/**
-<<<<<<< HEAD
- * @whatItDoes Configures the {@link Injector} to return a value of another `useExisting` token.
- * @howToUse
- * ```
- * const provider: ExistingProvider = {provide: 'someToken', useExisting: 'someOtherToken'};
- * ```
- *
- * @description
-=======
->>>>>>> 6a797d540169ce979048e30abc619d4c6eaf7b1d
-=======
->>>>>>> 6a797d54
  * Configures the `Injector` to return a value of another `useExisting` token.
  *
  * For more details, see the ["Dependency Injection Guide"](guide/dependency-injection).
