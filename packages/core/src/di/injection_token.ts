--- conflicted
+++ resolved
@@ -67,11 +67,7 @@
       // We are using it to assign `-1` which is used to identify `Injector`.
       (this as any).__NG_ELEMENT_ID__ = options;
     } else if (options !== undefined) {
-<<<<<<< HEAD
-      this.ngInjectableDef = ɵɵdefineInjectable({
-=======
       this.ɵprov = ɵɵdefineInjectable({
->>>>>>> ae0253f3
         token: this,
         providedIn: options.providedIn || 'root',
         factory: options.factory,
