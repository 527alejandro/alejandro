--- conflicted
+++ resolved
@@ -52,11 +52,7 @@
   /** @internal */
   readonly ngMetadataName = 'InjectionToken';
 
-<<<<<<< HEAD
-  readonly ngInjectableDef: InjectableDef<T>|undefined;
-=======
   readonly ngInjectableDef: never|undefined;
->>>>>>> 77ff72f9
 
   constructor(protected _desc: string, options?: {
     providedIn?: Type<any>| 'root' | null,
@@ -75,10 +71,4 @@
   toString(): string { return `InjectionToken ${this._desc}`; }
 }
 
-<<<<<<< HEAD
-export interface InjectableDefToken<T> extends InjectionToken<T> {
-  ngInjectableDef: InjectableDef<T>;
-}
-=======
-export interface InjectableDefToken<T> extends InjectionToken<T> { ngInjectableDef: never; }
->>>>>>> 77ff72f9
+export interface InjectableDefToken<T> extends InjectionToken<T> { ngInjectableDef: never; }