--- conflicted
+++ resolved
@@ -103,11 +103,7 @@
   }
 
   /** @nocollapse */
-<<<<<<< HEAD
-  static ngInjectableDef = ɵɵdefineInjectable({
-=======
   static ɵprov = ɵɵdefineInjectable({
->>>>>>> ae0253f3
     token: Injector,
     providedIn: 'any' as any,
     factory: () => ɵɵinject(INJECTOR),
