--- conflicted
+++ resolved
@@ -150,7 +150,6 @@
  * @param def The definition of the directive to be made public
  */
 export function diPublic(def: DirectiveDefInternal<any>): void {
-<<<<<<< HEAD
   diPublicInInjector(getOrCreateNodeInjector(), def);
 }
 
@@ -326,232 +325,7 @@
 }
 
 /**
-<<<<<<< HEAD
- * Makes a directive public to the DI system by adding it to an injector's bloom filter.
- *
- * @param def The definition of the directive to be made public
- */
-export function diPublic(def: DirectiveDef<any>): void {
-=======
->>>>>>> 6a797d54
-  diPublicInInjector(getOrCreateNodeInjector(), def);
-}
-
-/**
  * Returns the value associated to the given token from the injectors.
- *
- * `directiveInject` is intended to be used for directive, component and pipe factories.
- *  All other injection use `inject` which does not walk the node injector tree.
- *
- * Usage example (in factory function):
- *
- * class SomeDirective {
- *   constructor(directive: DirectiveA) {}
- *
- *   static ngDirectiveDef = defineDirective({
- *     type: SomeDirective,
- *     factory: () => new SomeDirective(directiveInject(DirectiveA))
- *   });
- * }
- *
- * @param token the type or token to inject
- * @param flags Injection flags
- * @returns the value from the injector or `null` when not found
- */
-<<<<<<< HEAD
-export function directiveInject<T>(token: Type<T>, flags?: InjectFlags, defaultValue?: T): T {
-  return getOrCreateInjectable<T>(getOrCreateNodeInjector(), token, flags, defaultValue);
-=======
-export function directiveInject<T>(token: Type<T>| InjectionToken<T>): T;
-export function directiveInject<T>(token: Type<T>| InjectionToken<T>, flags: InjectFlags): T;
-export function directiveInject<T>(
-    token: Type<T>| InjectionToken<T>, flags = InjectFlags.Default): T|null {
-  return getOrCreateInjectable<T>(getOrCreateNodeInjector(), token, flags);
->>>>>>> 6a797d54
-}
-
-/**
- * Creates an ElementRef and stores it on the injector.
- * Or, if the ElementRef already exists, retrieves the existing ElementRef.
- *
- * @returns The ElementRef instance to use
- */
-export function injectElementRef(): viewEngine.ElementRef {
-  return getOrCreateElementRef(getOrCreateNodeInjector());
-}
-
-/**
- * Creates a TemplateRef and stores it on the injector. Or, if the TemplateRef already
- * exists, retrieves the existing TemplateRef.
- *
- * @returns The TemplateRef instance to use
- */
-export function injectTemplateRef<T>(): viewEngine.TemplateRef<T> {
-  return getOrCreateTemplateRef<T>(getOrCreateNodeInjector());
-}
-
-/**
- * Creates a ViewContainerRef and stores it on the injector. Or, if the ViewContainerRef
- * already exists, retrieves the existing ViewContainerRef.
- *
- * @returns The ViewContainerRef instance to use
- */
-export function injectViewContainerRef(): viewEngine.ViewContainerRef {
-  return getOrCreateContainerRef(getOrCreateNodeInjector());
-}
-
-/** Returns a ChangeDetectorRef (a.k.a. a ViewRef) */
-export function injectChangeDetectorRef(): viewEngine_ChangeDetectorRef {
-  return getOrCreateChangeDetectorRef(getOrCreateNodeInjector(), null);
-}
-
-/**
- * Creates a ComponentFactoryResolver and stores it on the injector. Or, if the
- * ComponentFactoryResolver
- * already exists, retrieves the existing ComponentFactoryResolver.
- *
- * @returns The ComponentFactoryResolver instance to use
- */
-export function injectComponentFactoryResolver(): viewEngine.ComponentFactoryResolver {
-  return componentFactoryResolver;
-}
-const componentFactoryResolver: ComponentFactoryResolver = new ComponentFactoryResolver();
-
-/**
- * Inject static attribute value into directive constructor.
- *
- * This method is used with `factory` functions which are generated as part of
- * `defineDirective` or `defineComponent`. The method retrieves the static value
- * of an attribute. (Dynamic attributes are not supported since they are not resolved
- *  at the time of injection and can change over time.)
- *
- * # Example
- * Given:
- * ```
- * @Component(...)
- * class MyComponent {
- *   constructor(@Attribute('title') title: string) { ... }
- * }
- * ```
- * When instantiated with
- * ```
- * <my-component title="Hello"></my-component>
- * ```
- *
- * Then factory method generated is:
- * ```
- * MyComponent.ngComponentDef = defineComponent({
- *   factory: () => new MyComponent(injectAttribute('title'))
- *   ...
- * })
- * ```
- *
- * @experimental
- */
-export function injectAttribute(attrName: string): string|undefined {
-  ngDevMode && assertPreviousIsParent();
-  const lElement = getPreviousOrParentNode() as LElementNode;
-<<<<<<< HEAD
-  ngDevMode && assertNodeType(lElement, LNodeType.Element);
-  const tElement = lElement.tNode !;
-  ngDevMode && assertNotNull(tElement, 'expecting tNode');
-  const attrs = tElement.attrs;
-  if (attrs) {
-    for (let i = 0; i < attrs.length; i = i + 2) {
-      if (attrs[i] == attrName) {
-        return attrs[i + 1];
-=======
-  ngDevMode && assertNodeType(lElement, TNodeType.Element);
-  const tElement = lElement.tNode;
-  ngDevMode && assertDefined(tElement, 'expecting tNode');
-  const attrs = tElement.attrs;
-  if (attrs) {
-    for (let i = 0; i < attrs.length; i = i + 2) {
-      const attrName = attrs[i];
-      if (attrName === AttributeMarker.SelectOnly) break;
-      if (attrName == attrNameToInject) {
-        return attrs[i + 1] as string;
->>>>>>> 6a797d54
-      }
-    }
-  }
-  return undefined;
-}
-
-/**
- * Creates a ViewRef and stores it on the injector as ChangeDetectorRef (public alias).
- * Or, if it already exists, retrieves the existing instance.
- *
- * @returns The ChangeDetectorRef to use
- */
-export function getOrCreateChangeDetectorRef(
-    di: LInjector, context: any): viewEngine_ChangeDetectorRef {
-  if (di.changeDetectorRef) return di.changeDetectorRef;
-
-  const currentNode = di.node;
-<<<<<<< HEAD
-  if (isComponent(currentNode.tNode !)) {
-    return di.changeDetectorRef = createViewRef(currentNode.data as LView, context);
-  } else if (currentNode.type === LNodeType.Element) {
-    return di.changeDetectorRef = getOrCreateHostChangeDetector(currentNode.view.node);
-=======
-  if (isComponent(currentNode.tNode)) {
-    return di.changeDetectorRef = new ViewRef(currentNode.data as LViewData, context);
-  } else if (currentNode.tNode.type === TNodeType.Element) {
-    return di.changeDetectorRef = getOrCreateHostChangeDetector(currentNode.view[HOST_NODE]);
->>>>>>> 6a797d54
-  }
-  return null !;
-}
-
-/** Gets or creates ChangeDetectorRef for the closest host component */
-function getOrCreateHostChangeDetector(currentNode: LViewNode | LElementNode):
-    viewEngine_ChangeDetectorRef {
-  const hostNode = getClosestComponentAncestor(currentNode);
-  const hostInjector = hostNode.nodeInjector;
-  const existingRef = hostInjector && hostInjector.changeDetectorRef;
-
-  return existingRef ?
-      existingRef :
-<<<<<<< HEAD
-      createViewRef(
-          hostNode.data as LView,
-          hostNode.view.directives ![hostNode.tNode !.flags >> TNodeFlags.INDX_SHIFT]);
-=======
-      new ViewRef(
-          hostNode.data as LViewData,
-          hostNode
-              .view[DIRECTIVES] ![hostNode.tNode.flags >> TNodeFlags.DirectiveStartingIndexShift]);
->>>>>>> 6a797d54
-}
-
-/**
- * If the node is an embedded view, traverses up the view tree to return the closest
- * ancestor view that is attached to a component. If it's already a component node,
- * returns itself.
- */
-function getClosestComponentAncestor(node: LViewNode | LElementNode): LElementNode {
-<<<<<<< HEAD
-  while (node.type === LNodeType.View) {
-    node = node.view.node;
-=======
-  while (node.tNode.type === TNodeType.View) {
-    node = node.view[HOST_NODE];
->>>>>>> 6a797d54
-  }
-  return node as LElementNode;
-}
-
-/**
-<<<<<<< HEAD
- * Searches for an instance of the given directive type up the injector tree and returns
- * that instance if found.
-=======
- * Returns the value associated to the given token from the injectors.
->>>>>>> 6a797d540169ce979048e30abc619d4c6eaf7b1d
-=======
- * Returns the value associated to the given token from the injectors.
->>>>>>> 6a797d54
  *
  * Look for the injector providing the token by walking up the node injector tree and then
  * the module injector tree.
@@ -734,10 +508,6 @@
   }
 
   return null;
-}
-
-export class ReadFromInjectorFn<T> {
-  constructor(readonly read: (injector: LInjector, node: LNode, directiveIndex?: number) => T) {}
 }
 
 /**
@@ -966,7 +736,6 @@
 
 class TemplateRef<T> implements viewEngine.TemplateRef<T> {
   readonly elementRef: viewEngine.ElementRef;
-<<<<<<< HEAD
 
   constructor(
       elementRef: viewEngine.ElementRef, private _tView: TView, private _renderer: Renderer3,
@@ -985,54 +754,4 @@
     viewRef._lViewNode = viewNode;
     return viewRef;
   }
-}
-
-/**
- * Creates a TemplateRef and stores it on the injector. Or, if the TemplateRef already
- * exists, retrieves the existing TemplateRef.
- *
- * @param di The node injector where we should store a created TemplateRef
- * @returns The TemplateRef instance to use
- */
-export function getOrCreateTemplateRef<T>(di: LInjector): viewEngine_TemplateRef<T> {
-  ngDevMode && assertNodeType(di.node, LNodeType.Container);
-  const data = (di.node as LContainerNode).data;
-  return di.templateRef || (di.templateRef = new TemplateRef<any>(
-                                getOrCreateElementRef(di), data.template !, getRenderer()));
-}
-
-class TemplateRef<T> implements viewEngine_TemplateRef<T> {
-  readonly elementRef: viewEngine_ElementRef;
-  private _template: ComponentTemplate<T>;
-
-  constructor(
-      elementRef: viewEngine_ElementRef, template: ComponentTemplate<T>,
-      private _renderer: Renderer3) {
-=======
-
-  constructor(
-      elementRef: viewEngine.ElementRef, private _tView: TView, private _renderer: Renderer3,
-      private _queries: LQueries|null) {
->>>>>>> 6a797d54
-    this.elementRef = elementRef;
-    this._template = template;
-  }
-
-<<<<<<< HEAD
-  createEmbeddedView(context: T): viewEngine_EmbeddedViewRef<T> {
-    let viewNode: LViewNode = renderEmbeddedTemplate(null, this._template, context, this._renderer);
-    return addDestroyable(new EmbeddedViewRef(viewNode, this._template, context));
-=======
-  createEmbeddedView(context: T, containerNode?: LContainerNode, index?: number):
-      viewEngine.EmbeddedViewRef<T> {
-    const viewNode = createEmbeddedViewNode(this._tView, context, this._renderer, this._queries);
-    if (containerNode) {
-      insertView(containerNode, viewNode, index !);
-    }
-    renderEmbeddedTemplate(viewNode, this._tView, context, RenderFlags.Create);
-    const viewRef = new ViewRef(viewNode.data, context);
-    viewRef._lViewNode = viewNode;
-    return viewRef;
->>>>>>> 6a797d54
-  }
 }