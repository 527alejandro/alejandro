--- conflicted
+++ resolved
@@ -5,29 +5,12 @@
  * Use of this source code is governed by an MIT-style license that can be
  * found in the LICENSE file at https://angular.io/license
  */
-<<<<<<< HEAD
-import {assertDataInRange, assertDefined, assertEqual} from '../../util/assert';
-import {TNodeType} from '../interfaces/node';
-import {RText, isProceduralRenderer} from '../interfaces/renderer';
-import {BINDING_INDEX, HEADER_OFFSET, LView, RENDERER, TVIEW, T_HOST} from '../interfaces/view';
-import {appendChild, createTextNode} from '../node_manipulation';
-import {getLView, getSelectedIndex, setIsNotParent} from '../state';
-import {NO_CHANGE} from '../tokens';
-import {renderStringify} from '../util/misc_utils';
-import {getNativeByIndex} from '../util/view_utils';
-
-import {bind} from './property';
-import {getOrCreateTNode, textBindingInternal} from './shared';
-
-
-=======
 import {assertDataInRange, assertEqual} from '../../util/assert';
 import {TElementNode, TNodeType} from '../interfaces/node';
 import {HEADER_OFFSET, RENDERER, T_HOST} from '../interfaces/view';
 import {appendChild, createTextNode} from '../node_manipulation';
 import {getBindingIndex, getLView, getTView, setPreviousOrParentTNode} from '../state';
 import {getOrCreateTNode} from './shared';
->>>>>>> ae0253f3
 
 
 
@@ -47,41 +30,15 @@
   ngDevMode && assertEqual(
                    getBindingIndex(), tView.bindingStartIndex,
                    'text nodes should be created before any bindings');
-<<<<<<< HEAD
-  ngDevMode && ngDevMode.rendererCreateTextNode++;
-  ngDevMode && assertDataInRange(lView, index + HEADER_OFFSET);
-  const textNative = lView[index + HEADER_OFFSET] = createTextNode(value, lView[RENDERER]);
-  ngDevMode && ngDevMode.rendererSetText++;
-  const tNode = getOrCreateTNode(lView[TVIEW], lView[T_HOST], index, TNodeType.Element, null, null);
-=======
   ngDevMode && assertDataInRange(lView, adjustedIndex);
->>>>>>> ae0253f3
 
   const tNode = tView.firstCreatePass ?
       getOrCreateTNode(tView, lView[T_HOST], index, TNodeType.Element, null, null) :
       tView.data[adjustedIndex] as TElementNode;
 
-<<<<<<< HEAD
-/**
- * Create text node with binding
- * Bindings should be handled externally with the proper interpolation(1-8) method
- *
- * @param value Stringified value to write.
- *
- * @codeGenApi
- */
-export function ɵɵtextBinding<T>(value: T | NO_CHANGE): void {
-  const lView = getLView();
-  const index = getSelectedIndex();
-  const bound = bind(lView, value);
-  if (bound !== NO_CHANGE) {
-    textBindingInternal(lView, index, renderStringify(bound));
-  }
-=======
   const textNative = lView[adjustedIndex] = createTextNode(value, lView[RENDERER]);
   appendChild(tView, lView, textNative, tNode);
 
   // Text nodes are self closing.
   setPreviousOrParentTNode(tNode, false);
->>>>>>> ae0253f3
 }