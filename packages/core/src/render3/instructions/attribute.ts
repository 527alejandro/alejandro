/**
 * @license
 * Copyright Google Inc. All Rights Reserved.
 *
 * Use of this source code is governed by an MIT-style license that can be
 * found in the LICENSE file at https://angular.io/license
 */
import {bindingUpdated} from '../bindings';
import {SanitizerFn} from '../interfaces/sanitization';
<<<<<<< HEAD
import {getLView, getSelectedIndex} from '../state';
import {NO_CHANGE} from '../tokens';

import {bind} from './property';
import {elementAttributeInternal} from './shared';
=======
import {getLView, getSelectedIndex, getTView, nextBindingIndex} from '../state';
import {elementAttributeInternal, storePropertyBindingMetadata} from './shared';
>>>>>>> ae0253f3



/**
 * Updates the value of or removes a bound attribute on an Element.
 *
 * Used in the case of `[attr.title]="value"`
 *
 * @param name name The name of the attribute.
 * @param value value The attribute is removed when value is `null` or `undefined`.
 *                  Otherwise the attribute value is set to the stringified value.
 * @param sanitizer An optional function used to sanitize the value.
 * @param namespace Optional namespace to use when setting the attribute.
 *
 * @codeGenApi
 */
export function ɵɵattribute(
<<<<<<< HEAD
    name: string, value: any, sanitizer?: SanitizerFn | null, namespace?: string) {
  const index = getSelectedIndex();
  const lView = getLView();
  // TODO(FW-1340): Refactor to remove the use of other instructions here.
  const bound = bind(lView, value);
  if (bound !== NO_CHANGE) {
    return elementAttributeInternal(index, name, bound, lView, sanitizer, namespace);
  }
=======
    name: string, value: any, sanitizer?: SanitizerFn | null,
    namespace?: string): typeof ɵɵattribute {
  const lView = getLView();
  const bindingIndex = nextBindingIndex();
  if (bindingUpdated(lView, bindingIndex, value)) {
    const nodeIndex = getSelectedIndex();
    const tView = getTView();
    elementAttributeInternal(nodeIndex, name, value, tView, lView, sanitizer, namespace);
    ngDevMode && storePropertyBindingMetadata(tView.data, nodeIndex, 'attr.' + name, bindingIndex);
  }
  return ɵɵattribute;
>>>>>>> ae0253f3
}<|MERGE_RESOLUTION|>--- conflicted
+++ resolved
@@ -7,16 +7,8 @@
  */
 import {bindingUpdated} from '../bindings';
 import {SanitizerFn} from '../interfaces/sanitization';
-<<<<<<< HEAD
-import {getLView, getSelectedIndex} from '../state';
-import {NO_CHANGE} from '../tokens';
-
-import {bind} from './property';
-import {elementAttributeInternal} from './shared';
-=======
 import {getLView, getSelectedIndex, getTView, nextBindingIndex} from '../state';
 import {elementAttributeInternal, storePropertyBindingMetadata} from './shared';
->>>>>>> ae0253f3
 
 
 
@@ -34,16 +26,6 @@
  * @codeGenApi
  */
 export function ɵɵattribute(
-<<<<<<< HEAD
-    name: string, value: any, sanitizer?: SanitizerFn | null, namespace?: string) {
-  const index = getSelectedIndex();
-  const lView = getLView();
-  // TODO(FW-1340): Refactor to remove the use of other instructions here.
-  const bound = bind(lView, value);
-  if (bound !== NO_CHANGE) {
-    return elementAttributeInternal(index, name, bound, lView, sanitizer, namespace);
-  }
-=======
     name: string, value: any, sanitizer?: SanitizerFn | null,
     namespace?: string): typeof ɵɵattribute {
   const lView = getLView();
@@ -55,5 +37,4 @@
     ngDevMode && storePropertyBindingMetadata(tView.data, nodeIndex, 'attr.' + name, bindingIndex);
   }
   return ɵɵattribute;
->>>>>>> ae0253f3
 }