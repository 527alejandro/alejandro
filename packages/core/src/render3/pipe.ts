/**
 * @license
 * Copyright Google Inc. All Rights Reserved.
 *
 * Use of this source code is governed by an MIT-style license that can be
 * found in the LICENSE file at https://angular.io/license
 */

import {WrappedValue} from '../change_detection/change_detection_util';
import {PipeTransform} from '../change_detection/pipe_transform';

import {getFactoryDef} from './definition';
import {store} from './instructions/all';
import {PipeDef, PipeDefList} from './interfaces/definition';
import {HEADER_OFFSET, LView, TVIEW} from './interfaces/view';
import {pureFunction1Internal, pureFunction2Internal, pureFunction3Internal, pureFunction4Internal, pureFunctionVInternal} from './pure_function';
import {getBindingIndex, getBindingRoot, getLView, getTView} from './state';
import {NO_CHANGE} from './tokens';
import {load} from './util/view_utils';



/**
 * Create a pipe.
 *
 * @param index Pipe index where the pipe will be stored.
 * @param pipeName The name of the pipe
 * @returns T the instance of the pipe.
 *
 * @codeGenApi
 */
export function ɵɵpipe(index: number, pipeName: string): any {
  const tView = getTView();
  let pipeDef: PipeDef<any>;
  const adjustedIndex = index + HEADER_OFFSET;

  if (tView.firstCreatePass) {
    pipeDef = getPipeDef(pipeName, tView.pipeRegistry);
    tView.data[adjustedIndex] = pipeDef;
    if (pipeDef.onDestroy) {
      (tView.destroyHooks || (tView.destroyHooks = [])).push(adjustedIndex, pipeDef.onDestroy);
    }
  } else {
    pipeDef = tView.data[adjustedIndex] as PipeDef<any>;
  }

<<<<<<< HEAD
  const pipeInstance = pipeDef.factory();
  store(index, pipeInstance);
=======
  const pipeFactory = pipeDef.factory || (pipeDef.factory = getFactoryDef(pipeDef.type, true));
  const pipeInstance = pipeFactory();
  store(tView, getLView(), index, pipeInstance);
>>>>>>> ae0253f3
  return pipeInstance;
}

/**
 * Searches the pipe registry for a pipe with the given name. If one is found,
 * returns the pipe. Otherwise, an error is thrown because the pipe cannot be resolved.
 *
 * @param name Name of pipe to resolve
 * @param registry Full list of available pipes
 * @returns Matching PipeDef
 */
function getPipeDef(name: string, registry: PipeDefList | null): PipeDef<any> {
  if (registry) {
    for (let i = registry.length - 1; i >= 0; i--) {
      const pipeDef = registry[i];
      if (name === pipeDef.name) {
        return pipeDef;
      }
    }
  }
  throw new Error(`The pipe '${name}' could not be found!`);
}

/**
 * Invokes a pipe with 1 arguments.
 *
 * This instruction acts as a guard to {@link PipeTransform#transform} invoking
 * the pipe only when an input to the pipe changes.
 *
 * @param index Pipe index where the pipe was stored on creation.
 * @param slotOffset the offset in the reserved slot space
 * @param v1 1st argument to {@link PipeTransform#transform}.
 *
 * @codeGenApi
 */
export function ɵɵpipeBind1(index: number, slotOffset: number, v1: any): any {
  const lView = getLView();
  const pipeInstance = load<PipeTransform>(lView, index);
  return unwrapValue(
      lView, isPure(lView, index) ?
          pureFunction1Internal(
              lView, getBindingRoot(), slotOffset, pipeInstance.transform, v1, pipeInstance) :
          pipeInstance.transform(v1));
}

/**
 * Invokes a pipe with 2 arguments.
 *
 * This instruction acts as a guard to {@link PipeTransform#transform} invoking
 * the pipe only when an input to the pipe changes.
 *
 * @param index Pipe index where the pipe was stored on creation.
 * @param slotOffset the offset in the reserved slot space
 * @param v1 1st argument to {@link PipeTransform#transform}.
 * @param v2 2nd argument to {@link PipeTransform#transform}.
 *
 * @codeGenApi
 */
export function ɵɵpipeBind2(index: number, slotOffset: number, v1: any, v2: any): any {
  const lView = getLView();
  const pipeInstance = load<PipeTransform>(lView, index);
  return unwrapValue(
      lView, isPure(lView, index) ?
          pureFunction2Internal(
              lView, getBindingRoot(), slotOffset, pipeInstance.transform, v1, v2, pipeInstance) :
          pipeInstance.transform(v1, v2));
}

/**
 * Invokes a pipe with 3 arguments.
 *
 * This instruction acts as a guard to {@link PipeTransform#transform} invoking
 * the pipe only when an input to the pipe changes.
 *
 * @param index Pipe index where the pipe was stored on creation.
 * @param slotOffset the offset in the reserved slot space
 * @param v1 1st argument to {@link PipeTransform#transform}.
 * @param v2 2nd argument to {@link PipeTransform#transform}.
 * @param v3 4rd argument to {@link PipeTransform#transform}.
 *
 * @codeGenApi
 */
export function ɵɵpipeBind3(index: number, slotOffset: number, v1: any, v2: any, v3: any): any {
  const lView = getLView();
  const pipeInstance = load<PipeTransform>(lView, index);
  return unwrapValue(
      lView, isPure(lView, index) ? pureFunction3Internal(
                                        lView, getBindingRoot(), slotOffset, pipeInstance.transform,
                                        v1, v2, v3, pipeInstance) :
                                    pipeInstance.transform(v1, v2, v3));
}

/**
 * Invokes a pipe with 4 arguments.
 *
 * This instruction acts as a guard to {@link PipeTransform#transform} invoking
 * the pipe only when an input to the pipe changes.
 *
 * @param index Pipe index where the pipe was stored on creation.
 * @param slotOffset the offset in the reserved slot space
 * @param v1 1st argument to {@link PipeTransform#transform}.
 * @param v2 2nd argument to {@link PipeTransform#transform}.
 * @param v3 3rd argument to {@link PipeTransform#transform}.
 * @param v4 4th argument to {@link PipeTransform#transform}.
 *
 * @codeGenApi
 */
export function ɵɵpipeBind4(
    index: number, slotOffset: number, v1: any, v2: any, v3: any, v4: any): any {
  const lView = getLView();
  const pipeInstance = load<PipeTransform>(lView, index);
  return unwrapValue(
      lView, isPure(lView, index) ? pureFunction4Internal(
                                        lView, getBindingRoot(), slotOffset, pipeInstance.transform,
                                        v1, v2, v3, v4, pipeInstance) :
                                    pipeInstance.transform(v1, v2, v3, v4));
}

/**
 * Invokes a pipe with variable number of arguments.
 *
 * This instruction acts as a guard to {@link PipeTransform#transform} invoking
 * the pipe only when an input to the pipe changes.
 *
 * @param index Pipe index where the pipe was stored on creation.
 * @param slotOffset the offset in the reserved slot space
 * @param values Array of arguments to pass to {@link PipeTransform#transform} method.
 *
 * @codeGenApi
 */
export function ɵɵpipeBindV(index: number, slotOffset: number, values: [any, ...any[]]): any {
  const lView = getLView();
  const pipeInstance = load<PipeTransform>(lView, index);
  return unwrapValue(
      lView, isPure(lView, index) ?
          pureFunctionVInternal(
              lView, getBindingRoot(), slotOffset, pipeInstance.transform, values, pipeInstance) :
          pipeInstance.transform.apply(pipeInstance, values));
}

function isPure(lView: LView, index: number): boolean {
  return (<PipeDef<any>>lView[TVIEW].data[index + HEADER_OFFSET]).pure;
}

/**
 * Unwrap the output of a pipe transformation.
 * In order to trick change detection into considering that the new value is always different from
 * the old one, the old value is overwritten by NO_CHANGE.
 *
 * @param newValue the pipe transformation output.
 */
function unwrapValue(lView: LView, newValue: any): any {
  if (WrappedValue.isWrapped(newValue)) {
    newValue = WrappedValue.unwrap(newValue);
    // The NO_CHANGE value needs to be written at the index where the impacted binding value is
    // stored
    const bindingToInvalidateIdx = getBindingIndex();
    lView[bindingToInvalidateIdx] = NO_CHANGE;
  }
  return newValue;
}<|MERGE_RESOLUTION|>--- conflicted
+++ resolved
@@ -44,14 +44,9 @@
     pipeDef = tView.data[adjustedIndex] as PipeDef<any>;
   }
 
-<<<<<<< HEAD
-  const pipeInstance = pipeDef.factory();
-  store(index, pipeInstance);
-=======
   const pipeFactory = pipeDef.factory || (pipeDef.factory = getFactoryDef(pipeDef.type, true));
   const pipeInstance = pipeFactory();
   store(tView, getLView(), index, pipeInstance);
->>>>>>> ae0253f3
   return pipeInstance;
 }
 
