--- conflicted
+++ resolved
@@ -16,13 +16,8 @@
     "tslib": "^1.9.0"
   },
   "peerDependencies": {
-<<<<<<< HEAD
-    "rxjs": "^5.6.0-forward-compat.0 || ^6.0.0-beta.0",
-    "zone.js": "^0.8.4"
-=======
     "rxjs": "^6.0.0",
     "zone.js": "~0.8.26"
->>>>>>> 77ff72f9
   },
   "repository": {
     "type": "git",
