/**
 * @license
 * Copyright Google Inc. All Rights Reserved.
 *
 * Use of this source code is governed by an MIT-style license that can be
 * found in the LICENSE file at https://angular.io/license
 */

import {ANALYZE_FOR_ENTRY_COMPONENTS, CUSTOM_ELEMENTS_SCHEMA, ChangeDetectorRef, Compiler, Component, ComponentFactoryResolver, Directive, HostBinding, Inject, Injectable, InjectionToken, Injector, Input, NgModule, NgModuleRef, Optional, Pipe, Provider, Self, Type, forwardRef, getModuleFactory, ɵivyEnabled as ivyEnabled, ɵɵdefineNgModule as defineNgModule} from '@angular/core';
import {Console} from '@angular/core/src/console';
import {ɵɵInjectableDef, ɵɵdefineInjectable} from '@angular/core/src/di/interface/defs';
import {getNgModuleDef} from '@angular/core/src/render3/definition';
import {NgModuleData} from '@angular/core/src/view/types';
import {tokenKey} from '@angular/core/src/view/util';
import {ComponentFixture, TestBed, inject} from '@angular/core/testing';
import {expect} from '@angular/platform-browser/testing/src/matchers';
import {modifiedInIvy, obsoleteInIvy, onlyInIvy} from '@angular/private/testing';

import {InternalNgModuleRef, NgModuleFactory} from '../../src/linker/ng_module_factory';
import {clearModulesForTest} from '../../src/linker/ng_module_factory_registration';
import {stringify} from '../../src/util/stringify';

class Engine {}

class BrokenEngine {
  constructor() { throw new Error('Broken Engine'); }
}

class DashboardSoftware {}

@Injectable()
class Dashboard {
  constructor(software: DashboardSoftware) {}
}

class TurboEngine extends Engine {}

const CARS = new InjectionToken<Car[]>('Cars');
@Injectable()
class Car {
  constructor(public engine: Engine) {}
}

@Injectable()
class CarWithOptionalEngine {
  constructor(@Optional() public engine: Engine) {}
}

@Injectable()
class CarWithDashboard {
  constructor(public engine: Engine, public dashboard: Dashboard) {}
}

@Injectable()
class SportsCar extends Car {
  constructor(engine: Engine) { super(engine); }
}

@Injectable()
class CarWithInject {
  constructor(@Inject(TurboEngine) public engine: Engine) {}
}

@Injectable()
class CyclicEngine {
  constructor(car: Car) {}
}

class NoAnnotations {
  constructor(secretDependency: any) {}
}

function factoryFn(a: any) {}

@Component({selector: 'comp', template: ''})
class SomeComp {
}

@Directive({selector: '[someDir]'})
class SomeDirective {
  // TODO(issue/24571): remove '!'.
  @HostBinding('title') @Input()
  someDir !: string;
}

@Pipe({name: 'somePipe'})
class SomePipe {
  transform(value: string): any { return `transformed ${value}`; }
}

@Component({selector: 'comp', template: `<div  [someDir]="'someValue' | somePipe"></div>`})
class CompUsingModuleDirectiveAndPipe {
}

{
  if (ivyEnabled) {
    describe('ivy', () => { declareTests(); });
  } else {
    describe('jit', () => { declareTests({useJit: true}); });
    describe('no jit', () => { declareTests({useJit: false}); });
  }
}

function declareTests(config?: {useJit: boolean}) {
  describe('NgModule', () => {
    let compiler: Compiler;
    let injector: Injector;

    beforeEach(() => { TestBed.configureCompiler(config || {}); });

    beforeEach(inject([Compiler, Injector], (_compiler: Compiler, _injector: Injector) => {
      compiler = _compiler;
      injector = _injector;
    }));

    function createModuleFactory<T>(moduleType: Type<T>): NgModuleFactory<T> {
      return compiler.compileModuleSync(moduleType);
    }

    function createModule<T>(
        moduleType: Type<T>, parentInjector?: Injector | null): NgModuleRef<T> {
      // Read the `ngModuleDef` to cause it to be compiled and any errors thrown.
      getNgModuleDef(moduleType);
      return createModuleFactory(moduleType).create(parentInjector || null);
    }

    function createComp<T>(compType: Type<T>, moduleType: Type<any>): ComponentFixture<T> {
      const componentDef = (compType as any).ɵcmp;
      if (componentDef) {
        // Since we avoid Components/Directives/Pipes recompiling in case there are no overrides, we
        // may face a problem where previously compiled defs available to a given
        // Component/Directive are cached in TView and may become stale (in case any of these defs
        // gets recompiled). In order to avoid this problem, we force fresh TView to be created.
        componentDef.TView = null;
      }

      const ngModule = createModule(moduleType, injector);

      const cf = ngModule.componentFactoryResolver.resolveComponentFactory(compType) !;

      const comp = cf.create(Injector.NULL);

      return new ComponentFixture(comp, null !, false);
    }

    describe('errors', () => {
      it('should error when exporting a directive that was neither declared nor imported', () => {
        @NgModule({exports: [SomeDirective]})
        class SomeModule {
        }

        expect(() => createModule(SomeModule))
            .toThrowError(
                `Can't export directive ${stringify(SomeDirective)} from ${stringify(SomeModule)} as it was neither declared nor imported!`);
      });

      it('should error when exporting a pipe that was neither declared nor imported', () => {
        @NgModule({exports: [SomePipe]})
        class SomeModule {
        }

        expect(() => createModule(SomeModule))
            .toThrowError(
                `Can't export pipe ${stringify(SomePipe)} from ${stringify(SomeModule)} as it was neither declared nor imported!`);
      });

      it('should error if a directive is declared in more than 1 module', () => {
        @NgModule({declarations: [SomeDirective]})
        class Module1 {
        }

        @NgModule({declarations: [SomeDirective]})
        class Module2 {
        }

        createModule(Module1);

        expect(() => createModule(Module2))
            .toThrowError(
                `Type ${stringify(SomeDirective)} is part of the declarations of 2 modules: ${stringify(Module1)} and ${stringify(Module2)}! ` +
                `Please consider moving ${stringify(SomeDirective)} to a higher module that imports ${stringify(Module1)} and ${stringify(Module2)}. ` +
                `You can also create a new NgModule that exports and includes ${stringify(SomeDirective)} then import that NgModule in ${stringify(Module1)} and ${stringify(Module2)}.`);
      });

      it('should error if a directive is declared in more than 1 module also if the module declaring it is imported',
         () => {
           @NgModule({declarations: [SomeDirective], exports: [SomeDirective]})
           class Module1 {
           }

           @NgModule({declarations: [SomeDirective], imports: [Module1]})
           class Module2 {
           }

           expect(() => createModule(Module2))
               .toThrowError(
                   `Type ${stringify(SomeDirective)} is part of the declarations of 2 modules: ${stringify(Module1)} and ${stringify(Module2)}! ` +
                   `Please consider moving ${stringify(SomeDirective)} to a higher module that imports ${stringify(Module1)} and ${stringify(Module2)}. ` +
                   `You can also create a new NgModule that exports and includes ${stringify(SomeDirective)} then import that NgModule in ${stringify(Module1)} and ${stringify(Module2)}.`);
         });

      it('should error if a pipe is declared in more than 1 module', () => {
        @NgModule({declarations: [SomePipe]})
        class Module1 {
        }

        @NgModule({declarations: [SomePipe]})
        class Module2 {
        }

        createModule(Module1);

        expect(() => createModule(Module2))
            .toThrowError(
                `Type ${stringify(SomePipe)} is part of the declarations of 2 modules: ${stringify(Module1)} and ${stringify(Module2)}! ` +
                `Please consider moving ${stringify(SomePipe)} to a higher module that imports ${stringify(Module1)} and ${stringify(Module2)}. ` +
                `You can also create a new NgModule that exports and includes ${stringify(SomePipe)} then import that NgModule in ${stringify(Module1)} and ${stringify(Module2)}.`);
      });

      it('should error if a pipe is declared in more than 1 module also if the module declaring it is imported',
         () => {
           @NgModule({declarations: [SomePipe], exports: [SomePipe]})
           class Module1 {
           }

           @NgModule({declarations: [SomePipe], imports: [Module1]})
           class Module2 {
           }

           expect(() => createModule(Module2))
               .toThrowError(
                   `Type ${stringify(SomePipe)} is part of the declarations of 2 modules: ${stringify(Module1)} and ${stringify(Module2)}! ` +
                   `Please consider moving ${stringify(SomePipe)} to a higher module that imports ${stringify(Module1)} and ${stringify(Module2)}. ` +
                   `You can also create a new NgModule that exports and includes ${stringify(SomePipe)} then import that NgModule in ${stringify(Module1)} and ${stringify(Module2)}.`);
         });

    });

    describe('schemas', () => {
      modifiedInIvy('Unknown property error thrown during update mode, not creation mode')
          .it('should error on unknown bound properties on custom elements by default', () => {
            @Component({template: '<some-element [someUnknownProp]="true"></some-element>'})
            class ComponentUsingInvalidProperty {
            }

            @NgModule({declarations: [ComponentUsingInvalidProperty]})
            class SomeModule {
            }

            expect(() => createModule(SomeModule)).toThrowError(/Can't bind to 'someUnknownProp'/);
          });

      onlyInIvy('Unknown property warning logged, instead of throwing an error')
          .it('should error on unknown bound properties on custom elements by default', () => {
            @Component({template: '<div [someUnknownProp]="true"></div>'})
            class ComponentUsingInvalidProperty {
            }

            @NgModule({declarations: [ComponentUsingInvalidProperty]})
            class SomeModule {
            }

            const spy = spyOn(console, 'warn');
            const fixture = createComp(ComponentUsingInvalidProperty, SomeModule);
            fixture.detectChanges();
            expect(spy.calls.mostRecent().args[0]).toMatch(/Can't bind to 'someUnknownProp'/);
          });

      it('should not error on unknown bound properties on custom elements when using the CUSTOM_ELEMENTS_SCHEMA',
         () => {
           @Component({template: '<some-element [someUnknownProp]="true"></some-element>'})
           class ComponentUsingInvalidProperty {
           }

           @NgModule({
             schemas: [CUSTOM_ELEMENTS_SCHEMA],
             declarations: [ComponentUsingInvalidProperty],

             // Note that we need to add the component to `entryComponents`, because of the
             // `createComp` call below. In Ivy the property validation happens during the
             //  update phase so we need to create the component, in order for it to run.
             entryComponents: [ComponentUsingInvalidProperty]
           })
           class SomeModule {
           }

           expect(() => {
             const fixture = createComp(ComponentUsingInvalidProperty, SomeModule);
             fixture.detectChanges();
           }).not.toThrow();
         });
    });

    describe('id', () => {
      const token = 'myid';

      afterEach(() => clearModulesForTest());

      it('should register loaded modules', () => {
        @NgModule({id: token})
        class SomeModule {
        }
        createModule(SomeModule);
        const factory = getModuleFactory(token);
        expect(factory).toBeTruthy();
        expect(factory.moduleType).toBe(SomeModule);
      });

      it('should throw when registering a duplicate module', () => {
        @NgModule({id: token})
        class SomeModule {
        }
        createModule(SomeModule);
        expect(() => {
          @NgModule({id: token})
          class SomeOtherModule {
          }
          createModule(SomeOtherModule);
        }).toThrowError(/Duplicate module registered/);
      });

      it('should not throw immediately if two modules have the same id', () => {
        expect(() => {
          @NgModule({id: 'some-module'})
          class ModuleA {
          }

          @NgModule({id: 'some-module'})
          class ModuleB {
          }
        }).not.toThrow();
      });

      onlyInIvy('VE does not allow use of NgModuleFactory without importing the .ngfactory')
          .it('should register a module even if not importing the .ngfactory file or calling create()',
              () => {
                class ChildModule {
                  static ɵmod = defineNgModule({
                    type: ChildModule,
                    id: 'child',
                  });
                }

                class Module {
                  static ɵmod = defineNgModule({
                    type: Module,
                    id: 'test',
                    imports: [ChildModule],
                  });
                }

                createModuleFactory(ChildModule);
                expect(getModuleFactory('child')).toBeAnInstanceOf(NgModuleFactory);
              });
    });

    describe('entryComponents', () => {
      it('should create ComponentFactories in root modules', () => {
        @NgModule({declarations: [SomeComp], entryComponents: [SomeComp]})
        class SomeModule {
        }

        const ngModule = createModule(SomeModule);
        expect(ngModule.componentFactoryResolver.resolveComponentFactory(SomeComp) !.componentType)
            .toBe(SomeComp);
        expect(ngModule.injector.get(ComponentFactoryResolver)
                   .resolveComponentFactory(SomeComp)
                   .componentType)
            .toBe(SomeComp);
      });

      it('should throw if we cannot find a module associated with a module-level entryComponent', () => {
        @Component({template: ''})
        class SomeCompWithEntryComponents {
        }

        @NgModule({declarations: [], entryComponents: [SomeCompWithEntryComponents]})
        class SomeModule {
        }

        expect(() => createModule(SomeModule))
            .toThrowError(
                'Component SomeCompWithEntryComponents is not part of any NgModule or the module has not been imported into your module.');
      });

      it('should throw if we cannot find a module associated with a component-level entryComponent',
         () => {
           @Component({template: '', entryComponents: [SomeComp]})
           class SomeCompWithEntryComponents {
           }

           @NgModule({declarations: [SomeCompWithEntryComponents]})
           class SomeModule {
           }

           expect(() => createModule(SomeModule))
               .toThrowError(
                   'Component SomeComp is not part of any NgModule or the module has not been imported into your module.');
         });

      it('should create ComponentFactories via ANALYZE_FOR_ENTRY_COMPONENTS', () => {
        @NgModule({
          declarations: [SomeComp],
          providers: [{
            provide: ANALYZE_FOR_ENTRY_COMPONENTS,
            multi: true,
            useValue: [{a: 'b', component: SomeComp}]
          }]
        })
        class SomeModule {
        }

        const ngModule = createModule(SomeModule);
        expect(ngModule.componentFactoryResolver.resolveComponentFactory(SomeComp) !.componentType)
            .toBe(SomeComp);
        expect(ngModule.injector.get(ComponentFactoryResolver)
                   .resolveComponentFactory(SomeComp)
                   .componentType)
            .toBe(SomeComp);
      });

      it('should create ComponentFactories in imported modules', () => {
        @NgModule({declarations: [SomeComp], entryComponents: [SomeComp]})
        class SomeImportedModule {
        }

        @NgModule({imports: [SomeImportedModule]})
        class SomeModule {
        }

        const ngModule = createModule(SomeModule);
        expect(ngModule.componentFactoryResolver.resolveComponentFactory(SomeComp) !.componentType)
            .toBe(SomeComp);
        expect(ngModule.injector.get(ComponentFactoryResolver)
                   .resolveComponentFactory(SomeComp)
                   .componentType)
            .toBe(SomeComp);
      });

      it('should create ComponentFactories if the component was imported', () => {
        @NgModule({declarations: [SomeComp], exports: [SomeComp]})
        class SomeImportedModule {
        }

        @NgModule({imports: [SomeImportedModule], entryComponents: [SomeComp]})
        class SomeModule {
        }

        const ngModule = createModule(SomeModule);
        expect(ngModule.componentFactoryResolver.resolveComponentFactory(SomeComp) !.componentType)
            .toBe(SomeComp);
        expect(ngModule.injector.get(ComponentFactoryResolver)
                   .resolveComponentFactory(SomeComp)
                   .componentType)
            .toBe(SomeComp);
      });

    });

    describe('bootstrap components', () => {
      it('should create ComponentFactories', () => {
        @NgModule({declarations: [SomeComp], bootstrap: [SomeComp]})
        class SomeModule {
        }

        const ngModule = createModule(SomeModule);
        expect(ngModule.componentFactoryResolver.resolveComponentFactory(SomeComp) !.componentType)
            .toBe(SomeComp);
      });

      it('should store the ComponentFactories in the NgModuleInjector', () => {
        @NgModule({declarations: [SomeComp], bootstrap: [SomeComp]})
        class SomeModule {
        }

        const ngModule = <InternalNgModuleRef<any>>createModule(SomeModule);
        expect(ngModule._bootstrapComponents.length).toBe(1);
        expect(ngModule._bootstrapComponents[0]).toBe(SomeComp);
      });

    });

    describe('directives and pipes', () => {
      describe('declarations', () => {
        it('should be supported in root modules', () => {
          @NgModule({
            declarations: [CompUsingModuleDirectiveAndPipe, SomeDirective, SomePipe],
            entryComponents: [CompUsingModuleDirectiveAndPipe]
          })
          class SomeModule {
          }

          const compFixture = createComp(CompUsingModuleDirectiveAndPipe, SomeModule);

          compFixture.detectChanges();
          expect(compFixture.debugElement.children[0].properties['title'])
              .toBe('transformed someValue');
        });

        it('should be supported in imported modules', () => {
          @NgModule({
            declarations: [CompUsingModuleDirectiveAndPipe, SomeDirective, SomePipe],
            entryComponents: [CompUsingModuleDirectiveAndPipe]
          })
          class SomeImportedModule {
          }

          @NgModule({imports: [SomeImportedModule]})
          class SomeModule {
          }

          const compFixture = createComp(CompUsingModuleDirectiveAndPipe, SomeModule);
          compFixture.detectChanges();
          expect(compFixture.debugElement.children[0].properties['title'])
              .toBe('transformed someValue');
        });


        it('should be supported in nested components', () => {
          @Component({
            selector: 'parent',
            template: '<comp></comp>',
          })
          class ParentCompUsingModuleDirectiveAndPipe {
          }

          @NgModule({
            declarations: [
              ParentCompUsingModuleDirectiveAndPipe, CompUsingModuleDirectiveAndPipe, SomeDirective,
              SomePipe
            ],
            entryComponents: [ParentCompUsingModuleDirectiveAndPipe]
          })
          class SomeModule {
          }

          const compFixture = createComp(ParentCompUsingModuleDirectiveAndPipe, SomeModule);
          compFixture.detectChanges();
          expect(compFixture.debugElement.children[0].children[0].properties['title'])
              .toBe('transformed someValue');
        });
      });

      describe('import/export', () => {

        it('should support exported directives and pipes', () => {
          @NgModule({declarations: [SomeDirective, SomePipe], exports: [SomeDirective, SomePipe]})
          class SomeImportedModule {
          }

          @NgModule({
            declarations: [CompUsingModuleDirectiveAndPipe],
            imports: [SomeImportedModule],
            entryComponents: [CompUsingModuleDirectiveAndPipe]
          })
          class SomeModule {
          }


          const compFixture = createComp(CompUsingModuleDirectiveAndPipe, SomeModule);
          compFixture.detectChanges();
          expect(compFixture.debugElement.children[0].properties['title'])
              .toBe('transformed someValue');
        });

        it('should support exported directives and pipes if the module is wrapped into an `ModuleWithProviders`',
           () => {
             @NgModule(
                 {declarations: [SomeDirective, SomePipe], exports: [SomeDirective, SomePipe]})
             class SomeImportedModule {
             }

             @NgModule({
               declarations: [CompUsingModuleDirectiveAndPipe],
               imports: [{ngModule: SomeImportedModule}],
               entryComponents: [CompUsingModuleDirectiveAndPipe]
             })
             class SomeModule {
             }


             const compFixture = createComp(CompUsingModuleDirectiveAndPipe, SomeModule);
             compFixture.detectChanges();
             expect(compFixture.debugElement.children[0].properties['title'])
                 .toBe('transformed someValue');
           });

        it('should support reexported modules', () => {
          @NgModule({declarations: [SomeDirective, SomePipe], exports: [SomeDirective, SomePipe]})
          class SomeReexportedModule {
          }

          @NgModule({exports: [SomeReexportedModule]})
          class SomeImportedModule {
          }

          @NgModule({
            declarations: [CompUsingModuleDirectiveAndPipe],
            imports: [SomeImportedModule],
            entryComponents: [CompUsingModuleDirectiveAndPipe]
          })
          class SomeModule {
          }

          const compFixture = createComp(CompUsingModuleDirectiveAndPipe, SomeModule);
          compFixture.detectChanges();
          expect(compFixture.debugElement.children[0].properties['title'])
              .toBe('transformed someValue');
        });

        it('should support exporting individual directives of an imported module', () => {
          @NgModule({declarations: [SomeDirective, SomePipe], exports: [SomeDirective, SomePipe]})
          class SomeReexportedModule {
          }

          @NgModule({imports: [SomeReexportedModule], exports: [SomeDirective, SomePipe]})
          class SomeImportedModule {
          }

          @NgModule({
            declarations: [CompUsingModuleDirectiveAndPipe],
            imports: [SomeImportedModule],
            entryComponents: [CompUsingModuleDirectiveAndPipe]
          })
          class SomeModule {
          }

          const compFixture = createComp(CompUsingModuleDirectiveAndPipe, SomeModule);
          compFixture.detectChanges();
          expect(compFixture.debugElement.children[0].properties['title'])
              .toBe('transformed someValue');
        });

        it('should not use non exported pipes of an imported module', () => {
          @NgModule({
            declarations: [SomePipe],
          })
          class SomeImportedModule {
          }

          @NgModule({
            declarations: [CompUsingModuleDirectiveAndPipe],
            imports: [SomeImportedModule],
            entryComponents: [CompUsingModuleDirectiveAndPipe]
          })
          class SomeModule {
          }

          expect(() => createComp(CompUsingModuleDirectiveAndPipe, SomeModule))
              .toThrowError(/The pipe 'somePipe' could not be found/);
        });

        obsoleteInIvy('Ivy does not have a restriction on classes being exported')
            .it('should not use non exported directives of an imported module', () => {
              @NgModule({
                declarations: [SomeDirective],
              })
              class SomeImportedModule {
              }

              @NgModule({
                declarations: [CompUsingModuleDirectiveAndPipe, SomePipe],
                imports: [SomeImportedModule],
                entryComponents: [CompUsingModuleDirectiveAndPipe]
              })
              class SomeModule {
              }

              expect(() => createComp(SomeComp, SomeModule))
                  .toThrowError(/Can't bind to 'someDir'/);
            });
      });
    });


    describe('providers', function() {
      let moduleType: any = null;


      function createInjector(providers: Provider[], parent?: Injector | null): Injector {
        @NgModule({providers: providers})
        class SomeModule {
        }

        moduleType = SomeModule;

        return createModule(SomeModule, parent).injector;
      }

      it('should provide the module',
         () => { expect(createInjector([]).get(moduleType)).toBeAnInstanceOf(moduleType); });

      it('should instantiate a class without dependencies', () => {
        const injector = createInjector([Engine]);
        const engine = injector.get(Engine);

        expect(engine).toBeAnInstanceOf(Engine);
      });

      it('should resolve dependencies based on type information', () => {
        const injector = createInjector([Engine, Car]);
        const car = injector.get(Car);

        expect(car).toBeAnInstanceOf(Car);
        expect(car.engine).toBeAnInstanceOf(Engine);
      });

      it('should resolve dependencies based on @Inject annotation', () => {
        const injector = createInjector([TurboEngine, Engine, CarWithInject]);
        const car = injector.get(CarWithInject);

        expect(car).toBeAnInstanceOf(CarWithInject);
        expect(car.engine).toBeAnInstanceOf(TurboEngine);
      });

      it('should throw when no type and not @Inject (class case)', () => {
        expect(() => createInjector([NoAnnotations]))
            .toThrowError('Can\'t resolve all parameters for NoAnnotations: (?).');
      });

      modifiedInIvy('Ivy does not use deps for factories as deps are inlined in generated code.')
          .it('should throw when no type and not @Inject (factory case)', () => {
            expect(() => createInjector([{provide: 'someToken', useFactory: factoryFn}]))
                .toThrowError('Can\'t resolve all parameters for factoryFn: (?).');
          });

      it('should cache instances', () => {
        const injector = createInjector([Engine]);

        const e1 = injector.get(Engine);
        const e2 = injector.get(Engine);

        expect(e1).toBe(e2);
      });

      it('should provide to a value', () => {
        const injector = createInjector([{provide: Engine, useValue: 'fake engine'}]);

        const engine = injector.get(Engine);
        expect(engine).toEqual('fake engine');
      });

      it('should provide to a factory', () => {
        function sportsCarFactory(e: Engine) { return new SportsCar(e); }

        const injector =
            createInjector([Engine, {provide: Car, useFactory: sportsCarFactory, deps: [Engine]}]);

        const car = injector.get(Car);
        expect(car).toBeAnInstanceOf(SportsCar);
        expect(car.engine).toBeAnInstanceOf(Engine);
      });

      it('should supporting provider to null', () => {
        const injector = createInjector([{provide: Engine, useValue: null}]);
        const engine = injector.get(Engine);
        expect(engine).toBeNull();
      });

      it('should provide to an alias', () => {
        const injector = createInjector([
          Engine, {provide: SportsCar, useClass: SportsCar},
          {provide: Car, useExisting: SportsCar}
        ]);

        const car = injector.get(Car);
        const sportsCar = injector.get(SportsCar);
        expect(car).toBeAnInstanceOf(SportsCar);
        expect(car).toBe(sportsCar);
      });

      it('should support multiProviders', () => {
        const injector = createInjector([
          Engine, {provide: CARS, useClass: SportsCar, multi: true},
          {provide: CARS, useClass: CarWithOptionalEngine, multi: true}
        ]);

        const cars = injector.get(CARS);
        expect(cars.length).toEqual(2);
        expect(cars[0]).toBeAnInstanceOf(SportsCar);
        expect(cars[1]).toBeAnInstanceOf(CarWithOptionalEngine);
      });

      it('should support multiProviders that are created using useExisting', () => {
        const injector = createInjector(
            [Engine, SportsCar, {provide: CARS, useExisting: SportsCar, multi: true}]);

        const cars = injector.get(CARS);
        expect(cars.length).toEqual(1);
        expect(cars[0]).toBe(injector.get(SportsCar));
      });

      it('should throw when the aliased provider does not exist', () => {
        const injector = createInjector([{provide: 'car', useExisting: SportsCar}]);
        let errorMsg = `NullInjectorError: No provider for ${stringify(SportsCar)}!`;
        if (ivyEnabled) {
          errorMsg = `R3InjectorError(SomeModule)[car -> SportsCar]: \n  ` + errorMsg;
        }
        expect(() => injector.get('car')).toThrowError(errorMsg);
      });

      it('should handle forwardRef in useExisting', () => {
        const injector = createInjector([
          {provide: 'originalEngine', useClass: forwardRef(() => Engine)},
          {provide: 'aliasedEngine', useExisting: <any>forwardRef(() => 'originalEngine')}
        ]);
        expect(injector.get('aliasedEngine')).toBeAnInstanceOf(Engine);
      });

      it('should support overriding factory dependencies', () => {
        const injector = createInjector(
            [Engine, {provide: Car, useFactory: (e: Engine) => new SportsCar(e), deps: [Engine]}]);

        const car = injector.get(Car);
        expect(car).toBeAnInstanceOf(SportsCar);
        expect(car.engine).toBeAnInstanceOf(Engine);
      });

      it('should support optional dependencies', () => {
        const injector = createInjector([CarWithOptionalEngine]);

        const car = injector.get(CarWithOptionalEngine);
        expect(car.engine).toBeNull();
      });

      it('should flatten passed-in providers', () => {
        const injector = createInjector([[[Engine, Car]]]);

        const car = injector.get(Car);
        expect(car).toBeAnInstanceOf(Car);
      });

      it('should use the last provider when there are multiple providers for same token', () => {
        const injector = createInjector(
            [{provide: Engine, useClass: Engine}, {provide: Engine, useClass: TurboEngine}]);

        expect(injector.get(Engine)).toBeAnInstanceOf(TurboEngine);
      });

      it('should use non-type tokens', () => {
        const injector = createInjector([{provide: 'token', useValue: 'value'}]);

        expect(injector.get('token')).toEqual('value');
      });

      it('should throw when given invalid providers', () => {
        expect(() => createInjector(<any>['blah']))
            .toThrowError(
                `Invalid provider for the NgModule 'SomeModule' - only instances of Provider and Type are allowed, got: [?blah?]`);
      });

      it('should throw when given blank providers', () => {
        expect(() => createInjector(<any>[null, {provide: 'token', useValue: 'value'}]))
            .toThrowError(
                `Invalid provider for the NgModule 'SomeModule' - only instances of Provider and Type are allowed, got: [?null?, ...]`);
      });

      it('should provide itself', () => {
        const parent = createInjector([]);
        const child = createInjector([], parent);

        expect(child.get(Injector)).toBe(child);
      });

      it('should provide undefined', () => {
        let factoryCounter = 0;

        const injector = createInjector([{
          provide: 'token',
          useFactory: () => {
            factoryCounter++;
            return undefined;
          }
        }]);

        expect(injector.get('token')).toBeUndefined();
        expect(injector.get('token')).toBeUndefined();
        expect(factoryCounter).toBe(1);
      });

      describe('injecting lazy providers into an eager provider via Injector.get', () => {

        it('should inject providers that were declared before it', () => {
          @NgModule({
            providers: [
              {provide: 'lazy', useFactory: () => 'lazyValue'},
              {
                provide: 'eager',
                useFactory: (i: Injector) => `eagerValue: ${i.get('lazy')}`,
                deps: [Injector]
              },
            ]
          })
          class MyModule {
            // NgModule is eager, which makes all of its deps eager
            constructor(@Inject('eager') eager: any) {}
          }

          expect(createModule(MyModule).injector.get('eager')).toBe('eagerValue: lazyValue');
        });

        it('should inject providers that were declared after it', () => {
          @NgModule({
            providers: [
              {
                provide: 'eager',
                useFactory: (i: Injector) => `eagerValue: ${i.get('lazy')}`,
                deps: [Injector]
              },
              {provide: 'lazy', useFactory: () => 'lazyValue'},
            ]
          })
          class MyModule {
            // NgModule is eager, which makes all of its deps eager
            constructor(@Inject('eager') eager: any) {}
          }

          expect(createModule(MyModule).injector.get('eager')).toBe('eagerValue: lazyValue');
        });
      });

      describe('injecting eager providers into an eager provider via Injector.get', () => {

        it('should inject providers that were declared before it', () => {
          @NgModule({
            providers: [
              {provide: 'eager1', useFactory: () => 'v1'},
              {
                provide: 'eager2',
                useFactory: (i: Injector) => `v2: ${i.get('eager1')}`,
                deps: [Injector]
              },
            ]
          })
          class MyModule {
            // NgModule is eager, which makes all of its deps eager
            constructor(@Inject('eager1') eager1: any, @Inject('eager2') eager2: any) {}
          }

          expect(createModule(MyModule).injector.get('eager2')).toBe('v2: v1');
        });

        it('should inject providers that were declared after it', () => {
          @NgModule({
            providers: [
              {
                provide: 'eager1',
                useFactory: (i: Injector) => `v1: ${i.get('eager2')}`,
                deps: [Injector]
              },
              {provide: 'eager2', useFactory: () => 'v2'},
            ]
          })
          class MyModule {
            // NgModule is eager, which makes all of its deps eager
            constructor(@Inject('eager1') eager1: any, @Inject('eager2') eager2: any) {}
          }

          expect(createModule(MyModule).injector.get('eager1')).toBe('v1: v2');
        });

        it('eager providers should get initialized only once', () => {
          @Injectable()
          class MyService1 {
            public innerService: MyService2;
            constructor(injector: Injector) {
              // Create MyService2 before it it's initialized by TestModule.
              this.innerService = injector.get(MyService2);
            }
          }

          @Injectable()
          class MyService2 {
            constructor() {}
          }

          @NgModule({
            providers: [MyService1, MyService2],
          })
          class TestModule {
            constructor(public service1: MyService1, public service2: MyService2) {}
          }

          const moduleRef = createModule(TestModule, injector);
          const module = moduleRef.instance;

          // MyService2 should not get initialized twice.
          expect(module.service1.innerService).toBe(module.service2);
        });
      });

      it('should throw when no provider defined', () => {
        const injector = createInjector([]);
        let errorMsg = 'NullInjectorError: No provider for NonExisting!';
        if (ivyEnabled) {
          errorMsg = `R3InjectorError(SomeModule)[NonExisting]: \n  ` + errorMsg;
        }
        expect(() => injector.get('NonExisting')).toThrowError(errorMsg);
      });

      it('should throw when trying to instantiate a cyclic dependency', () => {
        expect(() => createInjector([Car, {provide: Engine, useClass: CyclicEngine}]).get(Car))
            .toThrowError(/Cannot instantiate cyclic dependency! Car/g);
      });

      it('should support null values', () => {
        const injector = createInjector([{provide: 'null', useValue: null}]);
        expect(injector.get('null')).toBe(null);
      });


      describe('child', () => {
        it('should load instances from parent injector', () => {
          const parent = createInjector([Engine]);
          const child = createInjector([], parent);

          const engineFromParent = parent.get(Engine);
          const engineFromChild = child.get(Engine);

          expect(engineFromChild).toBe(engineFromParent);
        });

        it('should not use the child providers when resolving the dependencies of a parent provider',
           () => {
             const parent = createInjector([Car, Engine]);
             const child = createInjector([{provide: Engine, useClass: TurboEngine}], parent);

             const carFromChild = child.get(Car);
             expect(carFromChild.engine).toBeAnInstanceOf(Engine);
           });

        it('should create new instance in a child injector', () => {
          const parent = createInjector([Engine]);
          const child = createInjector([{provide: Engine, useClass: TurboEngine}], parent);

          const engineFromParent = parent.get(Engine);
          const engineFromChild = child.get(Engine);

          expect(engineFromParent).not.toBe(engineFromChild);
          expect(engineFromChild).toBeAnInstanceOf(TurboEngine);
        });

      });

      describe('depedency resolution', () => {
        describe('@Self()', () => {
          it('should return a dependency from self', () => {
            const inj = createInjector([
              Engine,
              {provide: Car, useFactory: (e: Engine) => new Car(e), deps: [[Engine, new Self()]]}
            ]);

            expect(inj.get(Car)).toBeAnInstanceOf(Car);
          });
        });

        describe('default', () => {
          it('should not skip self', () => {
            const parent = createInjector([Engine]);
            const child = createInjector(
                [
                  {provide: Engine, useClass: TurboEngine},
                  {provide: Car, useFactory: (e: Engine) => new Car(e), deps: [Engine]}
                ],
                parent);

            expect(child.get(Car).engine).toBeAnInstanceOf(TurboEngine);
          });
        });
      });

      describe('lifecycle', () => {
        it('should instantiate modules eagerly', () => {
          let created = false;

          @NgModule()
          class ImportedModule {
            constructor() { created = true; }
          }

          @NgModule({imports: [ImportedModule]})
          class SomeModule {
          }

          createModule(SomeModule);

          expect(created).toBe(true);
        });

        it('should instantiate providers that are not used by a module lazily', () => {
          let created = false;

          createInjector([{
            provide: 'someToken',
            useFactory: () => {
              created = true;
              return true;
            }
          }]);

          expect(created).toBe(false);
        });

        it('should support ngOnDestroy on any provider', () => {
          let destroyed = false;

          class SomeInjectable {
            ngOnDestroy() { destroyed = true; }
          }

          @NgModule({providers: [SomeInjectable]})
          class SomeModule {
            // Inject SomeInjectable to make it eager...
            constructor(i: SomeInjectable) {}
          }

          const moduleRef = createModule(SomeModule);
          expect(destroyed).toBe(false);
          moduleRef.destroy();
          expect(destroyed).toBe(true);
        });

        it('should support ngOnDestroy for lazy providers', () => {
          let created = false;
          let destroyed = false;

          class SomeInjectable {
            constructor() { created = true; }
            ngOnDestroy() { destroyed = true; }
          }

          @NgModule({providers: [SomeInjectable]})
          class SomeModule {
          }

          let moduleRef = createModule(SomeModule);
          expect(created).toBe(false);
          expect(destroyed).toBe(false);

          // no error if the provider was not yet created
          moduleRef.destroy();
          expect(created).toBe(false);
          expect(destroyed).toBe(false);

          moduleRef = createModule(SomeModule);
          moduleRef.injector.get(SomeInjectable);
          expect(created).toBe(true);
          moduleRef.destroy();
          expect(destroyed).toBe(true);
        });
      });

      describe('imported and exported modules', () => {
        it('should add the providers of imported modules', () => {
          @NgModule({providers: [{provide: 'token1', useValue: 'imported'}]})
          class ImportedModule {
          }

          @NgModule({imports: [ImportedModule]})
          class SomeModule {
          }

          const injector = createModule(SomeModule).injector;

          expect(injector.get(SomeModule)).toBeAnInstanceOf(SomeModule);
          expect(injector.get(ImportedModule)).toBeAnInstanceOf(ImportedModule);
          expect(injector.get('token1')).toBe('imported');
        });


        it('should add the providers of imported ModuleWithProviders', () => {
          @NgModule()
          class ImportedModule {
          }

          @NgModule({
            imports: [
              {ngModule: ImportedModule, providers: [{provide: 'token1', useValue: 'imported'}]}
            ]
          })
          class SomeModule {
          }

          const injector = createModule(SomeModule).injector;

          expect(injector.get(SomeModule)).toBeAnInstanceOf(SomeModule);
          expect(injector.get(ImportedModule)).toBeAnInstanceOf(ImportedModule);
          expect(injector.get('token1')).toBe('imported');
        });

        it('should overwrite the providers of imported modules', () => {
          @NgModule({providers: [{provide: 'token1', useValue: 'imported'}]})
          class ImportedModule {
          }

          @NgModule(
              {providers: [{provide: 'token1', useValue: 'direct'}], imports: [ImportedModule]})
          class SomeModule {
          }

          const injector = createModule(SomeModule).injector;
          expect(injector.get('token1')).toBe('direct');
        });


        it('should overwrite the providers of imported ModuleWithProviders', () => {
          @NgModule()
          class ImportedModule {
          }

          @NgModule({
            providers: [{provide: 'token1', useValue: 'direct'}],
            imports: [
              {ngModule: ImportedModule, providers: [{provide: 'token1', useValue: 'imported'}]}
            ]
          })
          class SomeModule {
          }

          const injector = createModule(SomeModule).injector;
          expect(injector.get('token1')).toBe('direct');
        });

        it('should overwrite the providers of imported modules on the second import level', () => {
          @NgModule({providers: [{provide: 'token1', useValue: 'imported'}]})
          class ImportedModuleLevel2 {
          }

          @NgModule({
            providers: [{provide: 'token1', useValue: 'direct'}],
            imports: [ImportedModuleLevel2]
          })
          class ImportedModuleLevel1 {
          }

          @NgModule({imports: [ImportedModuleLevel1]})
          class SomeModule {
          }

          const injector = createModule(SomeModule).injector;
          expect(injector.get('token1')).toBe('direct');
        });

        it('should add the providers of exported modules', () => {
          @NgModule({providers: [{provide: 'token1', useValue: 'exported'}]})
          class ExportedValue {
          }

          @NgModule({exports: [ExportedValue]})
          class SomeModule {
          }

          const injector = createModule(SomeModule).injector;

          expect(injector.get(SomeModule)).toBeAnInstanceOf(SomeModule);
          expect(injector.get(ExportedValue)).toBeAnInstanceOf(ExportedValue);
          expect(injector.get('token1')).toBe('exported');
        });

        it('should overwrite the providers of exported modules', () => {
          @NgModule({providers: [{provide: 'token1', useValue: 'exported'}]})
          class ExportedModule {
          }

          @NgModule(
              {providers: [{provide: 'token1', useValue: 'direct'}], exports: [ExportedModule]})
          class SomeModule {
          }

          const injector = createModule(SomeModule).injector;
          expect(injector.get('token1')).toBe('direct');
        });

        it('should overwrite the providers of imported modules by following imported modules',
           () => {
             @NgModule({providers: [{provide: 'token1', useValue: 'imported1'}]})
             class ImportedModule1 {
             }

             @NgModule({providers: [{provide: 'token1', useValue: 'imported2'}]})
             class ImportedModule2 {
             }

             @NgModule({imports: [ImportedModule1, ImportedModule2]})
             class SomeModule {
             }

             const injector = createModule(SomeModule).injector;
             expect(injector.get('token1')).toBe('imported2');
           });

        it('should overwrite the providers of exported modules by following exported modules',
           () => {
             @NgModule({providers: [{provide: 'token1', useValue: 'exported1'}]})
             class ExportedModule1 {
             }

             @NgModule({providers: [{provide: 'token1', useValue: 'exported2'}]})
             class ExportedModule2 {
             }

             @NgModule({exports: [ExportedModule1, ExportedModule2]})
             class SomeModule {
             }

             const injector = createModule(SomeModule).injector;
             expect(injector.get('token1')).toBe('exported2');
           });

        it('should overwrite the providers of imported modules by exported modules', () => {
          @NgModule({providers: [{provide: 'token1', useValue: 'imported'}]})
          class ImportedModule {
          }

          @NgModule({providers: [{provide: 'token1', useValue: 'exported'}]})
          class ExportedModule {
          }

          @NgModule({imports: [ImportedModule], exports: [ExportedModule]})
          class SomeModule {
          }

          const injector = createModule(SomeModule).injector;
          expect(injector.get('token1')).toBe('exported');
        });

        it('should not overwrite the providers if a module was already used on the same level',
           () => {
             @NgModule({providers: [{provide: 'token1', useValue: 'imported1'}]})
             class ImportedModule1 {
             }

             @NgModule({providers: [{provide: 'token1', useValue: 'imported2'}]})
             class ImportedModule2 {
             }

             @NgModule({imports: [ImportedModule1, ImportedModule2, ImportedModule1]})
             class SomeModule {
             }

             const injector = createModule(SomeModule).injector;
             expect(injector.get('token1')).toBe('imported2');
           });

        it('should not overwrite the providers if a module was already used on a child level',
           () => {
             @NgModule({providers: [{provide: 'token1', useValue: 'imported1'}]})
             class ImportedModule1 {
             }

             @NgModule({imports: [ImportedModule1]})
             class ImportedModule3 {
             }

             @NgModule({providers: [{provide: 'token1', useValue: 'imported2'}]})
             class ImportedModule2 {
             }

             @NgModule({imports: [ImportedModule3, ImportedModule2, ImportedModule1]})
             class SomeModule {
             }

             const injector = createModule(SomeModule).injector;
             expect(injector.get('token1')).toBe('imported2');
           });

        it('should throw when given invalid providers in an imported ModuleWithProviders', () => {
          @NgModule()
          class ImportedModule1 {
          }

          @NgModule({imports: [{ngModule: ImportedModule1, providers: [<any>'broken']}]})
          class SomeModule {
          }

          expect(() => createModule(SomeModule).injector)
              .toThrowError(
                  `Invalid provider for the NgModule 'ImportedModule1' - only instances of Provider and Type are allowed, got: [?broken?]`);
        });
      });

      describe('tree shakable providers', () => {
        modifiedInIvy('Ivy and VE have different internal fields to access providers')
            .it('definition should not persist across NgModuleRef instances', () => {
              @NgModule()
              class SomeModule {
              }

              class Bar {
<<<<<<< HEAD
                static ngInjectableDef: ɵɵInjectableDef<Bar> = ɵɵdefineInjectable({
=======
                static ɵprov: ɵɵInjectableDef<Bar> = ɵɵdefineInjectable({
>>>>>>> ae0253f3
                  token: Bar,
                  factory: () => new Bar(),
                  providedIn: SomeModule,
                });
              }

              const factory = createModuleFactory(SomeModule);
              const ngModuleRef1 = factory.create(null);

              // Inject a tree shakeable provider token.
              ngModuleRef1.injector.get(Bar);

              // Tree Shakeable provider definition should get added to the NgModule data.
              const providerDef1 =
                  (ngModuleRef1 as NgModuleData)._def.providersByKey[tokenKey(Bar)];
              expect(providerDef1).not.toBeUndefined();

              // Instantiate the same module. The tree shakeable provider
              // definition should not already be present.
              const ngModuleRef2 = factory.create(null);
              const providerDef2 =
                  (ngModuleRef2 as NgModuleData)._def.providersByKey[tokenKey(Bar)];
              expect(providerDef2).toBeUndefined();
            });

        onlyInIvy(`Ivy and VE have different internal fields to access providers`)
            .it('definition should not persist across NgModuleRef instances', () => {
              @NgModule()
              class SomeModule {
              }

              class Bar {
<<<<<<< HEAD
                static ngInjectableDef: ɵɵInjectableDef<Bar> = ɵɵdefineInjectable({
=======
                static ɵprov: ɵɵInjectableDef<Bar> = ɵɵdefineInjectable({
>>>>>>> ae0253f3
                  token: Bar,
                  factory: () => new Bar(),
                  providedIn: SomeModule,
                });
              }

              const factory = createModuleFactory(SomeModule);
              const ngModuleRef1 = factory.create(null);

              // Inject a tree shakeable provider token.
              ngModuleRef1.injector.get(Bar);

              // Tree Shakeable provider definition should be available.
              const providerDef1 = (ngModuleRef1 as any)._r3Injector.records.get(Bar);
              expect(providerDef1).not.toBeUndefined();

              // Instantiate the same module. The tree shakeable provider definition should not be
              // present.
              const ngModuleRef2 = factory.create(null);
              const providerDef2 = (ngModuleRef2 as any)._r3Injector.records.get(Bar);
              expect(providerDef2).toBeUndefined();
            });
      });
    });
  });
}<|MERGE_RESOLUTION|>--- conflicted
+++ resolved
@@ -1387,11 +1387,7 @@
               }
 
               class Bar {
-<<<<<<< HEAD
-                static ngInjectableDef: ɵɵInjectableDef<Bar> = ɵɵdefineInjectable({
-=======
                 static ɵprov: ɵɵInjectableDef<Bar> = ɵɵdefineInjectable({
->>>>>>> ae0253f3
                   token: Bar,
                   factory: () => new Bar(),
                   providedIn: SomeModule,
@@ -1424,11 +1420,7 @@
               }
 
               class Bar {
-<<<<<<< HEAD
-                static ngInjectableDef: ɵɵInjectableDef<Bar> = ɵɵdefineInjectable({
-=======
                 static ɵprov: ɵɵInjectableDef<Bar> = ɵɵdefineInjectable({
->>>>>>> ae0253f3
                   token: Bar,
                   factory: () => new Bar(),
                   providedIn: SomeModule,
