[
  {
    "name": "ACTIVE_INDEX"
  },
  {
    "name": "BLOOM_MASK"
  },
  {
    "name": "CHILD_HEAD"
  },
  {
    "name": "CHILD_TAIL"
  },
  {
    "name": "CLEAN_PROMISE"
  },
  {
    "name": "CONTAINER_HEADER_OFFSET"
  },
  {
    "name": "CONTEXT"
  },
  {
    "name": "ChangeDetectionStrategy"
  },
  {
    "name": "DECLARATION_COMPONENT_VIEW"
  },
  {
    "name": "DECLARATION_VIEW"
  },
  {
    "name": "DOCUMENT"
  },
  {
    "name": "EMPTY_ARRAY"
  },
  {
    "name": "EMPTY_OBJ"
  },
  {
    "name": "FLAGS"
  },
  {
    "name": "HEADER_OFFSET"
  },
  {
    "name": "HOST"
  },
  {
    "name": "INJECTOR"
  },
  {
    "name": "INJECTOR_BLOOM_PARENT_SIZE"
  },
  {
    "name": "MONKEY_PATCH_KEY_NAME"
  },
  {
    "name": "MOVED_VIEWS"
  },
  {
    "name": "NATIVE"
  },
  {
    "name": "NEXT"
  },
  {
    "name": "NG_COMP_DEF"
  },
  {
    "name": "NG_DIR_DEF"
  },
  {
    "name": "NG_ELEMENT_ID"
  },
  {
    "name": "NG_FACTORY_DEF"
  },
  {
    "name": "NG_PIPE_DEF"
  },
  {
    "name": "NO_CHANGE"
  },
  {
    "name": "NO_PARENT_INJECTOR"
  },
  {
    "name": "NodeInjectorFactory"
  },
  {
    "name": "PARENT"
  },
  {
    "name": "PARENT_INJECTOR"
  },
  {
    "name": "PREORDER_HOOK_FLAGS"
  },
  {
    "name": "RENDERER"
  },
  {
    "name": "RENDERER_FACTORY"
  },
  {
    "name": "SANITIZER"
  },
  {
    "name": "TVIEW"
  },
  {
    "name": "TYPE"
  },
  {
    "name": "T_HOST"
  },
  {
    "name": "ViewEncapsulation"
  },
  {
    "name": "__global"
  },
  {
<<<<<<< HEAD
    "name": "__global"
  },
  {
=======
>>>>>>> ae0253f3
    "name": "__globalThis"
  },
  {
    "name": "__self"
  },
  {
<<<<<<< HEAD
    "name": "__values"
=======
    "name": "__window"
>>>>>>> ae0253f3
  },
  {
    "name": "__window"
  },
  {
    "name": "_global"
  },
  {
    "name": "_renderCompCount"
  },
  {
    "name": "addHostBindingsToExpandoInstructions"
  },
  {
    "name": "addToViewTree"
  },
  {
    "name": "allocLFrame"
  },
  {
    "name": "appendChild"
  },
  {
    "name": "attachPatchData"
  },
  {
    "name": "baseResolveDirective"
  },
  {
    "name": "bloomAdd"
  },
  {
    "name": "callHook"
  },
  {
    "name": "callHooks"
  },
  {
    "name": "computeStaticStyling"
  },
  {
    "name": "concatStringsWithSpace"
  },
  {
    "name": "createLFrame"
  },
  {
    "name": "createLView"
  },
  {
    "name": "createRootComponent"
  },
  {
    "name": "createRootComponentView"
  },
  {
    "name": "createRootContext"
  },
  {
    "name": "createTNode"
  },
  {
    "name": "createTNodeAtIndex"
  },
  {
    "name": "createTView"
  },
  {
    "name": "createTextNode"
  },
  {
    "name": "createViewBlueprint"
  },
  {
    "name": "defaultScheduler"
  },
  {
    "name": "diPublicInInjector"
  },
  {
    "name": "domRendererFactory3"
  },
  {
    "name": "enterDI"
  },
  {
    "name": "enterView"
  },
  {
    "name": "executeCheckHooks"
  },
  {
    "name": "executeInitAndCheckHooks"
  },
  {
    "name": "executeTemplate"
  },
  {
    "name": "executeViewQueryFn"
  },
  {
    "name": "extractDirectiveDef"
  },
  {
    "name": "extractPipeDef"
  },
  {
    "name": "generateExpandoInstructionBlock"
  },
  {
    "name": "getBeforeNodeForView"
  },
  {
    "name": "getCheckNoChangesMode"
  },
  {
    "name": "getClosureSafeProperty"
  },
  {
    "name": "getComponentDef"
  },
  {
    "name": "getComponentLViewByIndex"
  },
  {
    "name": "getContainerRenderParent"
  },
  {
    "name": "getDirectiveDef"
  },
  {
<<<<<<< HEAD
    "name": "getHighestElementOrICUContainer"
=======
    "name": "getDocument"
  },
  {
    "name": "getFactoryDef"
>>>>>>> ae0253f3
  },
  {
    "name": "getFirstNativeNode"
  },
  {
    "name": "getInjectorIndex"
  },
  {
    "name": "getIsParent"
  },
  {
    "name": "getLContainer"
  },
  {
    "name": "getLView"
  },
  {
    "name": "getLViewParent"
  },
  {
    "name": "getNativeAnchorNode"
  },
  {
    "name": "getNativeByTNode"
  },
  {
    "name": "getNodeInjectable"
  },
  {
    "name": "getOrCreateNodeInjectorForNode"
  },
  {
    "name": "getOrCreateTComponentView"
  },
  {
    "name": "getOrCreateTNode"
  },
  {
    "name": "getParentInjectorIndex"
  },
  {
    "name": "getParentInjectorLocation"
  },
  {
    "name": "getParentInjectorView"
  },
  {
    "name": "getParentInjectorViewOffset"
  },
  {
    "name": "getPipeDef"
  },
  {
    "name": "getPreviousOrParentTNode"
  },
  {
    "name": "getRenderParent"
  },
  {
    "name": "getSelectedIndex"
  },
  {
    "name": "getTView"
  },
  {
    "name": "growHostVarsSpace"
  },
  {
    "name": "hasParentInjector"
  },
  {
    "name": "includeViewProviders"
  },
  {
    "name": "incrementInitPhaseFlags"
  },
  {
    "name": "initTNodeFlags"
  },
  {
    "name": "insertBloom"
  },
  {
    "name": "instantiateRootComponent"
  },
  {
    "name": "instructionState"
  },
  {
    "name": "invertObject"
  },
  {
    "name": "invokeHostBindingsInCreationMode"
  },
  {
    "name": "isAnimationProp"
  },
  {
    "name": "isComponentDef"
  },
  {
    "name": "isFactory"
  },
  {
    "name": "isLContainer"
  },
  {
    "name": "isLView"
  },
  {
    "name": "isProceduralRenderer"
  },
  {
    "name": "leaveDI"
  },
  {
    "name": "leaveView"
  },
  {
    "name": "locateHostElement"
  },
  {
    "name": "markAsComponentHost"
  },
  {
    "name": "nativeAppendChild"
  },
  {
    "name": "nativeAppendOrInsertBefore"
  },
  {
    "name": "nativeInsertBefore"
  },
  {
    "name": "nativeParentNode"
  },
  {
    "name": "nextNgElementId"
  },
  {
    "name": "noSideEffects"
  },
  {
    "name": "refreshChildComponents"
  },
  {
    "name": "refreshComponent"
  },
  {
    "name": "refreshContentQueries"
  },
  {
    "name": "refreshDynamicEmbeddedViews"
  },
  {
    "name": "refreshTransplantedViews"
  },
  {
    "name": "refreshView"
  },
  {
    "name": "registerPreOrderHooks"
  },
  {
    "name": "renderChildComponents"
  },
  {
    "name": "renderComponent"
  },
  {
    "name": "renderComponent"
  },
  {
    "name": "renderStringify"
  },
  {
    "name": "renderView"
  },
  {
    "name": "resetPreOrderHookFlags"
  },
  {
<<<<<<< HEAD
    "name": "selectInternal"
  },
  {
    "name": "setActiveHostElement"
  },
  {
    "name": "setBindingRoot"
  },
  {
    "name": "setCachedStylingContext"
=======
    "name": "selectIndexInternal"
>>>>>>> ae0253f3
  },
  {
    "name": "setBindingIndex"
  },
  {
    "name": "setBindingRootForHostBindings"
  },
  {
    "name": "setCurrentQueryIndex"
  },
  {
    "name": "setHostBindingsByExecutingExpandoInstructions"
  },
  {
    "name": "setIncludeViewProviders"
  },
  {
    "name": "setInjectImplementation"
  },
  {
    "name": "setPreviousOrParentTNode"
  },
  {
    "name": "setSelectedIndex"
  },
  {
    "name": "setUpAttributes"
  },
  {
    "name": "stringifyForError"
  },
  {
    "name": "syncViewWithBlueprint"
  },
  {
    "name": "unwrapRNode"
  },
  {
    "name": "viewAttachedToChangeDetector"
  },
  {
    "name": "writeDirectClass"
  },
  {
    "name": "writeDirectStyle"
  },
  {
    "name": "ɵɵdefineComponent"
  },
  {
    "name": "ɵɵtext"
  }
]<|MERGE_RESOLUTION|>--- conflicted
+++ resolved
@@ -123,26 +123,13 @@
     "name": "__global"
   },
   {
-<<<<<<< HEAD
-    "name": "__global"
-  },
-  {
-=======
->>>>>>> ae0253f3
     "name": "__globalThis"
   },
   {
     "name": "__self"
   },
   {
-<<<<<<< HEAD
-    "name": "__values"
-=======
     "name": "__window"
->>>>>>> ae0253f3
-  },
-  {
-    "name": "__window"
   },
   {
     "name": "_global"
@@ -271,14 +258,10 @@
     "name": "getDirectiveDef"
   },
   {
-<<<<<<< HEAD
-    "name": "getHighestElementOrICUContainer"
-=======
     "name": "getDocument"
   },
   {
     "name": "getFactoryDef"
->>>>>>> ae0253f3
   },
   {
     "name": "getFirstNativeNode"
@@ -461,20 +444,7 @@
     "name": "resetPreOrderHookFlags"
   },
   {
-<<<<<<< HEAD
-    "name": "selectInternal"
-  },
-  {
-    "name": "setActiveHostElement"
-  },
-  {
-    "name": "setBindingRoot"
-  },
-  {
-    "name": "setCachedStylingContext"
-=======
     "name": "selectIndexInternal"
->>>>>>> ae0253f3
   },
   {
     "name": "setBindingIndex"
