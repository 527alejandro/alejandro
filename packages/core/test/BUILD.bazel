load("//tools:defaults.bzl", "jasmine_node_test", "karma_web_test_suite", "ts_library")
load("//tools/circular_dependency_test:index.bzl", "circular_dependency_test")

package(default_visibility = ["//visibility:public"])

circular_dependency_test(
    name = "circular_deps_test",
    entry_point = "angular/packages/core/index.js",
    deps = ["//packages/core"],
)

circular_dependency_test(
    name = "testing_circular_deps_test",
    entry_point = "angular/packages/core/testing/index.js",
    deps = ["//packages/core/testing"],
)

ts_library(
    name = "test_lib",
    testonly = True,
    srcs = glob(
        ["**/*.ts"],
        exclude = [
            "**/*_node_only_spec.ts",
        ],
    ),
    # Visible to //:saucelabs_unit_tests_poc target
    visibility = ["//:__pkg__"],
    deps = [
        "//packages/animations",
        "//packages/animations/browser",
        "//packages/animations/browser/testing",
        "//packages/common",
        "//packages/common/locales",
        "//packages/compiler",
        "//packages/compiler/testing",
        "//packages/core",
        "//packages/core/src/di/interface",
        "//packages/core/src/interface",
        "//packages/core/src/reflection",
        "//packages/core/src/util",
        "//packages/core/testing",
        "//packages/localize/init",
        "//packages/platform-browser",
        "//packages/platform-browser-dynamic",
        "//packages/platform-browser/animations",
        "//packages/platform-browser/testing",
        "//packages/private/testing",
        "//packages/router",
        "//packages/router/testing",
        "//packages/zone.js/lib:zone_d_ts",
        "@npm//rxjs",
    ],
)

ts_library(
    name = "test_node_only_lib",
    testonly = True,
    srcs = glob(["**/*_node_only_spec.ts"]),
    deps = [
        ":test_lib",
        "//packages/compiler",
        "//packages/compiler/testing",
        "//packages/core",
        "//packages/core/src/compiler",
        "//packages/core/testing",
        "//packages/platform-server",
        "//packages/platform-server/testing",
        "//packages/private/testing",
    ],
)

jasmine_node_test(
    name = "test",
<<<<<<< HEAD
    bootstrap = ["angular/tools/testing/init_node_spec.js"],
=======
    bootstrap = ["//tools/testing:node_es5"],
>>>>>>> ae0253f3
    shard_count = 4,
    deps = [
        ":test_lib",
        ":test_node_only_lib",
        "//packages/platform-server",
        "//packages/platform-server/testing",
        "//packages/zone.js/lib:zone_d_ts",
        "@npm//base64-js",
        "@npm//source-map",
    ],
)

karma_web_test_suite(
    name = "test_web",
    deps = [
        ":test_lib",
    ],
)<|MERGE_RESOLUTION|>--- conflicted
+++ resolved
@@ -72,11 +72,7 @@
 
 jasmine_node_test(
     name = "test",
-<<<<<<< HEAD
-    bootstrap = ["angular/tools/testing/init_node_spec.js"],
-=======
     bootstrap = ["//tools/testing:node_es5"],
->>>>>>> ae0253f3
     shard_count = 4,
     deps = [
         ":test_lib",
