/**
 * @license
 * Copyright Google LLC All Rights Reserved.
 *
 * Use of this source code is governed by an MIT-style license that can be
 * found in the LICENSE file at https://angular.io/license
 */

<<<<<<< HEAD
import {
  Component as _Component,
  ComponentFactoryResolver,
  ElementRef,
  Injectable as _Injectable,
  InjectFlags,
  InjectionToken,
  InjectorType,
  Provider,
  RendererFactory2,
  ViewContainerRef,
  ɵNgModuleDef as NgModuleDef,
  ɵɵdefineInjectable,
  ɵɵdefineInjector,
  ɵɵinject,
} from "../../src/core";
import { forwardRef } from "../../src/di/forward_ref";
import { createInjector } from "../../src/di/r3_injector";
import {
  injectComponentFactoryResolver,
  ɵɵdefineComponent,
  ɵɵdefineDirective,
  ɵɵdirectiveInject,
  ɵɵelement,
  ɵɵelementEnd,
  ɵɵelementStart,
  ɵɵProvidersFeature,
  ɵɵtext,
  ɵɵtextInterpolate1,
} from "../../src/render3/index";
import { RenderFlags } from "../../src/render3/interfaces/definition";
import { NgModuleFactory } from "../../src/render3/ng_module_ref";
import { getInjector } from "../../src/render3/util/discovery_utils";

import { getRendererFactory2 } from "./imported_renderer2";
import { ComponentFixture } from "./render_util";

const Component: typeof _Component = function (...args: any[]): any {
=======
import {Component as _Component, ComponentFactoryResolver, ElementRef, Injectable as _Injectable, InjectFlags, InjectionToken, InjectorType, Provider, RendererFactory2, Type, ViewContainerRef, ɵNgModuleDef as NgModuleDef, ɵɵdefineInjectable, ɵɵdefineInjector, ɵɵinject} from '../../src/core';
import {forwardRef} from '../../src/di/forward_ref';
import {createInjector} from '../../src/di/r3_injector';
import {injectComponentFactoryResolver, ɵɵdefineComponent, ɵɵdefineDirective, ɵɵdirectiveInject, ɵɵelement, ɵɵelementEnd, ɵɵelementStart, ɵɵgetInheritedFactory, ɵɵProvidersFeature, ɵɵtext, ɵɵtextInterpolate1} from '../../src/render3/index';
import {RenderFlags} from '../../src/render3/interfaces/definition';
import {NgModuleFactory} from '../../src/render3/ng_module_ref';
import {getInjector} from '../../src/render3/util/discovery_utils';

import {getRendererFactory2} from './imported_renderer2';
import {ComponentFixture} from './render_util';

const Component: typeof _Component = function(...args: any[]): any {
>>>>>>> 243824ef
  // In test we use @Component for documentation only so it's safe to mock out the implementation.
  return () => undefined;
} as any;
const Injectable: typeof _Injectable = function (...args: any[]): any {
  // In test we use @Injectable for documentation only so it's safe to mock out the implementation.
  return () => undefined;
} as any;

describe("providers", () => {
  describe("should support all types of Provider:", () => {
    abstract class Greeter {
      abstract greet: string;
    }

    const GREETER = new InjectionToken<Greeter>("greeter");

    class GreeterClass implements Greeter {
      greet = "Class";
    }

    class GreeterDeps implements Greeter {
      constructor(public greet: string) {}
    }

    class GreeterBuiltInDeps implements Greeter {
      public greet: string;
      constructor(private message: string, private elementRef: ElementRef) {
        this.greet =
          this.message + " from " + this.elementRef.nativeElement.tagName;
      }
    }

    class GreeterProvider {
      provide() {
        return "Provided";
      }
    }

    @Injectable()
    class GreeterInj implements Greeter {
      public greet: string;
      constructor(private provider: GreeterProvider) {
        this.greet = this.provider.provide();
      }

      static ɵprov = ɵɵdefineInjectable({
        token: GreeterInj,
        factory: () => new GreeterInj(ɵɵinject(GreeterProvider as any)),
      });
    }

    it("TypeProvider", () => {
      expectProvidersScenario({
        parent: {
          providers: [GreeterClass],
          componentAssertion: () => {
            expect(ɵɵdirectiveInject(GreeterClass).greet).toEqual("Class");
          },
        },
      });
    });

    it("ValueProvider", () => {
      expectProvidersScenario({
        parent: {
          providers: [{ provide: GREETER, useValue: { greet: "Value" } }],
          componentAssertion: () => {
            expect(ɵɵdirectiveInject(GREETER).greet).toEqual("Value");
          },
        },
      });
    });

    it("ClassProvider", () => {
      expectProvidersScenario({
        parent: {
          providers: [{ provide: GREETER, useClass: GreeterClass }],
          componentAssertion: () => {
            expect(ɵɵdirectiveInject(GREETER).greet).toEqual("Class");
          },
        },
      });
    });

    it("ExistingProvider", () => {
      expectProvidersScenario({
        parent: {
          providers: [
            GreeterClass,
            { provide: GREETER, useExisting: GreeterClass },
          ],
          componentAssertion: () => {
            expect(ɵɵdirectiveInject(GREETER).greet).toEqual("Class");
          },
        },
      });
    });

    it("FactoryProvider", () => {
      expectProvidersScenario({
        parent: {
          providers: [
            GreeterClass,
            { provide: GREETER, useFactory: () => new GreeterClass() },
          ],
          componentAssertion: () => {
            expect(ɵɵdirectiveInject(GREETER).greet).toEqual("Class");
          },
        },
      });
    });

    const MESSAGE = new InjectionToken<string>("message");

    it("ClassProvider with deps", () => {
      expectProvidersScenario({
        parent: {
          providers: [
            { provide: MESSAGE, useValue: "Message" },
            { provide: GREETER, useClass: GreeterDeps, deps: [MESSAGE] },
          ],
          componentAssertion: () => {
            expect(ɵɵdirectiveInject(GREETER).greet).toEqual("Message");
          },
        },
      });
    });

    it("ClassProvider with built-in deps", () => {
      expectProvidersScenario({
        parent: {
          providers: [
            { provide: MESSAGE, useValue: "Message" },
            {
              provide: GREETER,
              useClass: GreeterBuiltInDeps,
              deps: [MESSAGE, ElementRef],
            },
          ],
          componentAssertion: () => {
            expect(ɵɵdirectiveInject(GREETER).greet).toEqual(
              "Message from PARENT"
            );
          },
        },
      });
    });

    it("FactoryProvider with deps", () => {
      expectProvidersScenario({
        parent: {
          providers: [
            { provide: MESSAGE, useValue: "Message" },
            {
              provide: GREETER,
              useFactory: (msg: string) => new GreeterDeps(msg),
              deps: [MESSAGE],
            },
          ],
          componentAssertion: () => {
            expect(ɵɵdirectiveInject(GREETER).greet).toEqual("Message");
          },
        },
      });
    });

    it("FactoryProvider with built-in deps", () => {
      expectProvidersScenario({
        parent: {
          providers: [
            { provide: MESSAGE, useValue: "Message" },
            {
              provide: GREETER,
              useFactory: (msg: string, elementRef: ElementRef) =>
                new GreeterBuiltInDeps(msg, elementRef),
              deps: [MESSAGE, ElementRef],
            },
          ],
          componentAssertion: () => {
            expect(ɵɵdirectiveInject(GREETER).greet).toEqual(
              "Message from PARENT"
            );
          },
        },
      });
    });

    it("ClassProvider with injectable", () => {
      expectProvidersScenario({
        parent: {
          providers: [
            GreeterProvider,
            { provide: GREETER, useClass: GreeterInj },
          ],
          componentAssertion: () => {
            expect(ɵɵdirectiveInject(GREETER).greet).toEqual("Provided");
          },
        },
      });
    });

    describe("forwardRef", () => {
      it("forwardRef resolves later", (done) => {
        setTimeout(() => {
          expectProvidersScenario({
            parent: {
              providers: [forwardRef(() => ForLater)],
              componentAssertion: () => {
                expect(
                  ɵɵdirectiveInject(ForLater) instanceof ForLater
                ).toBeTruthy();
              },
            },
          });
          done();
        }, 0);
      });

      class ForLater {}

      // The following test that forwardRefs are called, so we don't search for an anon fn
      it("ValueProvider wrapped in forwardRef", () => {
        expectProvidersScenario({
          parent: {
            providers: [
              {
                provide: GREETER,
                useValue: forwardRef(() => {
                  return { greet: "Value" };
                }),
              },
            ],
            componentAssertion: () => {
              expect(ɵɵdirectiveInject(GREETER).greet).toEqual("Value");
            },
          },
        });
      });

      it("ClassProvider wrapped in forwardRef", () => {
        expectProvidersScenario({
          parent: {
            providers: [
              { provide: GREETER, useClass: forwardRef(() => GreeterClass) },
            ],
            componentAssertion: () => {
              expect(ɵɵdirectiveInject(GREETER).greet).toEqual("Class");
            },
          },
        });
      });

      it("ExistingProvider wrapped in forwardRef", () => {
        expectProvidersScenario({
          parent: {
            providers: [
              GreeterClass,
              { provide: GREETER, useExisting: forwardRef(() => GreeterClass) },
            ],
            componentAssertion: () => {
              expect(ɵɵdirectiveInject(GREETER).greet).toEqual("Class");
            },
          },
        });
      });

      it("@Inject annotation wrapped in forwardRef", () => {
        // @Inject(forwardRef(() => GREETER))
        expectProvidersScenario({
          parent: {
            providers: [{ provide: GREETER, useValue: { greet: "Value" } }],
            componentAssertion: () => {
              expect(
                ɵɵdirectiveInject(forwardRef(() => GREETER)).greet
              ).toEqual("Value");
            },
          },
        });
      });
    });
  });

  /*
   * All tests below assume this structure:
   * ```
   * <parent>
   *   <#VIEW#>
   *     <view-child>
   *     </view-child>
   *   </#VIEW#>
   *   <content-child>
   *   </content-child>
   * </parent>
   * ```
   */

  describe("override rules:", () => {
    it("directiveProviders should override providers", () => {
      expectProvidersScenario({
        parent: {
          providers: [{ provide: String, useValue: "Message 1" }],
          directiveProviders: [{ provide: String, useValue: "Message 2" }],
          componentAssertion: () => {
            expect(ɵɵdirectiveInject(String)).toEqual("Message 2");
          },
        },
      });
    });

    it("viewProviders should override providers", () => {
      expectProvidersScenario({
        parent: {
          providers: [{ provide: String, useValue: "Message 1" }],
          viewProviders: [{ provide: String, useValue: "Message 2" }],
          componentAssertion: () => {
            expect(ɵɵdirectiveInject(String)).toEqual("Message 2");
          },
        },
      });
    });

    it("viewProviders should override directiveProviders", () => {
      expectProvidersScenario({
        parent: {
          directiveProviders: [{ provide: String, useValue: "Message 1" }],
          viewProviders: [{ provide: String, useValue: "Message 2" }],
          componentAssertion: () => {
            expect(ɵɵdirectiveInject(String)).toEqual("Message 2");
          },
        },
      });
    });

    it("last declared directive should override other directives", () => {
      expectProvidersScenario({
        parent: {
          directive2Providers: [{ provide: String, useValue: "Message 1" }],
          directiveProviders: [{ provide: String, useValue: "Message 2" }],
          componentAssertion: () => {
            expect(ɵɵdirectiveInject(String)).toEqual("Message 2");
          },
        },
      });
    });

    it("last provider should override previous one in component providers", () => {
      expectProvidersScenario({
        parent: {
          providers: [
            { provide: String, useValue: "Message 1" },
            { provide: String, useValue: "Message 2" },
          ],
          componentAssertion: () => {
            expect(ɵɵdirectiveInject(String)).toEqual("Message 2");
          },
        },
      });
    });

    it("last provider should override previous one in component view providers", () => {
      expectProvidersScenario({
        parent: {
          viewProviders: [
            { provide: String, useValue: "Message 1" },
            { provide: String, useValue: "Message 2" },
          ],
          componentAssertion: () => {
            expect(ɵɵdirectiveInject(String)).toEqual("Message 2");
          },
        },
      });
    });

    it("last provider should override previous one in directive providers", () => {
      expectProvidersScenario({
        parent: {
          directiveProviders: [
            { provide: String, useValue: "Message 1" },
            { provide: String, useValue: "Message 2" },
          ],
          componentAssertion: () => {
            expect(ɵɵdirectiveInject(String)).toEqual("Message 2");
          },
        },
      });
    });
  });

  describe("single", () => {
    class MyModule {
      static ɵinj = ɵɵdefineInjector({
        factory: () => new MyModule(),
        providers: [{ provide: String, useValue: "From module" }],
      });
    }

    describe("without directives", () => {
      it("should work without providers nor viewProviders in component", () => {
        expectProvidersScenario({
          parent: {
            componentAssertion: () => {
              expect(ɵɵdirectiveInject(String)).toEqual("From module");
            },
            directiveAssertion: () => {
              expect(ɵɵdirectiveInject(String)).toEqual("From module");
            },
          },
          viewChild: {
            componentAssertion: () => {
              expect(ɵɵdirectiveInject(String)).toEqual("From module");
            },
            directiveAssertion: () => {
              expect(ɵɵdirectiveInject(String)).toEqual("From module");
            },
          },
          contentChild: {
            componentAssertion: () => {
              expect(ɵɵdirectiveInject(String)).toEqual("From module");
            },
            directiveAssertion: () => {
              expect(ɵɵdirectiveInject(String)).toEqual("From module");
            },
          },
          ngModule: MyModule,
        });
      });

      it("should work with only providers in component", () => {
        expectProvidersScenario({
          parent: {
            providers: [{ provide: String, useValue: "From providers" }],
            componentAssertion: () => {
              expect(ɵɵdirectiveInject(String)).toEqual("From providers");
            },
            directiveAssertion: () => {
              expect(ɵɵdirectiveInject(String)).toEqual("From providers");
            },
          },
          viewChild: {
            componentAssertion: () => {
              expect(ɵɵdirectiveInject(String)).toEqual("From providers");
            },
            directiveAssertion: () => {
              expect(ɵɵdirectiveInject(String)).toEqual("From providers");
            },
          },
          contentChild: {
            componentAssertion: () => {
              expect(ɵɵdirectiveInject(String)).toEqual("From providers");
            },
            directiveAssertion: () => {
              expect(ɵɵdirectiveInject(String)).toEqual("From providers");
            },
          },
          ngModule: MyModule,
        });
      });

      it("should work with only viewProviders in component", () => {
        expectProvidersScenario({
          parent: {
            viewProviders: [
              { provide: String, useValue: "From viewProviders" },
            ],
            componentAssertion: () => {
              expect(ɵɵdirectiveInject(String)).toEqual("From viewProviders");
            },
            directiveAssertion: () => {
              expect(ɵɵdirectiveInject(String)).toEqual("From module");
            },
          },
          viewChild: {
            componentAssertion: () => {
              expect(ɵɵdirectiveInject(String)).toEqual("From viewProviders");
            },
            directiveAssertion: () => {
              expect(ɵɵdirectiveInject(String)).toEqual("From viewProviders");
            },
          },
          contentChild: {
            componentAssertion: () => {
              expect(ɵɵdirectiveInject(String)).toEqual("From module");
            },
            directiveAssertion: () => {
              expect(ɵɵdirectiveInject(String)).toEqual("From module");
            },
          },
          ngModule: MyModule,
        });
      });

      it("should work with both providers and viewProviders in component", () => {
        expectProvidersScenario({
          parent: {
            providers: [{ provide: String, useValue: "From providers" }],
            viewProviders: [
              { provide: String, useValue: "From viewProviders" },
            ],
            componentAssertion: () => {
              expect(ɵɵdirectiveInject(String)).toEqual("From viewProviders");
            },
            directiveAssertion: () => {
              expect(ɵɵdirectiveInject(String)).toEqual("From providers");
            },
          },
          viewChild: {
            componentAssertion: () => {
              expect(ɵɵdirectiveInject(String)).toEqual("From viewProviders");
            },
            directiveAssertion: () => {
              expect(ɵɵdirectiveInject(String)).toEqual("From viewProviders");
            },
          },
          contentChild: {
            componentAssertion: () => {
              expect(ɵɵdirectiveInject(String)).toEqual("From providers");
            },
            directiveAssertion: () => {
              expect(ɵɵdirectiveInject(String)).toEqual("From providers");
            },
          },
          ngModule: MyModule,
        });
      });
    });

    describe("with directives (order in ɵcmp.directives matters)", () => {
      it("should work without providers nor viewProviders in component", () => {
        expectProvidersScenario({
          parent: {
            directiveProviders: [
              { provide: String, useValue: "From directive" },
            ],
            directive2Providers: [{ provide: String, useValue: "Never" }],
            componentAssertion: () => {
              expect(ɵɵdirectiveInject(String)).toEqual("From directive");
            },
            directiveAssertion: () => {
              expect(ɵɵdirectiveInject(String)).toEqual("From directive");
            },
          },
          viewChild: {
            componentAssertion: () => {
              expect(ɵɵdirectiveInject(String)).toEqual("From directive");
            },
            directiveAssertion: () => {
              expect(ɵɵdirectiveInject(String)).toEqual("From directive");
            },
          },
          contentChild: {
            componentAssertion: () => {
              expect(ɵɵdirectiveInject(String)).toEqual("From directive");
            },
            directiveAssertion: () => {
              expect(ɵɵdirectiveInject(String)).toEqual("From directive");
            },
          },
          ngModule: MyModule,
        });
      });

      it("should work with only providers in component", () => {
        expectProvidersScenario({
          parent: {
            providers: [{ provide: String, useValue: "From providers" }],
            directiveProviders: [
              { provide: String, useValue: "From directive" },
            ],
            directive2Providers: [{ provide: String, useValue: "Never" }],
            componentAssertion: () => {
              expect(ɵɵdirectiveInject(String)).toEqual("From directive");
            },
            directiveAssertion: () => {
              expect(ɵɵdirectiveInject(String)).toEqual("From directive");
            },
          },
          viewChild: {
            componentAssertion: () => {
              expect(ɵɵdirectiveInject(String)).toEqual("From directive");
            },
            directiveAssertion: () => {
              expect(ɵɵdirectiveInject(String)).toEqual("From directive");
            },
          },
          contentChild: {
            componentAssertion: () => {
              expect(ɵɵdirectiveInject(String)).toEqual("From directive");
            },
            directiveAssertion: () => {
              expect(ɵɵdirectiveInject(String)).toEqual("From directive");
            },
          },
          ngModule: MyModule,
        });
      });

      it("should work with only viewProviders in component", () => {
        expectProvidersScenario({
          parent: {
            viewProviders: [
              { provide: String, useValue: "From viewProviders" },
            ],
            directiveProviders: [
              { provide: String, useValue: "From directive" },
            ],
            directive2Providers: [{ provide: String, useValue: "Never" }],
            componentAssertion: () => {
              expect(ɵɵdirectiveInject(String)).toEqual("From viewProviders");
            },
            directiveAssertion: () => {
              expect(ɵɵdirectiveInject(String)).toEqual("From directive");
            },
          },
          viewChild: {
            componentAssertion: () => {
              expect(ɵɵdirectiveInject(String)).toEqual("From viewProviders");
            },
            directiveAssertion: () => {
              expect(ɵɵdirectiveInject(String)).toEqual("From viewProviders");
            },
          },
          contentChild: {
            componentAssertion: () => {
              expect(ɵɵdirectiveInject(String)).toEqual("From directive");
            },
            directiveAssertion: () => {
              expect(ɵɵdirectiveInject(String)).toEqual("From directive");
            },
          },
          ngModule: MyModule,
        });
      });

      it("should work with both providers and viewProviders in component", () => {
        expectProvidersScenario({
          parent: {
            providers: [{ provide: String, useValue: "From providers" }],
            viewProviders: [
              { provide: String, useValue: "From viewProviders" },
            ],
            directiveProviders: [
              { provide: String, useValue: "From directive" },
            ],
            directive2Providers: [{ provide: String, useValue: "Never" }],
            componentAssertion: () => {
              expect(ɵɵdirectiveInject(String)).toEqual("From viewProviders");
            },
            directiveAssertion: () => {
              expect(ɵɵdirectiveInject(String)).toEqual("From directive");
            },
          },
          viewChild: {
            componentAssertion: () => {
              expect(ɵɵdirectiveInject(String)).toEqual("From viewProviders");
            },
            directiveAssertion: () => {
              expect(ɵɵdirectiveInject(String)).toEqual("From viewProviders");
            },
          },
          contentChild: {
            componentAssertion: () => {
              expect(ɵɵdirectiveInject(String)).toEqual("From directive");
            },
            directiveAssertion: () => {
              expect(ɵɵdirectiveInject(String)).toEqual("From directive");
            },
          },
          ngModule: MyModule,
        });
      });
    });
  });

  describe("multi", () => {
    class MyModule {
      static ɵinj = ɵɵdefineInjector({
        factory: () => new MyModule(),
        providers: [{ provide: String, useValue: "From module", multi: true }],
      });
    }

    describe("without directives", () => {
      it("should work without providers nor viewProviders in component", () => {
        expectProvidersScenario({
          parent: {
            componentAssertion: () => {
              expect(ɵɵdirectiveInject(String)).toEqual(["From module"]);
            },
            directiveAssertion: () => {
              expect(ɵɵdirectiveInject(String)).toEqual(["From module"]);
            },
          },
          viewChild: {
            componentAssertion: () => {
              expect(ɵɵdirectiveInject(String)).toEqual(["From module"]);
            },
            directiveAssertion: () => {
              expect(ɵɵdirectiveInject(String)).toEqual(["From module"]);
            },
          },
          contentChild: {
            componentAssertion: () => {
              expect(ɵɵdirectiveInject(String)).toEqual(["From module"]);
            },
            directiveAssertion: () => {
              expect(ɵɵdirectiveInject(String)).toEqual(["From module"]);
            },
          },
          ngModule: MyModule,
        });
      });

      it("should work with only providers in component", () => {
        expectProvidersScenario({
          parent: {
            providers: [
              { provide: String, useValue: "From providers", multi: true },
            ],
            componentAssertion: () => {
              expect(ɵɵdirectiveInject(String)).toEqual(["From providers"]);
            },
            directiveAssertion: () => {
              expect(ɵɵdirectiveInject(String)).toEqual(["From providers"]);
            },
          },
          viewChild: {
            componentAssertion: () => {
              expect(ɵɵdirectiveInject(String)).toEqual(["From providers"]);
            },
            directiveAssertion: () => {
              expect(ɵɵdirectiveInject(String)).toEqual(["From providers"]);
            },
          },
          contentChild: {
            componentAssertion: () => {
              expect(ɵɵdirectiveInject(String)).toEqual(["From providers"]);
            },
            directiveAssertion: () => {
              expect(ɵɵdirectiveInject(String)).toEqual(["From providers"]);
            },
          },
          ngModule: MyModule,
        });
      });

      it("should work with only viewProviders in component", () => {
        expectProvidersScenario({
          parent: {
            viewProviders: [
              { provide: String, useValue: "From viewProviders", multi: true },
            ],
            componentAssertion: () => {
              expect(ɵɵdirectiveInject(String)).toEqual(["From viewProviders"]);
            },
            directiveAssertion: () => {
              expect(ɵɵdirectiveInject(String)).toEqual(["From module"]);
            },
          },
          viewChild: {
            componentAssertion: () => {
              expect(ɵɵdirectiveInject(String)).toEqual(["From viewProviders"]);
            },
            directiveAssertion: () => {
              expect(ɵɵdirectiveInject(String)).toEqual(["From viewProviders"]);
            },
          },
          contentChild: {
            componentAssertion: () => {
              expect(ɵɵdirectiveInject(String)).toEqual(["From module"]);
            },
            directiveAssertion: () => {
              expect(ɵɵdirectiveInject(String)).toEqual(["From module"]);
            },
          },
          ngModule: MyModule,
        });
      });

      it("should work with both providers and viewProviders in component", () => {
        expectProvidersScenario({
          parent: {
            providers: [
              { provide: String, useValue: "From providers", multi: true },
            ],
            viewProviders: [
              { provide: String, useValue: "From viewProviders", multi: true },
            ],
            componentAssertion: () => {
              expect(ɵɵdirectiveInject(String)).toEqual([
                "From providers",
                "From viewProviders",
              ]);
            },
            directiveAssertion: () => {
              expect(ɵɵdirectiveInject(String)).toEqual(["From providers"]);
            },
          },
          viewChild: {
            componentAssertion: () => {
              expect(ɵɵdirectiveInject(String)).toEqual([
                "From providers",
                "From viewProviders",
              ]);
            },
            directiveAssertion: () => {
              expect(ɵɵdirectiveInject(String)).toEqual([
                "From providers",
                "From viewProviders",
              ]);
            },
          },
          contentChild: {
            componentAssertion: () => {
              expect(ɵɵdirectiveInject(String)).toEqual(["From providers"]);
            },
            directiveAssertion: () => {
              expect(ɵɵdirectiveInject(String)).toEqual(["From providers"]);
            },
          },
          ngModule: MyModule,
        });
      });
    });

    describe("with directives (order in ɵcmp.directives matters)", () => {
      it("should work without providers nor viewProviders in component", () => {
        expectProvidersScenario({
          parent: {
            directiveProviders: [
              { provide: String, useValue: "From directive 1", multi: true },
            ],
            directive2Providers: [
              { provide: String, useValue: "From directive 2", multi: true },
            ],
            componentAssertion: () => {
              expect(ɵɵdirectiveInject(String)).toEqual([
                "From directive 2",
                "From directive 1",
              ]);
            },
            directiveAssertion: () => {
              expect(ɵɵdirectiveInject(String)).toEqual([
                "From directive 2",
                "From directive 1",
              ]);
            },
          },
          viewChild: {
            componentAssertion: () => {
              expect(ɵɵdirectiveInject(String)).toEqual([
                "From directive 2",
                "From directive 1",
              ]);
            },
            directiveAssertion: () => {
              expect(ɵɵdirectiveInject(String)).toEqual([
                "From directive 2",
                "From directive 1",
              ]);
            },
          },
          contentChild: {
            componentAssertion: () => {
              expect(ɵɵdirectiveInject(String)).toEqual([
                "From directive 2",
                "From directive 1",
              ]);
            },
            directiveAssertion: () => {
              expect(ɵɵdirectiveInject(String)).toEqual([
                "From directive 2",
                "From directive 1",
              ]);
            },
          },
          ngModule: MyModule,
        });
      });

      it("should work with only providers in component", () => {
        expectProvidersScenario({
          parent: {
            providers: [
              { provide: String, useValue: "From providers", multi: true },
            ],
            directiveProviders: [
              { provide: String, useValue: "From directive 1", multi: true },
            ],
            directive2Providers: [
              { provide: String, useValue: "From directive 2", multi: true },
            ],
            componentAssertion: () => {
              expect(ɵɵdirectiveInject(String)).toEqual([
                "From providers",
                "From directive 2",
                "From directive 1",
              ]);
            },
            directiveAssertion: () => {
              expect(ɵɵdirectiveInject(String)).toEqual([
                "From providers",
                "From directive 2",
                "From directive 1",
              ]);
            },
          },
          viewChild: {
            componentAssertion: () => {
              expect(ɵɵdirectiveInject(String)).toEqual([
                "From providers",
                "From directive 2",
                "From directive 1",
              ]);
            },
            directiveAssertion: () => {
              expect(ɵɵdirectiveInject(String)).toEqual([
                "From providers",
                "From directive 2",
                "From directive 1",
              ]);
            },
          },
          contentChild: {
            componentAssertion: () => {
              expect(ɵɵdirectiveInject(String)).toEqual([
                "From providers",
                "From directive 2",
                "From directive 1",
              ]);
            },
            directiveAssertion: () => {
              expect(ɵɵdirectiveInject(String)).toEqual([
                "From providers",
                "From directive 2",
                "From directive 1",
              ]);
            },
          },
          ngModule: MyModule,
        });
      });

      it("should work with only viewProviders in component", () => {
        expectProvidersScenario({
          parent: {
            viewProviders: [
              { provide: String, useValue: "From viewProviders", multi: true },
            ],
            directiveProviders: [
              { provide: String, useValue: "From directive 1", multi: true },
            ],
            directive2Providers: [
              { provide: String, useValue: "From directive 2", multi: true },
            ],
            componentAssertion: () => {
              expect(ɵɵdirectiveInject(String)).toEqual([
                "From viewProviders",
                "From directive 2",
                "From directive 1",
              ]);
            },
            directiveAssertion: () => {
              expect(ɵɵdirectiveInject(String)).toEqual([
                "From directive 2",
                "From directive 1",
              ]);
            },
          },
          viewChild: {
            componentAssertion: () => {
              expect(ɵɵdirectiveInject(String)).toEqual([
                "From viewProviders",
                "From directive 2",
                "From directive 1",
              ]);
            },
            directiveAssertion: () => {
              expect(ɵɵdirectiveInject(String)).toEqual([
                "From viewProviders",
                "From directive 2",
                "From directive 1",
              ]);
            },
          },
          contentChild: {
            componentAssertion: () => {
              expect(ɵɵdirectiveInject(String)).toEqual([
                "From directive 2",
                "From directive 1",
              ]);
            },
            directiveAssertion: () => {
              expect(ɵɵdirectiveInject(String)).toEqual([
                "From directive 2",
                "From directive 1",
              ]);
            },
          },
          ngModule: MyModule,
        });
      });

      it("should work with both providers and viewProviders in component", () => {
        expectProvidersScenario({
          parent: {
            providers: [
              { provide: String, useValue: "From providers", multi: true },
            ],
            viewProviders: [
              { provide: String, useValue: "From viewProviders", multi: true },
            ],
            directiveProviders: [
              { provide: String, useValue: "From directive 1", multi: true },
            ],
            directive2Providers: [
              { provide: String, useValue: "From directive 2", multi: true },
            ],
            componentAssertion: () => {
              expect(ɵɵdirectiveInject(String)).toEqual([
                "From providers",
                "From viewProviders",
                "From directive 2",
                "From directive 1",
              ]);
            },
            directiveAssertion: () => {
              expect(ɵɵdirectiveInject(String)).toEqual([
                "From providers",
                "From directive 2",
                "From directive 1",
              ]);
            },
          },
          viewChild: {
            componentAssertion: () => {
              expect(ɵɵdirectiveInject(String)).toEqual([
                "From providers",
                "From viewProviders",
                "From directive 2",
                "From directive 1",
              ]);
            },
            directiveAssertion: () => {
              expect(ɵɵdirectiveInject(String)).toEqual([
                "From providers",
                "From viewProviders",
                "From directive 2",
                "From directive 1",
              ]);
            },
          },
          contentChild: {
            componentAssertion: () => {
              expect(ɵɵdirectiveInject(String)).toEqual([
                "From providers",
                "From directive 2",
                "From directive 1",
              ]);
            },
            directiveAssertion: () => {
              expect(ɵɵdirectiveInject(String)).toEqual([
                "From providers",
                "From directive 2",
                "From directive 1",
              ]);
            },
          },
          ngModule: MyModule,
        });
      });
    });
  });

  describe("tree-shakable injectables", () => {
    it("should work with root", () => {
      @Injectable({ providedIn: "root" })
      class FooForRoot {
        static ɵprov = ɵɵdefineInjectable({
          token: FooForRoot,
          factory: () => new FooForRoot(),
          providedIn: "root",
        });
      }

      expectProvidersScenario({
        parent: {
          componentAssertion: () => {
            expect(
              ɵɵdirectiveInject(FooForRoot) instanceof FooForRoot
            ).toBeTruthy();
          },
        },
      });
    });

    it("should work with a module", () => {
      class MyModule {
        static ɵinj = ɵɵdefineInjector({
          factory: () => new MyModule(),
          providers: [{ provide: String, useValue: "From module" }],
        });
      }

      @Injectable({ providedIn: MyModule })
      class FooForModule {
        static ɵprov = ɵɵdefineInjectable({
          token: FooForModule,
          factory: () => new FooForModule(),
          providedIn: MyModule,
        });
      }

      expectProvidersScenario({
        parent: {
          componentAssertion: () => {
            expect(
              ɵɵdirectiveInject(FooForModule) instanceof FooForModule
            ).toBeTruthy();
          },
        },
        ngModule: MyModule,
      });
    });
  });

  describe("- dynamic components dependency resolution", () => {
    let hostComponent: HostComponent | null = null;

    @Component({
      template: `{{ s }}`,
    })
    class EmbeddedComponent {
      constructor(private s: String) {}

      static ɵfac = () => new EmbeddedComponent(ɵɵdirectiveInject(String));
      static ɵcmp = ɵɵdefineComponent({
        type: EmbeddedComponent,
        selectors: [["embedded-cmp"]],
        decls: 1,
        vars: 1,
        template: (rf: RenderFlags, cmp: EmbeddedComponent) => {
          if (rf & RenderFlags.Create) {
            ɵɵtext(0);
          }
          if (rf & RenderFlags.Update) {
            ɵɵtextInterpolate1("", cmp.s, "");
          }
        },
      });
    }

    @Component({
      template: `foo`,
      providers: [{ provide: String, useValue: "From host component" }],
    })
    class HostComponent {
      constructor(
        public vcref: ViewContainerRef,
        public cfr: ComponentFactoryResolver
      ) {}

      static ɵfac = () =>
        (hostComponent = new HostComponent(
          ɵɵdirectiveInject(ViewContainerRef as any),
          injectComponentFactoryResolver()
        ));

      static ɵcmp = ɵɵdefineComponent({
        type: HostComponent,
        selectors: [["host-cmp"]],
        decls: 1,
        vars: 0,
        template: (rf: RenderFlags, cmp: HostComponent) => {
          if (rf & RenderFlags.Create) {
            ɵɵtext(0, "foo");
          }
        },
        features: [
          ɵɵProvidersFeature([
            { provide: String, useValue: "From host component" },
          ]),
        ],
      });
    }

    @Component({
      template: `<host-cmp></host-cmp>`,
      providers: [{ provide: String, useValue: "From app component" }],
    })
    class AppComponent {
      constructor() {}

      static ɵfac = () => new AppComponent();
      static ɵcmp = ɵɵdefineComponent({
        type: AppComponent,
        selectors: [["app-cmp"]],
        decls: 1,
        vars: 0,
        template: (rf: RenderFlags, cmp: AppComponent) => {
          if (rf & RenderFlags.Create) {
            ɵɵelement(0, "host-cmp");
          }
        },
        features: [
          ɵɵProvidersFeature([
            { provide: String, useValue: "From app component" },
          ]),
        ],
        directives: [HostComponent],
      });
    }

    it("should not cross the root view boundary, and use the root view injector", () => {
      const fixture = new ComponentFixture(AppComponent);
      expect(fixture.html).toEqual("<host-cmp>foo</host-cmp>");

      hostComponent!.vcref.createComponent(
        hostComponent!.cfr.resolveComponentFactory(EmbeddedComponent),
        undefined,
        {
          get: (token: any, notFoundValue?: any) => {
            return token === String
              ? "From custom root view injector"
              : notFoundValue;
          },
        }
      );
      fixture.update();
      expect(fixture.html).toEqual(
        "<host-cmp>foo</host-cmp><embedded-cmp>From custom root view injector</embedded-cmp>"
      );
    });

    it("should not cross the root view boundary, and use the module injector if no root view injector", () => {
      const fixture = new ComponentFixture(AppComponent);
      expect(fixture.html).toEqual("<host-cmp>foo</host-cmp>");

      class MyAppModule {
        static ɵinj = ɵɵdefineInjector({
          factory: () => new MyAppModule(),
          imports: [],
          providers: [
            {
              provide: RendererFactory2,
              useValue: getRendererFactory2(document),
            },
            { provide: String, useValue: "From module injector" },
          ],
        });
        static ɵmod: NgModuleDef<any> = { bootstrap: [] } as any;
      }
      const myAppModuleFactory = new NgModuleFactory(MyAppModule);
      const ngModuleRef = myAppModuleFactory.create(null);

      hostComponent!.vcref.createComponent(
        hostComponent!.cfr.resolveComponentFactory(EmbeddedComponent),
        undefined,
        { get: (token: any, notFoundValue?: any) => notFoundValue },
        undefined,
        ngModuleRef
      );
      fixture.update();
      expect(fixture.html).toMatch(
        /<host-cmp>foo<\/host-cmp><embedded-cmp _h-[a-z]+-c(\d+)="">From module injector<\/embedded-cmp>/
      );
    });

    it("should cross the root view boundary to the parent of the host, thanks to the default root view injector", () => {
      const fixture = new ComponentFixture(AppComponent);
      expect(fixture.html).toEqual("<host-cmp>foo</host-cmp>");

      hostComponent!.vcref.createComponent(
        hostComponent!.cfr.resolveComponentFactory(EmbeddedComponent)
      );
      fixture.update();
      expect(fixture.html).toEqual(
        "<host-cmp>foo</host-cmp><embedded-cmp>From app component</embedded-cmp>"
      );
    });
  });

  describe("deps boundary:", () => {
    it("the deps of a token declared in providers should not be resolved with tokens from viewProviders", () => {
      @Injectable()
      class MyService {
        constructor(public value: String) {}

        static ɵprov = ɵɵdefineInjectable({
          token: MyService,
          factory: () => new MyService(ɵɵinject(String)),
        });
      }

      expectProvidersScenario({
        parent: {
          providers: [MyService, { provide: String, useValue: "providers" }],
          viewProviders: [{ provide: String, useValue: "viewProviders" }],
          componentAssertion: () => {
            expect(ɵɵdirectiveInject(String)).toEqual("viewProviders");
            expect(ɵɵdirectiveInject(MyService).value).toEqual("providers");
          },
        },
      });
    });

    it("should make sure that parent service does not see overrides in child directives", () => {
      class Greeter {
        static ɵprov = ɵɵdefineInjectable({
          token: Greeter,
          factory: () => new Greeter(ɵɵinject(String)),
        });
        constructor(public greeting: String) {}
      }

      expectProvidersScenario({
        parent: {
          providers: [Greeter, { provide: String, useValue: "parent" }],
        },
        viewChild: {
          providers: [{ provide: String, useValue: "view" }],
          componentAssertion: () => {
            expect(ɵɵdirectiveInject(Greeter).greeting).toEqual("parent");
          },
        },
      });
    });
  });

  describe("injection flags", () => {
    class MyModule {
      static ɵinj = ɵɵdefineInjector({
        factory: () => new MyModule(),
        providers: [{ provide: String, useValue: "Module" }],
      });
    }
    it("should not fall through to ModuleInjector if flags limit the scope", () => {
      expectProvidersScenario({
        ngModule: MyModule,
        parent: {
          componentAssertion: () => {
            expect(ɵɵdirectiveInject(String)).toEqual("Module");
            expect(
              ɵɵdirectiveInject(String, InjectFlags.Optional | InjectFlags.Self)
            ).toBeNull();
            expect(
              ɵɵdirectiveInject(String, InjectFlags.Optional | InjectFlags.Host)
            ).toBeNull();
          },
        },
      });
    });
  });

  describe("from a node without injector", () => {
    abstract class Some {
      abstract location: String;
    }

    class SomeInj implements Some {
      constructor(public location: String) {}

      static ɵprov = ɵɵdefineInjectable({
        token: SomeInj,
        factory: () => new SomeInj(ɵɵinject(String)),
      });
    }

    @Component({
      template: `<p></p>`,
      providers: [{ provide: String, useValue: "From my component" }],
      viewProviders: [{ provide: Number, useValue: 123 }],
    })
    class MyComponent {
      constructor() {}

      static ɵfac = () => new MyComponent();
      static ɵcmp = ɵɵdefineComponent({
        type: MyComponent,
        selectors: [["my-cmp"]],
        decls: 1,
        vars: 0,
        template: (rf: RenderFlags, cmp: MyComponent) => {
          if (rf & RenderFlags.Create) {
            ɵɵelement(0, "p");
          }
        },
        features: [
          ɵɵProvidersFeature(
            [{ provide: String, useValue: "From my component" }],
            [{ provide: Number, useValue: 123 }]
          ),
        ],
      });
    }

    @Component({
      template: `<my-cmp></my-cmp>`,
      providers: [
        { provide: String, useValue: "From app component" },
        { provide: Some, useClass: SomeInj },
      ],
    })
    class AppComponent {
      constructor() {}

      static ɵfac = () => new AppComponent();
      static ɵcmp = ɵɵdefineComponent({
        type: AppComponent,
        selectors: [["app-cmp"]],
        decls: 1,
        vars: 0,
        template: (rf: RenderFlags, cmp: AppComponent) => {
          if (rf & RenderFlags.Create) {
            ɵɵelement(0, "my-cmp");
          }
        },
        features: [
          ɵɵProvidersFeature([
            { provide: String, useValue: "From app component" },
            { provide: Some, useClass: SomeInj },
          ]),
        ],
        directives: [MyComponent],
      });
    }

    it("should work from within the template", () => {
      const fixture = new ComponentFixture(AppComponent);
      expect(fixture.html).toEqual("<my-cmp><p></p></my-cmp>");

      const p = fixture.hostElement.querySelector("p");
      const injector = getInjector(p as any);
      expect(injector.get(Number)).toEqual(123);
      expect(injector.get(String)).toEqual("From my component");
      expect(injector.get(Some).location).toEqual("From app component");
    });

    it("should work from the host of the component", () => {
      const fixture = new ComponentFixture(AppComponent);
      expect(fixture.html).toEqual("<my-cmp><p></p></my-cmp>");

      const myCmp = fixture.hostElement.querySelector("my-cmp");
      const injector = getInjector(myCmp as any);
      expect(injector.get(Number)).toEqual(123);
      expect(injector.get(String)).toEqual("From my component");
      expect(injector.get(Some).location).toEqual("From app component");
    });
  });

  // Note: these tests check the behavior of `getInheritedFactory` specifically.
  // Since `getInheritedFactory` is only generated in AOT, the tests can't be
  // ported directly to TestBed while running in JIT mode.
  describe('getInheritedFactory on class with custom decorator', () => {
    function addFoo() {
      return (constructor: Type<any>): any => {
        const decoratedClass = class Extender extends constructor { foo = 'bar'; };

        // On IE10 child classes don't inherit static properties by default. If we detect
        // such a case, try to account for it so the tests are consistent between browsers.
        if (Object.getPrototypeOf(decoratedClass) !== constructor) {
          decoratedClass.prototype = constructor.prototype;
        }

        return decoratedClass;
      };
    }

    it('should find the correct factories if a parent class has a custom decorator', () => {
      class GrandParent {
        static ɵfac = function GrandParent_Factory() {};
      }

      @addFoo()
      class Parent extends GrandParent {
        static ɵfac = function Parent_Factory() {};
      }

      class Child extends Parent {
        static ɵfac = function Child_Factory() {};
      }

      expect(ɵɵgetInheritedFactory(Child).name).toBe('Parent_Factory');
      expect(ɵɵgetInheritedFactory(Parent).name).toBe('GrandParent_Factory');
      expect(ɵɵgetInheritedFactory(GrandParent).name).toBeFalsy();
    });

    it('should find the correct factories if a child class has a custom decorator', () => {
      class GrandParent {
        static ɵfac = function GrandParent_Factory() {};
      }

      class Parent extends GrandParent {
        static ɵfac = function Parent_Factory() {};
      }

      @addFoo()
      class Child extends Parent {
        static ɵfac = function Child_Factory() {};
      }

      expect(ɵɵgetInheritedFactory(Child).name).toBe('Parent_Factory');
      expect(ɵɵgetInheritedFactory(Parent).name).toBe('GrandParent_Factory');
      expect(ɵɵgetInheritedFactory(GrandParent).name).toBeFalsy();
    });

    it('should find the correct factories if a grandparent class has a custom decorator', () => {
      @addFoo()
      class GrandParent {
        static ɵfac = function GrandParent_Factory() {};
      }

      class Parent extends GrandParent {
        static ɵfac = function Parent_Factory() {};
      }

      class Child extends Parent {
        static ɵfac = function Child_Factory() {};
      }

      expect(ɵɵgetInheritedFactory(Child).name).toBe('Parent_Factory');
      expect(ɵɵgetInheritedFactory(Parent).name).toBe('GrandParent_Factory');
      expect(ɵɵgetInheritedFactory(GrandParent).name).toBeFalsy();
    });

    it('should find the correct factories if all classes have a custom decorator', () => {
      @addFoo()
      class GrandParent {
        static ɵfac = function GrandParent_Factory() {};
      }

      @addFoo()
      class Parent extends GrandParent {
        static ɵfac = function Parent_Factory() {};
      }

      @addFoo()
      class Child extends Parent {
        static ɵfac = function Child_Factory() {};
      }

      expect(ɵɵgetInheritedFactory(Child).name).toBe('Parent_Factory');
      expect(ɵɵgetInheritedFactory(Parent).name).toBe('GrandParent_Factory');
      expect(ɵɵgetInheritedFactory(GrandParent).name).toBeFalsy();
    });

    it('should find the correct factories if parent and grandparent classes have a custom decorator',
       () => {
         @addFoo()
         class GrandParent {
           static ɵfac = function GrandParent_Factory() {};
         }

         @addFoo()
         class Parent extends GrandParent {
           static ɵfac = function Parent_Factory() {};
         }

         class Child extends Parent {
           static ɵfac = function Child_Factory() {};
         }

         expect(ɵɵgetInheritedFactory(Child).name).toBe('Parent_Factory');
         expect(ɵɵgetInheritedFactory(Parent).name).toBe('GrandParent_Factory');
         expect(ɵɵgetInheritedFactory(GrandParent).name).toBeFalsy();
       });
  });
});

interface ComponentTest {
  providers?: Provider[];
  viewProviders?: Provider[];
  directiveProviders?: Provider[];
  directive2Providers?: Provider[];
  directiveAssertion?: () => void;
  componentAssertion?: () => void;
}

function expectProvidersScenario(defs: {
  app?: ComponentTest;
  parent?: ComponentTest;
  viewChild?: ComponentTest;
  contentChild?: ComponentTest;
  ngModule?: InjectorType<any>;
}): void {
  function testComponentInjection<T>(
    def: ComponentTest | undefined,
    instance: T
  ): T {
    if (def) {
      def.componentAssertion && def.componentAssertion();
    }
    return instance;
  }

  function testDirectiveInjection<T>(
    def: ComponentTest | undefined,
    instance: T
  ): T {
    if (def) {
      def.directiveAssertion && def.directiveAssertion();
    }
    return instance;
  }

  class ViewChildComponent {
    static ɵfac = () =>
      testComponentInjection(defs.viewChild, new ViewChildComponent());
    static ɵcmp = ɵɵdefineComponent({
      type: ViewChildComponent,
      selectors: [["view-child"]],
      decls: 1,
      vars: 0,
      template: function (fs: RenderFlags, ctx: ViewChildComponent) {
        if (fs & RenderFlags.Create) {
          ɵɵtext(0, "view-child");
        }
      },
      features: defs.viewChild && [
        ɵɵProvidersFeature(
          defs.viewChild.providers || [],
          defs.viewChild.viewProviders || []
        ),
      ],
    });
  }

  class ViewChildDirective {
    static ɵfac = () =>
      testDirectiveInjection(defs.viewChild, new ViewChildDirective());
    static ɵdir = ɵɵdefineDirective({
      type: ViewChildDirective,
      selectors: [["view-child"]],
      features: defs.viewChild && [
        ɵɵProvidersFeature(defs.viewChild.directiveProviders || []),
      ],
    });
  }

  class ContentChildComponent {
    static ɵfac = () => {
      return testComponentInjection(
        defs.contentChild,
        new ContentChildComponent()
      );
    };

    static ɵcmp = ɵɵdefineComponent({
      type: ContentChildComponent,
      selectors: [["content-child"]],
      decls: 1,
      vars: 0,
      template: function (fs: RenderFlags, ctx: ParentComponent) {
        if (fs & RenderFlags.Create) {
          ɵɵtext(0, "content-child");
        }
      },
      features: defs.contentChild && [
        ɵɵProvidersFeature(
          defs.contentChild.providers || [],
          defs.contentChild.viewProviders || []
        ),
      ],
    });
  }

  class ContentChildDirective {
    static ɵfac = () => {
      return testDirectiveInjection(
        defs.contentChild,
        new ContentChildDirective()
      );
    };

    static ɵdir = ɵɵdefineDirective({
      type: ContentChildDirective,
      selectors: [["content-child"]],
      features: defs.contentChild && [
        ɵɵProvidersFeature(defs.contentChild.directiveProviders || []),
      ],
    });
  }

  class ParentComponent {
    static ɵfac = () =>
      testComponentInjection(defs.parent, new ParentComponent());
    static ɵcmp = ɵɵdefineComponent({
      type: ParentComponent,
      selectors: [["parent"]],
      decls: 1,
      vars: 0,
      template: function (fs: RenderFlags, ctx: ParentComponent) {
        if (fs & RenderFlags.Create) {
          ɵɵelement(0, "view-child");
        }
      },
      features: defs.parent && [
        ɵɵProvidersFeature(
          defs.parent.providers || [],
          defs.parent.viewProviders || []
        ),
      ],
      directives: [ViewChildComponent, ViewChildDirective],
    });
  }

  class ParentDirective {
    static ɵfac = () =>
      testDirectiveInjection(defs.parent, new ParentDirective());
    static ɵdir = ɵɵdefineDirective({
      type: ParentDirective,
      selectors: [["parent"]],
      features: defs.parent && [
        ɵɵProvidersFeature(defs.parent.directiveProviders || []),
      ],
    });
  }

  class ParentDirective2 {
    static ɵfac = () =>
      testDirectiveInjection(defs.parent, new ParentDirective2());
    static ɵdir = ɵɵdefineDirective({
      type: ParentDirective2,
      selectors: [["parent"]],
      features: defs.parent && [
        ɵɵProvidersFeature(defs.parent.directive2Providers || []),
      ],
    });
  }

  class App {
    static ɵfac = () => testComponentInjection(defs.app, new App());
    static ɵcmp = ɵɵdefineComponent({
      type: App,
      selectors: [["app"]],
      decls: 2,
      vars: 0,
      template: function (fs: RenderFlags, ctx: App) {
        if (fs & RenderFlags.Create) {
          ɵɵelementStart(0, "parent");
          ɵɵelement(1, "content-child");
          ɵɵelementEnd();
        }
      },
      features: defs.app && [
        ɵɵProvidersFeature(
          defs.app.providers || [],
          defs.app.viewProviders || []
        ),
      ],
      directives: [
        ParentComponent,
        ParentDirective2,
        ParentDirective,
        ContentChildComponent,
        ContentChildDirective,
      ],
    });
  }

  const fixture = new ComponentFixture(App, {
    injector: defs.ngModule ? createInjector(defs.ngModule) : undefined,
  });
  expect(fixture.html).toEqual(
    "<parent><view-child>view-child</view-child></parent>"
  );
}<|MERGE_RESOLUTION|>--- conflicted
+++ resolved
@@ -6,46 +6,6 @@
  * found in the LICENSE file at https://angular.io/license
  */
 
-<<<<<<< HEAD
-import {
-  Component as _Component,
-  ComponentFactoryResolver,
-  ElementRef,
-  Injectable as _Injectable,
-  InjectFlags,
-  InjectionToken,
-  InjectorType,
-  Provider,
-  RendererFactory2,
-  ViewContainerRef,
-  ɵNgModuleDef as NgModuleDef,
-  ɵɵdefineInjectable,
-  ɵɵdefineInjector,
-  ɵɵinject,
-} from "../../src/core";
-import { forwardRef } from "../../src/di/forward_ref";
-import { createInjector } from "../../src/di/r3_injector";
-import {
-  injectComponentFactoryResolver,
-  ɵɵdefineComponent,
-  ɵɵdefineDirective,
-  ɵɵdirectiveInject,
-  ɵɵelement,
-  ɵɵelementEnd,
-  ɵɵelementStart,
-  ɵɵProvidersFeature,
-  ɵɵtext,
-  ɵɵtextInterpolate1,
-} from "../../src/render3/index";
-import { RenderFlags } from "../../src/render3/interfaces/definition";
-import { NgModuleFactory } from "../../src/render3/ng_module_ref";
-import { getInjector } from "../../src/render3/util/discovery_utils";
-
-import { getRendererFactory2 } from "./imported_renderer2";
-import { ComponentFixture } from "./render_util";
-
-const Component: typeof _Component = function (...args: any[]): any {
-=======
 import {Component as _Component, ComponentFactoryResolver, ElementRef, Injectable as _Injectable, InjectFlags, InjectionToken, InjectorType, Provider, RendererFactory2, Type, ViewContainerRef, ɵNgModuleDef as NgModuleDef, ɵɵdefineInjectable, ɵɵdefineInjector, ɵɵinject} from '../../src/core';
 import {forwardRef} from '../../src/di/forward_ref';
 import {createInjector} from '../../src/di/r3_injector';
@@ -58,7 +18,6 @@
 import {ComponentFixture} from './render_util';
 
 const Component: typeof _Component = function(...args: any[]): any {
->>>>>>> 243824ef
   // In test we use @Component for documentation only so it's safe to mock out the implementation.
   return () => undefined;
 } as any;
