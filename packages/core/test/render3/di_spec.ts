--- conflicted
+++ resolved
@@ -12,11 +12,7 @@
 
 import {ɵɵdefineComponent} from '../../src/render3/definition';
 import {bloomAdd, bloomHasToken, bloomHashBitOrFactory as bloomHash, getOrCreateNodeInjectorForNode} from '../../src/render3/di';
-<<<<<<< HEAD
-import {ɵɵcontainer, ɵɵcontainerRefreshEnd, ɵɵcontainerRefreshStart, ɵɵdefineDirective, ɵɵdirectiveInject, ɵɵelement, ɵɵelementEnd, ɵɵelementStart, ɵɵembeddedViewEnd, ɵɵembeddedViewStart, ɵɵinterpolation2, ɵɵprojection, ɵɵprojectionDef, ɵɵreference, ɵɵselect, ɵɵtext, ɵɵtextBinding, ɵɵtextInterpolate2} from '../../src/render3/index';
-=======
 import {ɵɵdefineDirective, ɵɵdirectiveInject, ɵɵelement, ɵɵelementEnd, ɵɵelementStart, ɵɵtext} from '../../src/render3/index';
->>>>>>> ae0253f3
 import {TNODE} from '../../src/render3/interfaces/injector';
 import {TNodeType} from '../../src/render3/interfaces/node';
 import {isProceduralRenderer} from '../../src/render3/interfaces/renderer';
@@ -37,135 +33,6 @@
           ɵɵdefineDirective({selectors: [['', 'dirB', '']], type: DirB, inputs: {value: 'value'}});
     }
 
-<<<<<<< HEAD
-    beforeEach(() => log = []);
-
-    /**
-     * This test needs to be moved to acceptance/di_spec.ts
-     * when Ivy compiler supports inline views.
-     */
-    it('should inject directives in the correct order in a for loop', () => {
-      class DirA {
-        constructor(dir: DirB) { log.push(`DirA (dep: ${dir.value})`); }
-
-        static ngDirectiveDef = ɵɵdefineDirective({
-          selectors: [['', 'dirA', '']],
-          type: DirA,
-          factory: () => new DirA(ɵɵdirectiveInject(DirB))
-        });
-      }
-
-      /**
-       * % for(let i = 0; i < 3; i++) {
-       *   <div dirA dirB></div>
-       * % }
-       */
-      const App = createComponent('app', function(rf: RenderFlags, ctx: any) {
-        if (rf & RenderFlags.Create) {
-          ɵɵcontainer(0);
-        }
-        if (rf & RenderFlags.Update) {
-          ɵɵcontainerRefreshStart(0);
-          {
-            for (let i = 0; i < 3; i++) {
-              if (ɵɵembeddedViewStart(0, 1, 0)) {
-                ɵɵelement(0, 'div', ['dirA', '', 'dirB', '']);
-              }
-              ɵɵembeddedViewEnd();
-            }
-          }
-          ɵɵcontainerRefreshEnd();
-        }
-      }, 1, 0, [DirA, DirB]);
-
-      new ComponentFixture(App);
-      expect(log).toEqual(
-          ['DirB', 'DirA (dep: DirB)', 'DirB', 'DirA (dep: DirB)', 'DirB', 'DirA (dep: DirB)']);
-    });
-
-    describe('dependencies in parent views', () => {
-
-      class DirA {
-        injector: Injector;
-        constructor(public dirB: DirB, public vcr: ViewContainerRef) {
-          this.injector = vcr.injector;
-        }
-
-        static ngDirectiveDef = ɵɵdefineDirective({
-          type: DirA,
-          selectors: [['', 'dirA', '']],
-          factory:
-              () => new DirA(ɵɵdirectiveInject(DirB), ɵɵdirectiveInject(ViewContainerRef as any)),
-          exportAs: ['dirA']
-        });
-      }
-
-      /**
-       * This test needs to be moved to acceptance/di_spec.ts
-       * when Ivy compiler supports inline views.
-       */
-      it('should find dependencies of directives nested deeply in inline views', () => {
-        /**
-         * <div dirB>
-         *     % if (!skipContent) {
-         *        % if (!skipContent2) {
-         *           <div dirA #dir="dirA"> {{ dir.dirB.value }} </div>
-         *        % }
-         *     % }
-         * </div>
-         */
-        const App = createComponent('app', (rf: RenderFlags, ctx: any) => {
-          if (rf & RenderFlags.Create) {
-            ɵɵelementStart(0, 'div', ['dirB', '']);
-            { ɵɵcontainer(1); }
-            ɵɵelementEnd();
-          }
-          if (rf & RenderFlags.Update) {
-            ɵɵcontainerRefreshStart(1);
-            {
-              if (!ctx.skipContent) {
-                let rf1 = ɵɵembeddedViewStart(0, 1, 0);
-                {
-                  if (rf1 & RenderFlags.Create) {
-                    ɵɵcontainer(0);
-                  }
-                  if (rf1 & RenderFlags.Update) {
-                    ɵɵcontainerRefreshStart(0);
-                    {
-                      if (!ctx.skipContent2) {
-                        let rf2 = ɵɵembeddedViewStart(0, 3, 1);
-                        {
-                          if (rf2 & RenderFlags.Create) {
-                            ɵɵelementStart(0, 'div', ['dirA', ''], ['dir', 'dirA']);
-                            { ɵɵtext(2); }
-                            ɵɵelementEnd();
-                          }
-                          if (rf2 & RenderFlags.Update) {
-                            const dir = ɵɵreference(1) as DirA;
-                            ɵɵselect(2);
-                            ɵɵtextBinding(dir.dirB.value);
-                          }
-                        }
-                        ɵɵembeddedViewEnd();
-                      }
-                    }
-                    ɵɵcontainerRefreshEnd();
-                  }
-                }
-                ɵɵembeddedViewEnd();
-              }
-            }
-            ɵɵcontainerRefreshEnd();
-          }
-        }, 2, 0, [DirA, DirB]);
-
-        const fixture = new ComponentFixture(App);
-        expect(fixture.hostElement.textContent).toEqual(`DirB`);
-      });
-    });
-
-=======
->>>>>>> ae0253f3
     describe('flags', () => {
 
       class DirB {
@@ -241,188 +108,7 @@
           (DirA as any)['__NG_ELEMENT_ID__'] = 1;
           (DirC as any)['__NG_ELEMENT_ID__'] = 257;
           new ComponentFixture(App);
-<<<<<<< HEAD
-        }).toThrowError(/NodeInjector: NOT_FOUND \[DirB\]/);
-      });
-
-      describe('@Host', () => {
-        let dirA: DirA|null = null;
-
-        beforeEach(() => { dirA = null; });
-
-        class DirA {
-          constructor(@Host() public dirB: DirB) {}
-
-          static ngDirectiveDef = ɵɵdefineDirective({
-            type: DirA,
-            selectors: [['', 'dirA', '']],
-            factory: () => dirA = new DirA(ɵɵdirectiveInject(DirB, InjectFlags.Host))
-          });
-        }
-
-        /**
-         * This test needs to be moved to acceptance/di_spec.ts
-         * when Ivy compiler supports inline views.
-         */
-        it('should not find providers on the host itself if in inline view', () => {
-          let comp !: any;
-
-          /**
-           * % if (showing) {
-           *   <div dirA></div>
-           * % }
-           */
-          const Comp = createComponent('comp', function(rf: RenderFlags, ctx: any) {
-            if (rf & RenderFlags.Create) {
-              ɵɵcontainer(0);
-            }
-            if (rf & RenderFlags.Update) {
-              ɵɵcontainerRefreshStart(0);
-              {
-                if (ctx.showing) {
-                  let rf1 = ɵɵembeddedViewStart(0, 1, 0);
-                  if (rf1 & RenderFlags.Create) {
-                    ɵɵelement(0, 'div', ['dirA', '']);
-                  }
-                  ɵɵembeddedViewEnd();
-                }
-              }
-              ɵɵcontainerRefreshEnd();
-            }
-          }, 1, 0, [DirA, DirB]);
-
-          /* <comp dirB></comp> */
-          const App = createComponent('app', function(rf: RenderFlags, ctx: any) {
-            if (rf & RenderFlags.Create) {
-              ɵɵelement(0, 'comp', ['dirB', '']);
-            }
-            if (rf & RenderFlags.Update) {
-              comp = getDirectiveOnNode(0);
-            }
-          }, 1, 0, [Comp, DirB]);
-
-          const fixture = new ComponentFixture(App);
-          expect(() => {
-            comp.showing = true;
-            fixture.update();
-          }).toThrowError(/NodeInjector: NOT_FOUND \[DirB\]/);
-        });
-      });
-    });
-  });
-
-  describe('Special tokens', () => {
-
-    describe('ChangeDetectorRef', () => {
-      let dir: Directive;
-      let dirSameInstance: DirectiveSameInstance;
-      let comp: MyComp;
-
-      class MyComp {
-        constructor(public cdr: ChangeDetectorRef) {}
-
-        static ngComponentDef = ɵɵdefineComponent({
-          type: MyComp,
-          selectors: [['my-comp']],
-          factory: () => comp = new MyComp(ɵɵdirectiveInject(ChangeDetectorRef as any)),
-          consts: 1,
-          vars: 0,
-          template: function(rf: RenderFlags, ctx: MyComp) {
-            if (rf & RenderFlags.Create) {
-              ɵɵprojectionDef();
-              ɵɵprojection(0);
-            }
-          }
-        });
-      }
-
-      class Directive {
-        value: string;
-
-        constructor(public cdr: ChangeDetectorRef) { this.value = (cdr.constructor as any).name; }
-
-        static ngDirectiveDef = ɵɵdefineDirective({
-          type: Directive,
-          selectors: [['', 'dir', '']],
-          factory: () => dir = new Directive(ɵɵdirectiveInject(ChangeDetectorRef as any)),
-          exportAs: ['dir']
-        });
-      }
-
-      class DirectiveSameInstance {
-        constructor(public cdr: ChangeDetectorRef) {}
-
-        static ngDirectiveDef = ɵɵdefineDirective({
-          type: DirectiveSameInstance,
-          selectors: [['', 'dirSame', '']],
-          factory: () => dirSameInstance =
-                       new DirectiveSameInstance(ɵɵdirectiveInject(ChangeDetectorRef as any))
-        });
-      }
-
-      const directives = [MyComp, Directive, DirectiveSameInstance];
-
-      /**
-       * This test needs to be moved to acceptance/di_spec.ts
-       * when Ivy compiler supports inline views.
-       */
-      it('should inject host component ChangeDetectorRef into directives in embedded views', () => {
-
-        class MyApp {
-          showing = true;
-
-          constructor(public cdr: ChangeDetectorRef) {}
-
-          static ngComponentDef = ɵɵdefineComponent({
-            type: MyApp,
-            selectors: [['my-app']],
-            factory: () => new MyApp(ɵɵdirectiveInject(ChangeDetectorRef as any)),
-            consts: 1,
-            vars: 0,
-            /**
-             * % if (showing) {
-             *   <div dir dirSame #dir="dir"> {{ dir.value }} </div>
-             * % }
-             */
-            template: function(rf: RenderFlags, ctx: MyApp) {
-              if (rf & RenderFlags.Create) {
-                ɵɵcontainer(0);
-              }
-              if (rf & RenderFlags.Update) {
-                ɵɵcontainerRefreshStart(0);
-                {
-                  if (ctx.showing) {
-                    let rf1 = ɵɵembeddedViewStart(0, 3, 1);
-                    if (rf1 & RenderFlags.Create) {
-                      ɵɵelementStart(0, 'div', ['dir', '', 'dirSame', ''], ['dir', 'dir']);
-                      { ɵɵtext(2); }
-                      ɵɵelementEnd();
-                    }
-                    if (rf1 & RenderFlags.Update) {
-                      const tmp = ɵɵreference(1) as any;
-                      ɵɵselect(2);
-                      ɵɵtextBinding(tmp.value);
-                    }
-                  }
-                  ɵɵembeddedViewEnd();
-                }
-                ɵɵcontainerRefreshEnd();
-              }
-            },
-            directives: directives
-          });
-        }
-
-        const app = renderComponent(MyApp);
-        expect(toHtml(app)).toEqual('<div dir="" dirsame="">ViewRef</div>');
-        expect((app !.cdr as ViewRef<MyApp>).context).toBe(app);
-
-        // Each ChangeDetectorRef instance should be unique
-        expect(dir !.cdr).not.toBe(app.cdr);
-        expect(dir !.cdr).not.toBe(dirSameInstance !.cdr);
-=======
         }).toThrowError(/NodeInjector: NOT_FOUND \[DirB]/);
->>>>>>> ae0253f3
       });
     });
   });
@@ -532,81 +218,6 @@
         expect(bloomHasToken(bloomHash(Dir231) as number, 0, mockTView.data)).toEqual(true);
       });
     });
-<<<<<<< HEAD
-
-    /**
-     * This test needs to be moved to acceptance/di_spec.ts when Ivy compiler supports inline views.
-     */
-    it('should inject from parent view', () => {
-      const ParentDirective = createDirective('parentDir');
-
-      class ChildDirective {
-        value: string;
-        constructor(public parent: any) { this.value = (parent.constructor as any).name; }
-        static ngDirectiveDef = ɵɵdefineDirective({
-          type: ChildDirective,
-          selectors: [['', 'childDir', '']],
-          factory: () => new ChildDirective(ɵɵdirectiveInject(ParentDirective)),
-          exportAs: ['childDir']
-        });
-      }
-
-      class Child2Directive {
-        value: boolean;
-        constructor(parent: any, child: ChildDirective) { this.value = parent === child.parent; }
-        static ngDirectiveDef = ɵɵdefineDirective({
-          selectors: [['', 'child2Dir', '']],
-          type: Child2Directive,
-          factory: () => new Child2Directive(
-                       ɵɵdirectiveInject(ParentDirective), ɵɵdirectiveInject(ChildDirective)),
-          exportAs: ['child2Dir']
-        });
-      }
-
-      /**
-       * <div parentDir>
-       *    % if (...) {
-       *    <span childDir child2Dir #child1="childDir" #child2="child2Dir">
-       *      {{ child1.value }} - {{ child2.value }}
-       *    </span>
-       *    % }
-       * </div>
-       */
-      const App = createComponent('app', function(rf: RenderFlags, ctx: any) {
-        if (rf & RenderFlags.Create) {
-          ɵɵelementStart(0, 'div', ['parentDir', '']);
-          { ɵɵcontainer(1); }
-          ɵɵelementEnd();
-        }
-        if (rf & RenderFlags.Update) {
-          ɵɵcontainerRefreshStart(1);
-          {
-            let rf1 = ɵɵembeddedViewStart(0, 4, 2);
-            if (rf1 & RenderFlags.Create) {
-              ɵɵelementStart(
-                  0, 'span', ['childDir', '', 'child2Dir', ''],
-                  ['child1', 'childDir', 'child2', 'child2Dir']);
-              { ɵɵtext(3); }
-              ɵɵelementEnd();
-            }
-            if (rf & RenderFlags.Update) {
-              const tmp1 = ɵɵreference(1) as any;
-              const tmp2 = ɵɵreference(2) as any;
-              ɵɵselect(3);
-              ɵɵtextInterpolate2('', tmp1.value, '-', tmp2.value, '');
-            }
-            ɵɵembeddedViewEnd();
-          }
-          ɵɵcontainerRefreshEnd();
-        }
-      }, 2, 0, [ChildDirective, Child2Directive, ParentDirective]);
-
-      const fixture = new ComponentFixture(App);
-      expect(fixture.html)
-          .toEqual('<div parentdir=""><span child2dir="" childdir="">Directive-true</span></div>');
-    });
-=======
->>>>>>> ae0253f3
   });
 
   describe('getOrCreateNodeInjector', () => {
