--- conflicted
+++ resolved
@@ -8,43 +8,19 @@
 
 import {defineComponent} from '../../src/render3/definition';
 import {bind, container, containerRefreshEnd, containerRefreshStart, elementEnd, elementStart, embeddedViewEnd, embeddedViewStart, text, textBinding} from '../../src/render3/instructions';
-<<<<<<< HEAD
-
-=======
 import {RenderFlags} from '../../src/render3/interfaces/definition';
->>>>>>> 77ff72f9
 import {ComponentFixture, createComponent, renderToHtml} from './render_util';
 
 describe('JS control flow', () => {
   it('should work with if block', () => {
     const ctx: {message: string | null, condition: boolean} = {message: 'Hello', condition: true};
 
-<<<<<<< HEAD
-    function Template(ctx: any, cm: boolean) {
-      if (cm) {
-=======
-    function Template(rf: RenderFlags, ctx: any) {
-      if (rf & RenderFlags.Create) {
->>>>>>> 77ff72f9
+    function Template(rf: RenderFlags, ctx: any) {
+      if (rf & RenderFlags.Create) {
         elementStart(0, 'div');
         { container(1); }
         elementEnd();
       }
-<<<<<<< HEAD
-      containerRefreshStart(1);
-      {
-        if (ctx.condition) {
-          let cm1 = embeddedViewStart(1);
-          {
-            if (cm1) {
-              elementStart(0, 'span');
-              { text(1); }
-              elementEnd();
-            }
-            textBinding(1, bind(ctx.message));
-          }
-          embeddedViewEnd();
-=======
       if (rf & RenderFlags.Update) {
         containerRefreshStart(1);
         {
@@ -62,7 +38,6 @@
             }
             embeddedViewEnd();
           }
->>>>>>> 77ff72f9
         }
       }
       containerRefreshEnd();
@@ -92,44 +67,12 @@
      *   % }
      * </div>
      */
-<<<<<<< HEAD
-    function Template(ctx: any, cm: boolean) {
-      if (cm) {
-=======
-    function Template(rf: RenderFlags, ctx: any) {
-      if (rf & RenderFlags.Create) {
->>>>>>> 77ff72f9
+    function Template(rf: RenderFlags, ctx: any) {
+      if (rf & RenderFlags.Create) {
         elementStart(0, 'div');
         { container(1); }
         elementEnd();
       }
-<<<<<<< HEAD
-      containerRefreshStart(1);
-      {
-        if (ctx.condition) {
-          let cm1 = embeddedViewStart(1);
-          {
-            if (cm1) {
-              elementStart(0, 'span');
-              { container(1); }
-              elementEnd();
-            }
-            containerRefreshStart(1);
-            {
-              if (ctx.condition2) {
-                let cm2 = embeddedViewStart(2);
-                {
-                  if (cm2) {
-                    text(0, 'Hello');
-                  }
-                }
-                embeddedViewEnd();
-              }
-            }
-            containerRefreshEnd();
-          }
-          embeddedViewEnd();
-=======
       if (rf & RenderFlags.Update) {
         containerRefreshStart(1);
         {
@@ -159,14 +102,9 @@
             }
             embeddedViewEnd();
           }
->>>>>>> 77ff72f9
-        }
-        containerRefreshEnd();
-      }
-<<<<<<< HEAD
-      containerRefreshEnd();
-=======
->>>>>>> 77ff72f9
+        }
+        containerRefreshEnd();
+      }
     }
 
     expect(renderToHtml(Template, ctx)).toEqual('<div><span>Hello</span></div>');
@@ -209,74 +147,6 @@
     *     3
     *   % }
     */
-<<<<<<< HEAD
-    function Template(ctx: any, cm: boolean) {
-      if (cm) {
-        container(0);
-      }
-      containerRefreshStart(0);
-      if (ctx.condition1) {
-        const cm1 = embeddedViewStart(1);
-        if (cm1) {
-          text(0, '1');
-        }
-        embeddedViewEnd();
-      }  // can't have ; here due linting rules
-      if (ctx.condition2) {
-        const cm2 = embeddedViewStart(2);
-        if (cm2) {
-          text(0, '2');
-        }
-        embeddedViewEnd();
-      }  // can't have ; here due linting rules
-      if (ctx.condition3) {
-        const cm3 = embeddedViewStart(3);
-        if (cm3) {
-          text(0, '3');
-        }
-        embeddedViewEnd();
-      }
-      containerRefreshEnd();
-    }
-
-    expect(renderToHtml(Template, ctx)).toEqual('123');
-
-    ctx.condition2 = false;
-    expect(renderToHtml(Template, ctx)).toEqual('13');
-  });
-
-  it('should work with containers with views as parents', () => {
-    function Template(ctx: any, cm: boolean) {
-      if (cm) {
-        elementStart(0, 'div');
-        { text(1, 'hello'); }
-        elementEnd();
-        container(2);
-      }
-      containerRefreshStart(2);
-      {
-        if (ctx.condition1) {
-          let cm0 = embeddedViewStart(0);
-          {
-            if (cm0) {
-              container(0);
-            }
-            containerRefreshStart(0);
-            {
-              if (ctx.condition2) {
-                let cm0 = embeddedViewStart(0);
-                {
-                  if (cm0) {
-                    text(0, 'world');
-                  }
-                }
-                embeddedViewEnd();
-              }
-            }
-            containerRefreshEnd();
-          }
-          embeddedViewEnd();
-=======
     function Template(rf: RenderFlags, ctx: any) {
       if (rf & RenderFlags.Create) {
         container(0);
@@ -349,14 +219,9 @@
             }
             embeddedViewEnd();
           }
->>>>>>> 77ff72f9
-        }
-        containerRefreshEnd();
-      }
-<<<<<<< HEAD
-      containerRefreshEnd();
-=======
->>>>>>> 77ff72f9
+        }
+        containerRefreshEnd();
+      }
     }
 
     expect(renderToHtml(Template, {condition1: true, condition2: true}))
@@ -369,32 +234,12 @@
   it('should work with loop block', () => {
     const ctx: {data: string[] | null} = {data: ['a', 'b', 'c']};
 
-<<<<<<< HEAD
-    function Template(ctx: any, cm: boolean) {
-      if (cm) {
-=======
-    function Template(rf: RenderFlags, ctx: any) {
-      if (rf & RenderFlags.Create) {
->>>>>>> 77ff72f9
+    function Template(rf: RenderFlags, ctx: any) {
+      if (rf & RenderFlags.Create) {
         elementStart(0, 'ul');
         { container(1); }
         elementEnd();
       }
-<<<<<<< HEAD
-      containerRefreshStart(1);
-      {
-        for (let i = 0; i < ctx.data.length; i++) {
-          let cm1 = embeddedViewStart(1);
-          {
-            if (cm1) {
-              elementStart(0, 'li');
-              { text(1); }
-              elementEnd();
-            }
-            textBinding(1, bind(ctx.data[i]));
-          }
-          embeddedViewEnd();
-=======
       if (rf & RenderFlags.Update) {
         containerRefreshStart(1);
         {
@@ -412,14 +257,9 @@
             }
             embeddedViewEnd();
           }
->>>>>>> 77ff72f9
-        }
-        containerRefreshEnd();
-      }
-<<<<<<< HEAD
-      containerRefreshEnd();
-=======
->>>>>>> 77ff72f9
+        }
+        containerRefreshEnd();
+      }
     }
 
     expect(renderToHtml(Template, ctx)).toEqual('<ul><li>a</li><li>b</li><li>c</li></ul>');
@@ -444,42 +284,12 @@
   it('should work with nested loop blocks', () => {
     const ctx: {data: string[][] | null} = {data: [['a', 'b', 'c'], ['m', 'n']]};
 
-<<<<<<< HEAD
-    function Template(ctx: any, cm: boolean) {
-      if (cm) {
-=======
-    function Template(rf: RenderFlags, ctx: any) {
-      if (rf & RenderFlags.Create) {
->>>>>>> 77ff72f9
+    function Template(rf: RenderFlags, ctx: any) {
+      if (rf & RenderFlags.Create) {
         elementStart(0, 'ul');
         { container(1); }
         elementEnd();
       }
-<<<<<<< HEAD
-      containerRefreshStart(1);
-      {
-        for (let i = 0; i < ctx.data[0].length; i++) {
-          let cm1 = embeddedViewStart(1);
-          {
-            if (cm1) {
-              elementStart(0, 'li');
-              { container(1); }
-              elementEnd();
-            }
-            containerRefreshStart(1);
-            {
-              ctx.data[1].forEach((value: string, ind: number) => {
-                if (embeddedViewStart(2)) {
-                  text(0);
-                }
-                textBinding(0, bind(ctx.data[0][i] + value));
-                embeddedViewEnd();
-              });
-            }
-            containerRefreshEnd();
-          }
-          embeddedViewEnd();
-=======
       if (rf & RenderFlags.Update) {
         containerRefreshStart(1);
         {
@@ -510,14 +320,9 @@
             }
             embeddedViewEnd();
           }
->>>>>>> 77ff72f9
-        }
-        containerRefreshEnd();
-      }
-<<<<<<< HEAD
-      containerRefreshEnd();
-=======
->>>>>>> 77ff72f9
+        }
+        containerRefreshEnd();
+      }
     }
 
     expect(renderToHtml(Template, ctx)).toEqual('<ul><li>aman</li><li>bmbn</li><li>cmcn</li></ul>');
@@ -541,13 +346,8 @@
      *   After
      * <div>
      */
-<<<<<<< HEAD
-    function Template(ctx: any, cm: boolean) {
-      if (cm) {
-=======
-    function Template(rf: RenderFlags, ctx: any) {
-      if (rf & RenderFlags.Create) {
->>>>>>> 77ff72f9
+    function Template(rf: RenderFlags, ctx: any) {
+      if (rf & RenderFlags.Create) {
         elementStart(0, 'div');
         {
           text(1, 'Before');
@@ -556,34 +356,6 @@
         }
         elementEnd();
       }
-<<<<<<< HEAD
-      containerRefreshStart(2);
-      {
-        for (let i = 0; i < ctx.cafes.length; i++) {
-          let cm1 = embeddedViewStart(1);
-          {
-            if (cm1) {
-              elementStart(0, 'h2');
-              { text(1); }
-              elementEnd();
-              container(2);
-              text(3, '-');
-            }
-            textBinding(1, bind(ctx.cafes[i].name));
-            containerRefreshStart(2);
-            {
-              for (let j = 0; j < ctx.cafes[i].entrees.length; j++) {
-                if (embeddedViewStart(1)) {
-                  text(0);
-                }
-                textBinding(0, bind(ctx.cafes[i].entrees[j]));
-                embeddedViewEnd();
-              }
-            }
-            containerRefreshEnd();
-          }
-          embeddedViewEnd();
-=======
       if (rf & RenderFlags.Update) {
         containerRefreshStart(2);
         {
@@ -617,14 +389,9 @@
             }
             embeddedViewEnd();
           }
->>>>>>> 77ff72f9
-        }
-        containerRefreshEnd();
-      }
-<<<<<<< HEAD
-      containerRefreshEnd();
-=======
->>>>>>> 77ff72f9
+        }
+        containerRefreshEnd();
+      }
     }
 
     const ctx = {
@@ -666,13 +433,8 @@
      *   After
      * <div>
      */
-<<<<<<< HEAD
-    function Template(ctx: any, cm: boolean) {
-      if (cm) {
-=======
-    function Template(rf: RenderFlags, ctx: any) {
-      if (rf & RenderFlags.Create) {
->>>>>>> 77ff72f9
+    function Template(rf: RenderFlags, ctx: any) {
+      if (rf & RenderFlags.Create) {
         elementStart(0, 'div');
         {
           text(1, 'Before');
@@ -681,41 +443,6 @@
         }
         elementEnd();
       }
-<<<<<<< HEAD
-      containerRefreshStart(2);
-      {
-        for (let i = 0; i < ctx.cafes.length; i++) {
-          let cm1 = embeddedViewStart(1);
-          {
-            if (cm1) {
-              elementStart(0, 'h2');
-              { text(1); }
-              elementEnd();
-              container(2);
-              text(3, '-');
-            }
-            textBinding(1, bind(ctx.cafes[i].name));
-            containerRefreshStart(2);
-            {
-              for (let j = 0; j < ctx.cafes[i].entrees.length; j++) {
-                let cm1 = embeddedViewStart(1);
-                {
-                  if (cm1) {
-                    elementStart(0, 'h3');
-                    { text(1); }
-                    elementEnd();
-                    container(2);
-                  }
-                  textBinding(1, bind(ctx.cafes[i].entrees[j].name));
-                  containerRefreshStart(2);
-                  {
-                    for (let k = 0; k < ctx.cafes[i].entrees[j].foods.length; k++) {
-                      if (embeddedViewStart(1)) {
-                        text(0);
-                      }
-                      textBinding(0, bind(ctx.cafes[i].entrees[j].foods[k]));
-                      embeddedViewEnd();
-=======
       if (rf & RenderFlags.Update) {
         containerRefreshStart(2);
         {
@@ -759,34 +486,18 @@
                         }
                         containerRefreshEnd();
                       }
->>>>>>> 77ff72f9
                     }
                     embeddedViewEnd();
                   }
-<<<<<<< HEAD
-                  containerRefreshEnd();
-                }
-                embeddedViewEnd();
-              }
-            }
-            containerRefreshEnd();
-          }
-          embeddedViewEnd();
-=======
                 }
                 containerRefreshEnd();
               }
             }
             embeddedViewEnd();
           }
->>>>>>> 77ff72f9
-        }
-        containerRefreshEnd();
-      }
-<<<<<<< HEAD
-      containerRefreshEnd();
-=======
->>>>>>> 77ff72f9
+        }
+        containerRefreshEnd();
+      }
     }
 
     const ctx = {
@@ -821,38 +532,12 @@
   it('should work with if/else blocks', () => {
     const ctx: {message: string | null, condition: boolean} = {message: 'Hello', condition: true};
 
-<<<<<<< HEAD
-    function Template(ctx: any, cm: boolean) {
-      if (cm) {
-=======
-    function Template(rf: RenderFlags, ctx: any) {
-      if (rf & RenderFlags.Create) {
->>>>>>> 77ff72f9
+    function Template(rf: RenderFlags, ctx: any) {
+      if (rf & RenderFlags.Create) {
         elementStart(0, 'div');
         { container(1); }
         elementEnd();
       }
-<<<<<<< HEAD
-      containerRefreshStart(1);
-      {
-        if (ctx.condition) {
-          let cm1 = embeddedViewStart(1);
-          {
-            if (cm1) {
-              elementStart(0, 'span');
-              { text(1, 'Hello'); }
-              elementEnd();
-            }
-          }
-          embeddedViewEnd();
-        } else {
-          let cm2 = embeddedViewStart(2);
-          {
-            if (cm2) {
-              elementStart(0, 'div');
-              { text(1, 'Goodbye'); }
-              elementEnd();
-=======
       if (rf & RenderFlags.Update) {
         containerRefreshStart(1);
         {
@@ -874,21 +559,12 @@
                 { text(1, 'Goodbye'); }
                 elementEnd();
               }
->>>>>>> 77ff72f9
-            }
-            embeddedViewEnd();
-          }
-<<<<<<< HEAD
-          embeddedViewEnd();
-=======
->>>>>>> 77ff72f9
-        }
-        containerRefreshEnd();
-      }
-<<<<<<< HEAD
-      containerRefreshEnd();
-=======
->>>>>>> 77ff72f9
+            }
+            embeddedViewEnd();
+          }
+        }
+        containerRefreshEnd();
+      }
     }
 
     expect(renderToHtml(Template, ctx)).toEqual('<div><span>Hello</span></div>');
@@ -908,20 +584,12 @@
     class Comp {
       static ngComponentDef = defineComponent({
         type: Comp,
-<<<<<<< HEAD
-        selector: [[['comp'], null]],
-=======
         selectors: [['comp']],
->>>>>>> 77ff72f9
         factory: () => {
           log.push('comp!');
           return new Comp();
         },
-<<<<<<< HEAD
-        template: function(ctx: Comp, cm: boolean) {}
-=======
         template: function(rf: RenderFlags, ctx: Comp) {}
->>>>>>> 77ff72f9
       });
     }
 
@@ -931,48 +599,15 @@
 
       static ngComponentDef = defineComponent({
         type: App,
-<<<<<<< HEAD
-        selector: [[['app'], null]],
-        factory: () => new App(),
-        template: function(ctx: any, cm: boolean) {
-          if (cm) {
-=======
         selectors: [['app']],
         factory: () => new App(),
         template: function(rf: RenderFlags, ctx: any) {
           if (rf & RenderFlags.Create) {
->>>>>>> 77ff72f9
             elementStart(0, 'div');
             elementEnd();
             container(1);
             container(2);
           }
-<<<<<<< HEAD
-          containerRefreshStart(1);
-          {
-            if (ctx.condition) {
-              if (embeddedViewStart(0)) {
-                elementStart(0, 'comp');
-                elementEnd();
-              }
-              embeddedViewEnd();
-            }
-          }
-          containerRefreshEnd();
-          containerRefreshStart(2);
-          {
-            if (ctx.condition2) {
-              if (embeddedViewStart(0)) {
-                elementStart(0, 'comp');
-                elementEnd();
-              }
-              embeddedViewEnd();
-            }
-          }
-          containerRefreshEnd();
-        },
-        directiveDefs: () => [Comp.ngComponentDef]
-=======
           if (rf & RenderFlags.Update) {
             containerRefreshStart(1);
             {
@@ -1001,7 +636,6 @@
           }
         },
         directives: () => [Comp]
->>>>>>> 77ff72f9
       });
     }
 
@@ -1017,20 +651,12 @@
     class Comp {
       static ngComponentDef = defineComponent({
         type: Comp,
-<<<<<<< HEAD
-        selector: [[['comp'], null]],
-=======
         selectors: [['comp']],
->>>>>>> 77ff72f9
         factory: () => {
           log.push('comp!');
           return new Comp();
         },
-<<<<<<< HEAD
-        template: function(ctx: Comp, cm: boolean) {}
-=======
         template: function(rf: RenderFlags, ctx: Comp) {}
->>>>>>> 77ff72f9
       });
     }
 
@@ -1040,48 +666,15 @@
 
       static ngComponentDef = defineComponent({
         type: App,
-<<<<<<< HEAD
-        selector: [[['app'], null]],
-        factory: () => new App(),
-        template: function(ctx: any, cm: boolean) {
-          if (cm) {
-=======
         selectors: [['app']],
         factory: () => new App(),
         template: function(rf: RenderFlags, ctx: any) {
           if (rf & RenderFlags.Create) {
->>>>>>> 77ff72f9
             elementStart(0, 'div');
             elementEnd();
             container(1);
             container(2);
           }
-<<<<<<< HEAD
-          containerRefreshStart(1);
-          {
-            if (ctx.condition) {
-              if (embeddedViewStart(0)) {
-                elementStart(0, 'comp');
-                elementEnd();
-              }
-              embeddedViewEnd();
-            }
-          }
-          containerRefreshEnd();
-          containerRefreshStart(2);
-          {
-            if (ctx.condition2) {
-              if (embeddedViewStart(0)) {
-                elementStart(0, 'comp');
-                elementEnd();
-              }
-              embeddedViewEnd();
-            }
-          }
-          containerRefreshEnd();
-        },
-        directiveDefs: () => [Comp.ngComponentDef]
-=======
           if (rf & RenderFlags.Update) {
             containerRefreshStart(1);
             {
@@ -1110,7 +703,6 @@
           }
         },
         directives: () => [Comp]
->>>>>>> 77ff72f9
       });
     }
 
@@ -1137,34 +729,12 @@
      *    % }
      * </div>
      */
-<<<<<<< HEAD
-    function Template(ctx: any, cm: boolean) {
-      if (cm) {
-=======
-    function Template(rf: RenderFlags, ctx: any) {
-      if (rf & RenderFlags.Create) {
->>>>>>> 77ff72f9
+    function Template(rf: RenderFlags, ctx: any) {
+      if (rf & RenderFlags.Create) {
         elementStart(0, 'div');
         { container(1); }
         elementEnd();
       }
-<<<<<<< HEAD
-      containerRefreshStart(1);
-      {
-        for (let i = 0; i < ctx.data1.length; i++) {
-          if (embeddedViewStart(1)) {
-            text(0);
-          }
-          textBinding(0, bind(ctx.data1[i]));
-          embeddedViewEnd();
-        }
-        for (let j = 0; j < ctx.data2.length; j++) {
-          if (embeddedViewStart(2)) {
-            text(0);
-          }
-          textBinding(0, bind(ctx.data2[j]));
-          embeddedViewEnd();
-=======
       if (rf & RenderFlags.Update) {
         containerRefreshStart(1);
         {
@@ -1188,14 +758,9 @@
             }
             embeddedViewEnd();
           }
->>>>>>> 77ff72f9
-        }
-        containerRefreshEnd();
-      }
-<<<<<<< HEAD
-      containerRefreshEnd();
-=======
->>>>>>> 77ff72f9
+        }
+        containerRefreshEnd();
+      }
     }
 
     expect(renderToHtml(Template, ctx)).toEqual('<div>abc12</div>');
@@ -1217,23 +782,11 @@
 
     function spanify(rf: RenderFlags, ctx: {message: string | null}) {
       const message = ctx.message;
-<<<<<<< HEAD
-      if (cm) {
+      if (rf & RenderFlags.Create) {
         elementStart(0, 'span');
         { text(1); }
         elementEnd();
       }
-      textBinding(1, bind(message));
-    }
-
-    function Template(ctx: any, cm: boolean) {
-      if (cm) {
-=======
-      if (rf & RenderFlags.Create) {
-        elementStart(0, 'span');
-        { text(1); }
-        elementEnd();
-      }
       if (rf & RenderFlags.Update) {
         textBinding(1, bind(message));
       }
@@ -1241,7 +794,6 @@
 
     function Template(rf: RenderFlags, ctx: any) {
       if (rf & RenderFlags.Create) {
->>>>>>> 77ff72f9
         elementStart(0, 'div');
         {
           text(1, 'Before');
@@ -1250,23 +802,6 @@
           text(4, 'After');
         }
         elementEnd();
-<<<<<<< HEAD
-      }
-      containerRefreshStart(2);
-      {
-        let cm0 = embeddedViewStart(0);
-        { spanify({message: ctx.data[0]}, cm0); }
-        embeddedViewEnd();
-      }
-      containerRefreshEnd();
-      containerRefreshStart(3);
-      {
-        let cm0 = embeddedViewStart(0);
-        { spanify({message: ctx.data[1]}, cm0); }
-        embeddedViewEnd();
-      }
-      containerRefreshEnd();
-=======
       }
       if (rf & RenderFlags.Update) {
         containerRefreshStart(2);
@@ -1284,7 +819,6 @@
         }
         containerRefreshEnd();
       }
->>>>>>> 77ff72f9
     }
 
     expect(renderToHtml(Template, ctx))
