--- conflicted
+++ resolved
@@ -7,13 +7,8 @@
  */
 
 import {TNode} from '../../src/render3/interfaces/node';
-<<<<<<< HEAD
-import {CssSelector, CssSelectorWithNegations, NG_PROJECT_AS_ATTR_NAME, SimpleCssSelector} from '../../src/render3/interfaces/projection';
-import {getProjectAsAttrValue, isNodeMatchingSelector, isNodeMatchingSelectorWithNegations, isNodeMatchingSimpleSelector} from '../../src/render3/node_selector_matcher';
-=======
 import {CssSelector, CssSelectorList, NG_PROJECT_AS_ATTR_NAME, SelectorFlags,} from '../../src/render3/interfaces/projection';
 import {getProjectAsAttrValue, isNodeMatchingSelectorList, isNodeMatchingSelector} from '../../src/render3/node_selector_matcher';
->>>>>>> 77ff72f9
 
 function testLStaticData(tagName: string, attrs: string[] | null): TNode {
   return {
@@ -24,11 +19,7 @@
     initialInputs: undefined,
     inputs: undefined,
     outputs: undefined,
-<<<<<<< HEAD
-    data: null,
-=======
     tViews: null,
->>>>>>> 77ff72f9
   };
 }
 
