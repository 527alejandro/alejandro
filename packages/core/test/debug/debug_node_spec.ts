--- conflicted
+++ resolved
@@ -7,13 +7,9 @@
  */
 
 
-<<<<<<< HEAD
-import {Component, DebugNode, Directive, ElementRef, EmbeddedViewRef, EventEmitter, HostBinding, Injectable, Input, NO_ERRORS_SCHEMA, Renderer2, TemplateRef, ViewChild, ViewContainerRef} from '@angular/core';
-=======
 import {CommonModule, NgIfContext, ɵgetDOM as getDOM} from '@angular/common';
 import {Component, DebugElement, DebugNode, Directive, ElementRef, EmbeddedViewRef, EventEmitter, HostBinding, Injectable, Input, NO_ERRORS_SCHEMA, OnInit, Output, Renderer2, TemplateRef, ViewChild, ViewContainerRef} from '@angular/core';
 import {NgZone} from '@angular/core/src/zone';
->>>>>>> ae0253f3
 import {ComponentFixture, TestBed, async} from '@angular/core/testing';
 import {By} from '@angular/platform-browser/src/dom/debug/by';
 import {createMouseEvent, hasClass} from '@angular/platform-browser/testing/src/browser_util';
@@ -1188,8 +1184,6 @@
       expect(div.attributes.foo).toBe('bar');
     });
 
-<<<<<<< HEAD
-=======
     it('should clear event listeners when node is destroyed', () => {
       let calls = 0;
       @Component({
@@ -1277,6 +1271,5 @@
     fixture.detectChanges();
     fixture.debugElement.triggerEventHandler('mouseenter', eventToTrigger);
     expect(listenerCalled).toBe(false);
->>>>>>> ae0253f3
   });
 }