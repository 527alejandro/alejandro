--- conflicted
+++ resolved
@@ -2,15 +2,9 @@
 
 http_archive(
     name = "build_bazel_rules_nodejs",
-<<<<<<< HEAD
-    url = "https://github.com/bazelbuild/rules_nodejs/archive/0.5.3.zip",
-    strip_prefix = "rules_nodejs-0.5.3",
-    sha256 = "17a5515f59777b00cb25dbc710017a14273f825029b2ec60e0969d28914870be",
-=======
     url = "https://github.com/bazelbuild/rules_nodejs/archive/0.8.0.zip",
     strip_prefix = "rules_nodejs-0.8.0",
     sha256 = "4e40dd49ae7668d245c3107645f2a138660fcfd975b9310b91eda13f0c973953",
->>>>>>> 77ff72f9
 )
 
 load("@build_bazel_rules_nodejs//:defs.bzl", "node_repositories")
