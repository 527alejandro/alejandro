#!/usr/bin/env bash

set -u -e -o pipefail

<<<<<<< HEAD
currentDir=$(cd $(dirname $0); pwd)
cd ${currentDir}

=======
# see https://circleci.com/docs/2.0/env-vars/#circleci-built-in-environment-variables
CI=${CI:-false}
>>>>>>> 77ff72f9

cd "$(dirname "$0")"

# basedir is the workspace root
readonly basedir=$(pwd)/..

# Track payload size functions
<<<<<<< HEAD
# TODO(alexeagle): finish migrating these to buildsize.org
if [[ -v TRAVIS ]]; then
  # We don't install this by default because it contains some broken Bazel setup
  # and also it's a very big dependency that we never use except on Travis.
  yarn add -D firebase-tools@3.12.0
  source ../scripts/ci/payload-size.sh
=======
if $CI; then
  # We don't install this by default because it contains some broken Bazel setup
  # and also it's a very big dependency that we never use except when publishing
  # payload sizes on CI.
  yarn add --silent -D firebase-tools@3.12.0
  source ${basedir}/scripts/ci/payload-size.sh

  # NB: we don't run build-packages-dist.sh because we expect that it was done
  # by an earlier job in the CircleCI workflow.
else
  # Not on CircleCI so let's build the packages-dist directory.
  # This should be fast on incremental re-build.
  ${basedir}/scripts/build-packages-dist.sh
>>>>>>> 77ff72f9
fi

# Workaround https://github.com/yarnpkg/yarn/issues/2165
# Yarn will cache file://dist URIs and not update Angular code
readonly cache=.yarn_local_cache
function rm_cache {
  rm -rf $cache
}
rm_cache
mkdir $cache
trap rm_cache EXIT

<<<<<<< HEAD
for testDir in $(ls | grep -Ev 'node_modules|render3') ; do
=======
for testDir in $(ls | grep -v node_modules) ; do
>>>>>>> 77ff72f9
  [[ -d "$testDir" ]] || continue
  echo "#################################"
  echo "Running integration test $testDir"
  echo "#################################"
  (
    cd $testDir
    rm -rf dist

    yarn install --cache-folder ../$cache
    yarn test || exit 1
    # Track payload size for cli-hello-world and hello_world__closure and the render3 tests
    if [[ $testDir == cli-hello-world ]] || [[ $testDir == hello_world__closure ]] || [[ $testDir == hello_world__render3__closure ]] || [[ $testDir == hello_world__render3__rollup ]] || [[ $testDir == hello_world__render3__cli ]]; then
      if [[ $testDir == cli-hello-world ]] || [[ $testDir == hello_world__render3__cli ]]; then
        yarn build
      fi
<<<<<<< HEAD
      if [[ -v TRAVIS ]]; then
        trackPayloadSize "$testDir" "dist/*.js" true false "${thisDir}/_payload-limits.json"
      fi
    fi
    if [[ -v TRAVIS ]]; then
      # remove the temporary node modules directory to save space.
      rm -rf node_modules
=======
      #if $CI; then
      #  trackPayloadSize "$testDir" "dist/*.js" true false "${basedir}/integration/_payload-limits.json"
      #fi
>>>>>>> 77ff72f9
    fi
    # remove the temporary node modules directory to keep the source folder clean.
    rm -rf node_modules
  )
done

<<<<<<< HEAD
if [[ -v TRAVIS ]]; then
  trackPayloadSize "umd" "../dist/packages-dist/*/bundles/*.umd.min.js" false false
fi
=======
#if $CI; then
#  trackPayloadSize "umd" "../dist/packages-dist/*/bundles/*.umd.min.js" false false
#fi
>>>>>>> 77ff72f9
<|MERGE_RESOLUTION|>--- conflicted
+++ resolved
@@ -2,14 +2,8 @@
 
 set -u -e -o pipefail
 
-<<<<<<< HEAD
-currentDir=$(cd $(dirname $0); pwd)
-cd ${currentDir}
-
-=======
 # see https://circleci.com/docs/2.0/env-vars/#circleci-built-in-environment-variables
 CI=${CI:-false}
->>>>>>> 77ff72f9
 
 cd "$(dirname "$0")"
 
@@ -17,14 +11,6 @@
 readonly basedir=$(pwd)/..
 
 # Track payload size functions
-<<<<<<< HEAD
-# TODO(alexeagle): finish migrating these to buildsize.org
-if [[ -v TRAVIS ]]; then
-  # We don't install this by default because it contains some broken Bazel setup
-  # and also it's a very big dependency that we never use except on Travis.
-  yarn add -D firebase-tools@3.12.0
-  source ../scripts/ci/payload-size.sh
-=======
 if $CI; then
   # We don't install this by default because it contains some broken Bazel setup
   # and also it's a very big dependency that we never use except when publishing
@@ -38,7 +24,6 @@
   # Not on CircleCI so let's build the packages-dist directory.
   # This should be fast on incremental re-build.
   ${basedir}/scripts/build-packages-dist.sh
->>>>>>> 77ff72f9
 fi
 
 # Workaround https://github.com/yarnpkg/yarn/issues/2165
@@ -51,11 +36,7 @@
 mkdir $cache
 trap rm_cache EXIT
 
-<<<<<<< HEAD
-for testDir in $(ls | grep -Ev 'node_modules|render3') ; do
-=======
 for testDir in $(ls | grep -v node_modules) ; do
->>>>>>> 77ff72f9
   [[ -d "$testDir" ]] || continue
   echo "#################################"
   echo "Running integration test $testDir"
@@ -71,31 +52,15 @@
       if [[ $testDir == cli-hello-world ]] || [[ $testDir == hello_world__render3__cli ]]; then
         yarn build
       fi
-<<<<<<< HEAD
-      if [[ -v TRAVIS ]]; then
-        trackPayloadSize "$testDir" "dist/*.js" true false "${thisDir}/_payload-limits.json"
-      fi
-    fi
-    if [[ -v TRAVIS ]]; then
-      # remove the temporary node modules directory to save space.
-      rm -rf node_modules
-=======
       #if $CI; then
       #  trackPayloadSize "$testDir" "dist/*.js" true false "${basedir}/integration/_payload-limits.json"
       #fi
->>>>>>> 77ff72f9
     fi
     # remove the temporary node modules directory to keep the source folder clean.
     rm -rf node_modules
   )
 done
 
-<<<<<<< HEAD
-if [[ -v TRAVIS ]]; then
-  trackPayloadSize "umd" "../dist/packages-dist/*/bundles/*.umd.min.js" false false
-fi
-=======
 #if $CI; then
 #  trackPayloadSize "umd" "../dist/packages-dist/*/bundles/*.umd.min.js" false false
-#fi
->>>>>>> 77ff72f9
+#fi